name: Interop Client Build

on:
  push:
    branches:
      - main
  pull_request:
    branches:
      - main
  workflow_dispatch:

concurrency:
  group: ${{ github.workflow }}-${{ github.ref }}
  cancel-in-progress: true

env:
  CARGO_TERM_COLOR: always

defaults:
  run:
    working-directory: interop_client

<<<<<<< HEAD
#jobs:
#  tests:
#    strategy:
#      fail-fast: false
#      matrix:
#        os:
#          - ubuntu-latest
#    runs-on: ${{ matrix.os }}
#    steps:
#      - uses: actions/checkout@v2
#      - name: Run interop client test script
#        run: ./test_with_runner.py
=======
jobs:
  tests:
    runs-on: ubuntu-latest
    strategy:
      fail-fast: false
    steps:
      - uses: actions/checkout@v2
      - name: Run interop client test script
        run: ./test_with_runner.py
>>>>>>> bde0e10a
<|MERGE_RESOLUTION|>--- conflicted
+++ resolved
@@ -20,27 +20,12 @@
   run:
     working-directory: interop_client
 
-<<<<<<< HEAD
 #jobs:
 #  tests:
+#    runs-on: ubuntu-latest
 #    strategy:
 #      fail-fast: false
-#      matrix:
-#        os:
-#          - ubuntu-latest
-#    runs-on: ${{ matrix.os }}
 #    steps:
 #      - uses: actions/checkout@v2
 #      - name: Run interop client test script
-#        run: ./test_with_runner.py
-=======
-jobs:
-  tests:
-    runs-on: ubuntu-latest
-    strategy:
-      fail-fast: false
-    steps:
-      - uses: actions/checkout@v2
-      - name: Run interop client test script
-        run: ./test_with_runner.py
->>>>>>> bde0e10a
+#        run: ./test_with_runner.py