# Changelog

All notable changes to this project will be documented in this file.

The format is based on [Keep a Changelog](https://keepachangelog.com/en/1.0.0/),
and this project adheres to [Semantic Versioning](https://semver.org/spec/v2.0.0.html).

<<<<<<< HEAD
## X.X.X (XXX-XX-XX)

### Added

- [#1629](https://github.com/openmls/openmls/pull/1629): Add `add_members_without_update` function to `MlsGroup` to allow the creation of add-only commits
=======
## 0.6.0-pre.2 (2024-08-XX)

### Added

- [#1639](https://github.com/openmls/openmls/pull/1639): Introduce `PublicStorageProvider` trait to independently allow for the storage of `PublicGroup` instances.
- [#1641](https://github.com/openmls/openmls/pull/1641): Extend the `PublicGroup` API with `add_proposal()`, `remove_proposal()`, and `queued_proposals()`.

### Changed

- [#1637](https://github.com/openmls/openmls/pull/1637): Remove `serde` from `MlsGroup`.
- [#1638](https://github.com/openmls/openmls/pull/1638): Remove `serde` from `PublicGroup`. `PublicGroup::load()` becomes public to load a group from the storage provider.
- [#1640](https://github.com/openmls/openmls/pull/1640): The storage provider function `treesync()` was renamed to `tree()` so that it is consistent with other treesync functions.
- [#1642](https://github.com/openmls/openmls/pull/1642): `OpenMlsProvider` is no longer required for the `PublicGroup` API. The `PublicGroup` API now uses the `PublicStorageProvider` trait directly. `ProcessMessageError::InvalidSignature` was removed and replaced with `ValidationError::InvalidSignature`.

### Fixed

- [#1641](https://github.com/openmls/openmls/pull/1641): Fixed missing storage of queued proposals & clearing of the queued proposals.
>>>>>>> 7d3cb92c

## 0.6.0-pre.1 (2024-07-22)

### Added

- [#1629](https://github.com/openmls/openmls/pull/1629): Add `add_members_without_update` function to `MlsGroup` to allow the creation of add-only commits
- [#1506](https://github.com/openmls/openmls/pull/1506): Add `StagedWelcome` and `StagedCoreWelcome` to make joining a group staged in order to inspect the `Welcome` message. This was followed up with PR [#1533](https://github.com/openmls/openmls/pull/1533) to adjust the API.
- [#1516](https://github.com/openmls/openmls/pull/1516): Add `MlsGroup::clear_pending_proposals` to the public API; this allows users to clear a group's internal `ProposalStore`
- [#1565](https://github.com/openmls/openmls/pull/1565): Add new `StorageProvider` trait to the `openmls_traits` crate.

### Changed

- [#1464](https://github.com/openmls/openmls/pull/1464): Add builder pattern for `MlsGroup`; split `MlsGroupJoinConfig` into `MlsGroupCreateConfig` and `MlsGroupJoinConfig`
- [#1473](https://github.com/openmls/openmls/pull/1473): Allow setting group context extensions when building an MlsGroup(Config).
- [#1475](https://github.com/openmls/openmls/pull/1475): Fully process GroupContextExtension proposals
- [#1477](https://github.com/openmls/openmls/pull/1477): Allow setting leaf node extensions and capabilities of the group creator when creating an MlsGroup(Config)
- [#1478](https://github.com/openmls/openmls/pull/1478): Remove explicit functions to set `RequiredCapabilitiesExtension` and `ExternalSendersExtension` when building an MlsGroup(Config) in favor of the more general function to set group context extensions
- [#1479](https://github.com/openmls/openmls/pull/1479): Allow the use of extensions with `ExtensionType::Unknown` in group context, key packages and leaf nodes
- [#1488](https://github.com/openmls/openmls/pull/1488): Allow unknown credentials. Credentials other than the basic credential or X.509 may be used now as long as they are encoded as variable-sized vectors.
- [#1527](https://github.com/openmls/openmls/pull/1527): CredentialType::Unknown is now called CredentialType::Other.
- [#1543](https://github.com/openmls/openmls/pull/1543): PreSharedKeyId.write_to_key_store() no longer requires the cipher suite.
- [#1546](https://github.com/openmls/openmls/pull/1546): Add experimental ciphersuite based on the PQ-secure XWing hybrid KEM (currently supported only by the libcrux crypto provider).
- [#1548](https://github.com/openmls/openmls/pull/1548): CryptoConfig is now replaced by just Ciphersuite.
- [#1542](https://github.com/openmls/openmls/pull/1542): Add support for custom proposals. ProposalType::Unknown is now called ProposalType::Other. Proposal::Unknown is now called Proposal::Other.
- [#1559](https://github.com/openmls/openmls/pull/1559): Remove the `PartialEq` type constraint on the error type of both the `OpenMlsRand` and `OpenMlsKeyStore` traits. Additionally, remove the `Clone` type constraint on the error type of the `OpenMlsRand` trait.
- [#1565](https://github.com/openmls/openmls/pull/1565): Removed `OpenMlsKeyStore` and replace it with a new `StorageProvider` trait in the `openmls_traits` crate.
- [#1606](https://github.com/openmls/openmls/pull/1606): Added additional `LeafNodeParameters` argument to `MlsGroup.self_update()` and `MlsGroup.propose_self_update()` to allow for updating the leaf node with custom parameters. `MlsGroup::join_by_external_commit()` now also takes optional parameters to set the capabilities and the extensions of the LeafNode.
- [#1615](https://github.com/openmls/openmls/pull/1615): Changes the AAD handling. The AAD is no longer persisted and needs to be set before every API call that generates an `MlsMessageOut`. The functions `ProccessedMessage` to accees the AAD has been renamed to `aad()`.

### Fixed

- [#1503](https://github.com/openmls/openmls/pull/1503): Fix `CoreGroup` to check for `LastResortExtension` before deleting leaf encryption keypair from the key store in `new_from_welcome`; this allows the same `KeyPackage` (with last resort extension) to be used to join multiple groups

## 0.5.0 (2023-07-20)

This release has many breaking API changes, a few of them are listed below:

- [#902](https://github.com/openmls/openmls/pull/902): Implement External Add proposal (NewMember sender only) and replace ~~`Sender::NewMember`~~ by `Sender::NewMemberProposal` and `Sender::NewMemberCommit` for external proposals and external commits repectively
- [#903](https://github.com/openmls/openmls/pull/903): Rename MlsGroup's resumptionn_secret to resumption_secret
- [#1058](https://github.com/openmls/openmls/pull/1058): Rename resumption_secret to resumption_psk
- [#900:](https://github.com/openmls/openmls/pull/900) Expose SerializedMlsGroup until issue [#245](https://github.com/openmls/openmls/issues/245) is done
- [#1117](https://github.com/openmls/openmls/pull/1117): Remove signature key indirection
- [#1123](https://github.com/openmls/openmls/pull/1123): Rename ResumptionPsk to ResumptionPskSecret and resumption_psk to resumption_psk_secret
- [#1155](https://github.com/openmls/openmls/pull/1155): MlsGroup.members() now returns an iterator over group members, MlsGroup.merge_staged_commit() no longer returns a Result
- [#1193](https://github.com/openmls/openmls/pull/1193): `MlsGroup.propose_self_update` takes the new `LeafNode` now instead of a `KeyPackage`. `LeafNode.generate` can be used to generate a new `LeafNode` for an update proposal.

## 0.4.1 (2022-06-07)

### Added

- [#873:](https://github.com/openmls/openmls/pull/873) Signature sub-module of the ciphersuite module is now public.
- [#873:](https://github.com/openmls/openmls/pull/873) Signature keys can be imported and exported with the crypto-subtle feature.
- [#873:](https://github.com/openmls/openmls/pull/873) BasicCredentials can now be created from existing signature keys.

### Changed

- [#890:](https://github.com/openmls/openmls/pull/890) Join group by External Commit API does not expect proposal store.

## 0.4.0 (2022-02-28)

- initial release

_Please disregard any previous versions._<|MERGE_RESOLUTION|>--- conflicted
+++ resolved
@@ -5,13 +5,6 @@
 The format is based on [Keep a Changelog](https://keepachangelog.com/en/1.0.0/),
 and this project adheres to [Semantic Versioning](https://semver.org/spec/v2.0.0.html).
 
-<<<<<<< HEAD
-## X.X.X (XXX-XX-XX)
-
-### Added
-
-- [#1629](https://github.com/openmls/openmls/pull/1629): Add `add_members_without_update` function to `MlsGroup` to allow the creation of add-only commits
-=======
 ## 0.6.0-pre.2 (2024-08-XX)
 
 ### Added
@@ -29,7 +22,6 @@
 ### Fixed
 
 - [#1641](https://github.com/openmls/openmls/pull/1641): Fixed missing storage of queued proposals & clearing of the queued proposals.
->>>>>>> 7d3cb92c
 
 ## 0.6.0-pre.1 (2024-07-22)
 
