# Changelog

All notable changes to this project will be documented in this file.

The format is based on [Keep a Changelog](https://keepachangelog.com/en/1.0.0/),
and this project adheres to [Semantic Versioning](https://semver.org/spec/v2.0.0.html).

## [Unreleased]

### Added

- [#1688](https://github.com/openmls/openmls/pull/1688): Add `unknown()` getter method to `Extensions`.
- [#1666](https://github.com/openmls/openmls/pull/1666): Add `members()` and `group_context()` getter methods to `StagedWelcome`.
- [#1672](https://github.com/openmls/openmls/pull/1672): Add `epoch()` getter method to `VerifiableGroupInfo`.
- [#1673](https://github.com/openmls/openmls/pull/1673): Return more specific error when attemtping to decrypt own messages: `ProcessMessageError::ValidationError(ValidationError::CannotDecryptOwnMessage)`.

<<<<<<< HEAD
### Fixed

- [#1703](https://github.com/openmls/openmls/pull/1703): Fix a bug where updates proposals were not properly cleared if a remove proposal is present for the same group member.
=======
### Changed

- [#1700](https://github.com/openmls/openmls/pull/1700): During commit processing, OpenMLS will now return a `StorageError` if the storage provider fails while fetching `encryption_epoch_key_pairs`. Previously, it would ignore any error returned by the storage provider and just assume that no keys could be found (which typically lead to an error later during commit processing).
>>>>>>> 87537970

## 0.6.0 (2024-09-04)

### Added

- [#1639](https://github.com/openmls/openmls/pull/1639): Introduce `PublicStorageProvider` trait to independently allow for the storage of `PublicGroup` instances.
- [#1641](https://github.com/openmls/openmls/pull/1641): Extend the `PublicGroup` API with `add_proposal()`, `remove_proposal()`, and `queued_proposals()`.

### Changed

- [#1637](https://github.com/openmls/openmls/pull/1637): Remove `serde` from `MlsGroup`.
- [#1638](https://github.com/openmls/openmls/pull/1638): Remove `serde` from `PublicGroup`. `PublicGroup::load()` becomes public to load a group from the storage provider.
- [#1642](https://github.com/openmls/openmls/pull/1642): `OpenMlsProvider` is no longer required for the `PublicGroup` API. The `PublicGroup` API now uses the `PublicStorageProvider` trait directly. `ProcessMessageError::InvalidSignature` was removed and replaced with `ValidationError::InvalidSignature`.

### Removed

### Fixed

- [#1641](https://github.com/openmls/openmls/pull/1641): Fixed missing storage of queued proposals & clearing of the queued proposals.

## 0.6.0-pre.1 (2024-07-22)

### Added

- [#1629](https://github.com/openmls/openmls/pull/1629): Add `add_members_without_update` function to `MlsGroup` to allow the creation of add-only commits
- [#1506](https://github.com/openmls/openmls/pull/1506): Add `StagedWelcome` and `StagedCoreWelcome` to make joining a group staged in order to inspect the `Welcome` message. This was followed up with PR [#1533](https://github.com/openmls/openmls/pull/1533) to adjust the API.
- [#1516](https://github.com/openmls/openmls/pull/1516): Add `MlsGroup::clear_pending_proposals` to the public API; this allows users to clear a group's internal `ProposalStore`
- [#1565](https://github.com/openmls/openmls/pull/1565): Add new `StorageProvider` trait to the `openmls_traits` crate.

### Changed

- [#1464](https://github.com/openmls/openmls/pull/1464): Add builder pattern for `MlsGroup`; split `MlsGroupJoinConfig` into `MlsGroupCreateConfig` and `MlsGroupJoinConfig`
- [#1473](https://github.com/openmls/openmls/pull/1473): Allow setting group context extensions when building an MlsGroup(Config).
- [#1475](https://github.com/openmls/openmls/pull/1475): Fully process GroupContextExtension proposals
- [#1477](https://github.com/openmls/openmls/pull/1477): Allow setting leaf node extensions and capabilities of the group creator when creating an MlsGroup(Config)
- [#1478](https://github.com/openmls/openmls/pull/1478): Remove explicit functions to set `RequiredCapabilitiesExtension` and `ExternalSendersExtension` when building an MlsGroup(Config) in favor of the more general function to set group context extensions
- [#1479](https://github.com/openmls/openmls/pull/1479): Allow the use of extensions with `ExtensionType::Unknown` in group context, key packages and leaf nodes
- [#1488](https://github.com/openmls/openmls/pull/1488): Allow unknown credentials. Credentials other than the basic credential or X.509 may be used now as long as they are encoded as variable-sized vectors.
- [#1527](https://github.com/openmls/openmls/pull/1527): CredentialType::Unknown is now called CredentialType::Other.
- [#1543](https://github.com/openmls/openmls/pull/1543): PreSharedKeyId.write_to_key_store() no longer requires the cipher suite.
- [#1546](https://github.com/openmls/openmls/pull/1546): Add experimental ciphersuite based on the PQ-secure XWing hybrid KEM (currently supported only by the libcrux crypto provider).
- [#1548](https://github.com/openmls/openmls/pull/1548): CryptoConfig is now replaced by just Ciphersuite.
- [#1542](https://github.com/openmls/openmls/pull/1542): Add support for custom proposals. ProposalType::Unknown is now called ProposalType::Other. Proposal::Unknown is now called Proposal::Other.
- [#1559](https://github.com/openmls/openmls/pull/1559): Remove the `PartialEq` type constraint on the error type of both the `OpenMlsRand` and `OpenMlsKeyStore` traits. Additionally, remove the `Clone` type constraint on the error type of the `OpenMlsRand` trait.
- [#1565](https://github.com/openmls/openmls/pull/1565): Removed `OpenMlsKeyStore` and replace it with a new `StorageProvider` trait in the `openmls_traits` crate.
- [#1606](https://github.com/openmls/openmls/pull/1606): Added additional `LeafNodeParameters` argument to `MlsGroup.self_update()` and `MlsGroup.propose_self_update()` to allow for updating the leaf node with custom parameters. `MlsGroup::join_by_external_commit()` now also takes optional parameters to set the capabilities and the extensions of the LeafNode.
- [#1615](https://github.com/openmls/openmls/pull/1615): Changes the AAD handling. The AAD is no longer persisted and needs to be set before every API call that generates an `MlsMessageOut`. The functions `ProccessedMessage` to accees the AAD has been renamed to `aad()`.

### Fixed

- [#1503](https://github.com/openmls/openmls/pull/1503): Fix `CoreGroup` to check for `LastResortExtension` before deleting leaf encryption keypair from the key store in `new_from_welcome`; this allows the same `KeyPackage` (with last resort extension) to be used to join multiple groups

## 0.5.0 (2023-07-20)

This release has many breaking API changes, a few of them are listed below:

- [#902](https://github.com/openmls/openmls/pull/902): Implement External Add proposal (NewMember sender only) and replace ~~`Sender::NewMember`~~ by `Sender::NewMemberProposal` and `Sender::NewMemberCommit` for external proposals and external commits repectively
- [#903](https://github.com/openmls/openmls/pull/903): Rename MlsGroup's resumptionn_secret to resumption_secret
- [#1058](https://github.com/openmls/openmls/pull/1058): Rename resumption_secret to resumption_psk
- [#900:](https://github.com/openmls/openmls/pull/900) Expose SerializedMlsGroup until issue [#245](https://github.com/openmls/openmls/issues/245) is done
- [#1117](https://github.com/openmls/openmls/pull/1117): Remove signature key indirection
- [#1123](https://github.com/openmls/openmls/pull/1123): Rename ResumptionPsk to ResumptionPskSecret and resumption_psk to resumption_psk_secret
- [#1155](https://github.com/openmls/openmls/pull/1155): MlsGroup.members() now returns an iterator over group members, MlsGroup.merge_staged_commit() no longer returns a Result
- [#1193](https://github.com/openmls/openmls/pull/1193): `MlsGroup.propose_self_update` takes the new `LeafNode` now instead of a `KeyPackage`. `LeafNode.generate` can be used to generate a new `LeafNode` for an update proposal.

## 0.4.1 (2022-06-07)

### Added

- [#873:](https://github.com/openmls/openmls/pull/873) Signature sub-module of the ciphersuite module is now public.
- [#873:](https://github.com/openmls/openmls/pull/873) Signature keys can be imported and exported with the crypto-subtle feature.
- [#873:](https://github.com/openmls/openmls/pull/873) BasicCredentials can now be created from existing signature keys.

### Changed

- [#890:](https://github.com/openmls/openmls/pull/890) Join group by External Commit API does not expect proposal store.

## 0.4.0 (2022-02-28)

- initial release

_Please disregard any previous versions._<|MERGE_RESOLUTION|>--- conflicted
+++ resolved
@@ -14,15 +14,13 @@
 - [#1672](https://github.com/openmls/openmls/pull/1672): Add `epoch()` getter method to `VerifiableGroupInfo`.
 - [#1673](https://github.com/openmls/openmls/pull/1673): Return more specific error when attemtping to decrypt own messages: `ProcessMessageError::ValidationError(ValidationError::CannotDecryptOwnMessage)`.
 
-<<<<<<< HEAD
 ### Fixed
 
 - [#1703](https://github.com/openmls/openmls/pull/1703): Fix a bug where updates proposals were not properly cleared if a remove proposal is present for the same group member.
-=======
+
 ### Changed
 
 - [#1700](https://github.com/openmls/openmls/pull/1700): During commit processing, OpenMLS will now return a `StorageError` if the storage provider fails while fetching `encryption_epoch_key_pairs`. Previously, it would ignore any error returned by the storage provider and just assume that no keys could be found (which typically lead to an error later during commit processing).
->>>>>>> 87537970
 
 ## 0.6.0 (2024-09-04)
 
