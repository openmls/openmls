[package]
name = "openmls"
version = "0.2.0"
authors = ["Raphael Robert"]
edition = "2018"
description = "This is a WIP Rust implementation of the Messaging Layer Security (MLS) protocol based on draft 9+."
license = "MIT"
documentation = "https://openmls.github.io/openmls/"
repository = "https://github.com/openmls/openmls/"
readme = "README.md"

[workspace]
members = [
    ".",
    "delivery-service/ds-lib",
    "delivery-service/ds",
<<<<<<< HEAD
    "cli",
=======
>>>>>>> c8aeea5a
]
default-members = [ "." ]

[dependencies]
uuid = { version = "0.8", features = ["v4"] }
rand = "^0.7"
byteorder = "^1.3"
lazy_static = "1.4"
serde = { version = "^1.0", features = ["derive"] }
serde_json = "^1.0"
log = { version = "0.4", features = ["std"] }
typetag = "0.1"
hpke = { version = "0.0.2", package = "hpke-rs", features = ["hazmat", "serialization"] }
evercrypt = { version = "0.0.3", features = ["serialization"] }

[features]
default = ["rust-crypto"]
rust-crypto = ["evercrypt/rust-crypto-aes"]

[dev-dependencies]
criterion = "^0.3"
flexi_logger = "0.16"
pretty_env_logger = "0.4.0"

[[bench]]
name = "benchmark"
harness = false<|MERGE_RESOLUTION|>--- conflicted
+++ resolved
@@ -14,10 +14,7 @@
     ".",
     "delivery-service/ds-lib",
     "delivery-service/ds",
-<<<<<<< HEAD
     "cli",
-=======
->>>>>>> c8aeea5a
 ]
 default-members = [ "." ]
 
