--- conflicted
+++ resolved
@@ -1,9 +1,9 @@
 [workspace]
 members = [
-<<<<<<< HEAD
   "openmls",
   "traits",
   "openmls_rust_crypto",
+  "libcrux_crypto",
   "fuzz",
   "cli",
   "interop_client",
@@ -12,26 +12,13 @@
   "delivery-service/ds-lib",
   "basic_credential",
   "openmls-wasm",
-=======
-    "openmls",
-    "traits",
-    "openmls_rust_crypto",
-    "libcrux_crypto",
-    "fuzz",
-    "cli",
-    "interop_client",
-    "memory_keystore",
-    "delivery-service/ds",
-    "delivery-service/ds-lib",
-    "basic_credential",
->>>>>>> bc3edbe1
 ]
 resolver = "2"
 
 # Central dependency management for some crates
 [workspace.dependencies]
 tls_codec = { version = "0.4.2-pre.1", features = [
-    "derive",
-    "serde",
-    "mls",
+  "derive",
+  "serde",
+  "mls",
 ], git = "https://github.com/rustcrypto/formats" }