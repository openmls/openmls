--- conflicted
+++ resolved
@@ -15,11 +15,4 @@
 
 # Patching unreleased crates
 [workspace.dependencies]
-<<<<<<< HEAD
-tls_codec = { version = "0.3.0-pre.3", features = ["derive", "serde", "mls"] }
-
-[patch.crates-io.tls_codec]
-git = "https://github.com/RustCrypto/formats"
-=======
-tls_codec = { version = "0.3.0-pre.4", features = ["derive", "serde", "mls"] }
->>>>>>> 3c1b1e5c
+tls_codec = { version = "0.3.0-pre.4", features = ["derive", "serde", "mls"] }