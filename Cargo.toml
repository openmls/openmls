--- conflicted
+++ resolved
@@ -16,11 +16,8 @@
 lazy_static = "1.4"
 serde = { version = "^1.0", features = ["derive"] }
 serde_json = "^1.0"
-<<<<<<< HEAD
 log = { version = "0.4", features = ["std"] }
-=======
 typetag = "0.1"
->>>>>>> 0d76d9c9
 hpke = { version = "0.0.2", package = "hpke-rs", features = ["hazmat", "serialization"] }
 evercrypt = { version = "0.0.3", features = ["serialization"] }
 
