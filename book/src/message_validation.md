--- conflicted
+++ resolved
@@ -28,21 +28,12 @@
 
 | ValidationStep | Description                                                                                 | Implemented    | Tested         | Test File                                             |
 | -------------- | ------------------------------------------------------------------------------------------- | -------------- | -------------- | ----------------------------------------------------- |
-<<<<<<< HEAD
 | `ValSem100`    | Add Proposal: Identity in proposals must be unique among proposals                          | ✅             | ✅ | `openmls/src/group/tests/test_proposal_validation.rs` |
 | `ValSem101`    | Add Proposal: Signature public key in proposals must be unique among proposals              | ✅             | ✅ | `openmls/src/group/tests/test_proposal_validation.rs` |
 | `ValSem102`    | Add Proposal: HPKE init key in proposals must be unique among proposals                     | ✅             | ✅ | `openmls/src/group/tests/test_proposal_validation.rs` |
 | `ValSem103`    | Add Proposal: Identity in proposals must be unique among existing group members             | ✅             | ✅ | `openmls/src/group/tests/test_proposal_validation.rs` |
-| `ValSem104`    | Add Proposal: Signature public key in proposals must be unique among existing group members | ✅             | ❌             | TBD                                                   |
-| `ValSem105`    | Add Proposal: HPKE init key in proposals must be unique among existing group members        | ✅             | ❌             | TBD                                                   |
-=======
-| `ValSem100`    | Add Proposal: Identity in proposals must be unique among proposals                          | ✅             | ❌<sup>2</sup> | `openmls/src/group/tests/test_proposal_validation.rs` |
-| `ValSem101`    | Add Proposal: Signature public key in proposals must be unique among proposals              | ✅             | ❌<sup>2</sup> | `openmls/src/group/tests/test_proposal_validation.rs` |
-| `ValSem102`    | Add Proposal: HPKE init key in proposals must be unique among proposals                     | ✅             | ❌<sup>2</sup> | `openmls/src/group/tests/test_proposal_validation.rs` |
-| `ValSem103`    | Add Proposal: Identity in proposals must be unique among existing group members             | ✅             | ❌<sup>2</sup> | `openmls/src/group/tests/test_proposal_validation.rs` |
 | `ValSem104`    | Add Proposal: Signature public key in proposals must be unique among existing group members | ✅             | ❌<sup>2</sup> | `openmls/src/group/tests/test_proposal_validation.rs` |
 | `ValSem105`    | Add Proposal: HPKE init key in proposals must be unique among existing group members        | ✅             | ❌<sup>2</sup> | `openmls/src/group/tests/test_proposal_validation.rs` |
->>>>>>> a156e529
 | `ValSem106`    | Add Proposal: required capabilities                                                         | ❌<sup>1</sup> | ❌             | TBD                                                   |
 | `ValSem107`    | Remove Proposal: Removed member must be unique among proposals                              | ✅             | ❌             | TBD                                                   |
 | `ValSem108`    | Remove Proposal: Removed member must be an existing group member                            | ✅             | ❌             | TBD                                                   |
