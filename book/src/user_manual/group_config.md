--- conflicted
+++ resolved
@@ -9,11 +9,7 @@
 | `wire_format_policy`           | `WireFormatPolicy`              | Defines the wire format policy for outgoing and incoming handshake messages.                     |
 | `padding_size`                 | `usize`                         | Size of padding in bytes. The default is 0.                                                      |
 | `max_past_epochs`              | `usize`                         | Maximum number of past epochs for which application messages can be decrypted. The default is 0. |
-<<<<<<< HEAD
-| `number_of_resumption_secrets` | `usize`                         | Number of resumption secrets to keep. The default is 0.                                           |
-=======
 | `number_of_resumption_psks`    | `usize`                         | Number of resumption psks to keep. The default is 0.                                             |
->>>>>>> 9c8fda48
 | `use_ratchet_tree_extension`   | `bool`                          | Flag indicating the Ratchet Tree Extension should be used. The default is `false`.               |
 | `required_capabilities`        | `RequiredCapabilitiesExtension` | Required capabilities (extensions and proposal types).                                           |
 | `sender_ratchet_configuration` | `SenderRatchetConfiguration`    | Sender ratchet configuration.                                                                    |
