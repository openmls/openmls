--- conflicted
+++ resolved
@@ -17,14 +17,9 @@
 
 | Name                           | Type                            | Explanation                                                                                      |
 | ------------------------------ | ------------------------------- | ------------------------------------------------------------------------------------------------ |
-<<<<<<< HEAD
 | `group_context_extensions`     | `Extensions`                    | Optional group-level extensions, e.g. `RequiredCapabilitiesExtension`.                           |
-=======
-| `required_capabilities`        | `RequiredCapabilitiesExtension` | Required capabilities (extensions and proposal types).                                           |
-| `external_senders`             | `ExternalSendersExtensions`     | List credentials of non-group members that are allowed to send proposals to the group.           |
 | `capabilities` .               | `Capabilities`                  | Lists the capabilities of the group's creator.                                                   |
 | `leaf_extensions` .            | `Extensions`                    | Extensions to be included in the group creator's leaf                                            |
->>>>>>> 4d5716e0
 
 Both ways of group configurations can be specified by using the struct's builder pattern, or choosing their default values. The default value contains safe values for all parameters and is suitable for scenarios without particular requirements.
 
