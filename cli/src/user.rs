--- conflicted
+++ resolved
@@ -399,69 +399,19 @@
             }
         };
 
-<<<<<<< HEAD
         let processed_message_credential: Credential = processed_message.credential().clone();
 
         let message_out = match processed_message.into_content() {
             ProcessedMessageContent::ApplicationMessage(application_message) => {
-                let processed_message_credential = BasicCredential::tls_deserialize_exact(
-                    processed_message_credential.serialized_content(),
-                )
-                .unwrap();
-                let sender_name = match self.contacts.get(&processed_message_credential.identity())
-                {
+                let processed_message_credential =
+                    BasicCredential::try_from(&processed_message_credential).unwrap();
+                let sender_name = match self.contacts.get(processed_message_credential.identity()) {
                     Some(c) => c.id.clone(),
                     None => {
                         // Contact list is not updated right now, get the identity from the
                         // mls_group member
                         let user_id = mls_group.members().find_map(|m| {
-                                let m_credential = BasicCredential::tls_deserialize_exact(
-                                    m.credential.serialized_content(),
-                                )
-                                .unwrap();
-=======
-            let group = match groups.get_mut(str::from_utf8(message.group_id().as_slice()).unwrap())
-            {
-                Some(g) => g,
-                None => {
-                    log::error!(
-                        "Error getting group {:?} for a message. Dropping message.",
-                        message.group_id()
-                    );
-                    return Err("error".to_string());
-                }
-            };
-            let mut mls_group = group.mls_group.borrow_mut();
-
-            processed_message = match mls_group.process_message(&self.crypto, message) {
-                Ok(msg) => msg,
-                Err(e) => {
-                    log::error!(
-                        "Error processing unverified message: {:?} -  Dropping message.",
-                        e
-                    );
-                    return Err("error".to_string());
-                }
-            };
-
-            let processed_message_credential: Credential = processed_message.credential().clone();
-
-            match processed_message.into_content() {
-                ProcessedMessageContent::ApplicationMessage(application_message) => {
-                    let processed_message_credential =
-                        BasicCredential::try_from(&processed_message_credential).unwrap();
-
-                    let sender_name = match self
-                        .contacts
-                        .get(processed_message_credential.identity())
-                    {
-                        Some(c) => c.username.clone(),
-                        None => {
-                            // Contact list is not updated right now, get the identity from the
-                            // mls_group member
-                            let user_id = mls_group.members().find_map(|m| {
                                 let m_credential = BasicCredential::try_from(&m.credential).unwrap();
->>>>>>> 069c6f50
                                 if m_credential.identity()
                                     == processed_message_credential.identity()
                                     && (self
