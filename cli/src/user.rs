use std::borrow::Borrow;
use std::collections::HashSet;
use std::fs::File;
use std::io::{BufReader, BufWriter};
use std::path::PathBuf;
use std::{cell::RefCell, collections::HashMap, str};

use ds_lib::messages::AuthToken;
use ds_lib::{ClientKeyPackages, GroupMessage};
use openmls::prelude::{tls_codec::*, *};
use openmls_traits::OpenMlsProvider;

use super::{
    backend::Backend, conversation::Conversation, conversation::ConversationMessage, file_helpers,
    identity::Identity, openmls_rust_persistent_crypto::OpenMlsRustPersistentCrypto,
    serialize_any_hashmap,
};

const CIPHERSUITE: Ciphersuite = Ciphersuite::MLS_128_DHKEMX25519_AES128GCM_SHA256_Ed25519;

#[derive(serde::Serialize, serde::Deserialize)]
pub struct Contact {
    id: Vec<u8>,
}

impl Contact {
    fn username(&self) -> String {
        String::from_utf8(self.id.clone()).unwrap()
    }
}

#[derive(serde::Serialize, serde::Deserialize)]
pub struct Group {
    group_name: String,
    conversation: Conversation,
    mls_group: RefCell<MlsGroup>,
}

#[derive(serde::Serialize, serde::Deserialize)]
pub struct User {
    #[serde(
        serialize_with = "serialize_any_hashmap::serialize_hashmap",
        deserialize_with = "serialize_any_hashmap::deserialize_hashmap"
    )]
    pub(crate) contacts: HashMap<Vec<u8>, Contact>,
    #[serde(skip)]
    pub(crate) groups: RefCell<HashMap<String, Group>>,
    group_list: HashSet<String>,
    pub(crate) identity: RefCell<Identity>,
    #[serde(skip)]
    backend: Backend,
    #[serde(skip)]
    crypto: OpenMlsRustPersistentCrypto,
    autosave_enabled: bool,
    auth_token: Option<AuthToken>,
}

#[derive(PartialEq)]
pub enum PostUpdateActions {
    None,
    Remove,
}

impl User {
    /// Create a new user with the given name and a fresh set of credentials.
    pub fn new(username: String) -> Self {
        let crypto = OpenMlsRustPersistentCrypto::default();
        let out = Self {
            groups: RefCell::new(HashMap::new()),
            group_list: HashSet::new(),
            contacts: HashMap::new(),
            identity: RefCell::new(Identity::new(CIPHERSUITE, &crypto, username.as_bytes())),
            backend: Backend::default(),
            crypto,
            autosave_enabled: false,
            auth_token: None,
        };
        out
    }

    fn get_file_path(user_name: &String) -> PathBuf {
        file_helpers::get_file_path(&("openmls_cli_".to_owned() + user_name + ".json"))
    }

    fn load_from_file(input_file: &File) -> Result<Self, String> {
        // Prepare file reader.
        let reader = BufReader::new(input_file);

        // Read the JSON contents of the file as an instance of `User`.
        match serde_json::from_reader::<BufReader<&File>, User>(reader) {
            Ok(user) => Ok(user),
            Err(e) => Result::Err(e.to_string()),
        }
    }

    pub fn load(user_name: String) -> Result<Self, String> {
        let input_path = User::get_file_path(&user_name);

        match File::open(input_path) {
            Err(e) => {
                log::error!("Error loading user state: {:?}", e.to_string());
                Err(e.to_string())
            }
            Ok(input_file) => {
                let user_result = User::load_from_file(&input_file);

                if user_result.is_ok() {
                    let mut user = user_result.ok().unwrap();
                    match user.crypto.load_keystore(user_name) {
                        Ok(_) => {
                            let groups = user.groups.get_mut();
                            for group_name in &user.group_list {
                                let mlsgroup = MlsGroup::load(
                                    &GroupId::from_slice(group_name.as_bytes()),
                                    user.crypto.key_store(),
                                );
                                let grp = Group {
                                    mls_group: RefCell::new(mlsgroup.unwrap()),
                                    group_name: group_name.clone(),
                                    conversation: Conversation::default(),
                                };
                                groups.insert(group_name.clone(), grp);
                            }
                            Ok(user)
                        }
                        Err(e) => Err(e),
                    }
                } else {
                    user_result
                }
            }
        }
    }

    fn save_to_file(&self, output_file: &File) {
        let writer = BufWriter::new(output_file);
        match serde_json::to_writer_pretty(writer, &self) {
            Ok(()) => log::info!("User serialized"),
            Err(e) => log::error!("Error serializing user: {:?}", e.to_string()),
        }
    }

    pub fn save(&mut self) {
        let output_path = User::get_file_path(&self.identity.borrow().identity_as_string());
        match File::create(output_path) {
            Err(e) => log::error!("Error saving user state: {:?}", e.to_string()),
            Ok(output_file) => {
                let groups = self.groups.get_mut();
                for (group_name, group) in groups {
                    self.group_list.replace(group_name.clone());
                    group
                        .mls_group
                        .borrow_mut()
                        .save(self.crypto.key_store())
                        .unwrap();
                }

                self.save_to_file(&output_file);

                match self.crypto.save_keystore(self.username()) {
                    Ok(_) => log::info!("User state saved"),
                    Err(e) => log::error!("Error saving user state : {:?}", e.to_string()),
                }
            }
        }
    }

    pub fn enable_auto_save(&mut self) {
        self.autosave_enabled = true;
    }

    fn autosave(&mut self) {
        if self.autosave_enabled {
            self.save();
        }
    }

    /// Add a key package to the user identity and return the pair [key package
    /// hash ref , key package]
    pub fn add_key_package(&self) -> (Vec<u8>, KeyPackage) {
        let kp = self
            .identity
            .borrow_mut()
            .add_key_package(CIPHERSUITE, &self.crypto);
        (
            kp.hash_ref(self.crypto.crypto())
                .unwrap()
                .as_slice()
                .to_vec(),
            kp,
        )
    }

    /// Get a member
    fn find_member_index(&self, name: String, group: &Group) -> Result<LeafNodeIndex, String> {
        let mls_group = group.mls_group.borrow();
        for Member {
            index,
            encryption_key: _,
            signature_key: _,
            credential,
        } in mls_group.members()
        {
            let credential = BasicCredential::try_from(credential).unwrap();
            if credential.identity() == name.as_bytes() {
                return Ok(index);
            }
        }
        Err("Unknown member".to_string())
    }

    /// Get the key packages fo this user.
    pub fn key_packages(&self) -> Vec<(Vec<u8>, KeyPackage)> {
        // clone first !
        let kpgs = self.identity.borrow().kp.clone();
        Vec::from_iter(kpgs)
    }

    pub fn register(&mut self) {
        match self.backend.register_client(self.key_packages()) {
            Ok(token) => {
                log::debug!("Created new user: {:?}", self.username());
                self.set_auth_token(token)
            }
            Err(e) => log::error!("Error creating user: {:?}", e),
        }
    }

    /// Get a list of clients in the group to send messages to.
    fn recipients(&self, group: &Group) -> Vec<Vec<u8>> {
        let mut recipients = Vec::new();

        let mls_group = group.mls_group.borrow();
        for Member {
            index: _,
            encryption_key: _,
            signature_key,
            credential,
        } in mls_group.members()
        {
            if self
                .identity
                .borrow()
                .credential_with_key
                .signature_key
                .as_slice()
                != signature_key.as_slice()
            {
                let credential = BasicCredential::try_from(credential).unwrap();
                log::debug!(
                    "Searching for contact {:?}",
                    str::from_utf8(credential.identity()).unwrap()
                );
                let contact = match self.contacts.get(&credential.identity().to_vec()) {
                    Some(c) => c.id.clone(),
                    None => panic!("There's a member in the group we don't know."),
                };
                recipients.push(contact);
            }
        }
        recipients
    }

    /// Return the last 100 messages sent to the group.
    pub fn read_msgs(
        &self,
        group_name: String,
    ) -> Result<Option<Vec<ConversationMessage>>, String> {
        let groups = self.groups.borrow();
        groups.get(&group_name).map_or_else(
            || Err("Unknown group".to_string()),
            |g| {
                Ok(g.conversation
                    .get(100)
                    .map(|messages: &[crate::conversation::ConversationMessage]| messages.to_vec()))
            },
        )
    }

    /// Create a new key package and publish it to the delivery server
    pub fn create_kp(&self) {
        let kp = self.add_key_package();
        let ckp = ClientKeyPackages(
            vec![kp]
                .into_iter()
                .map(|(b, kp)| (b.into(), KeyPackageIn::from(kp)))
                .collect::<Vec<(TlsByteVecU8, KeyPackageIn)>>()
                .into(),
        );

        match self.backend.publish_key_packages(self, ckp) {
            Ok(()) => (),
            Err(e) => println!("Error sending new key package: {e:?}"),
        };
    }

    /// Send an application message to the group.
    pub fn send_msg(&self, msg: &str, group: String) -> Result<(), String> {
        let groups = self.groups.borrow();
        let group = match groups.get(&group) {
            Some(g) => g,
            None => return Err("Unknown group".to_string()),
        };

        let message_out = group
            .mls_group
            .borrow_mut()
            .create_message(&self.crypto, &self.identity.borrow().signer, msg.as_bytes())
            .map_err(|e| format!("{e}"))?;

        let msg = GroupMessage::new(message_out.into(), &self.recipients(group));
        log::debug!(" >>> send: {:?}", msg);
        match self.backend.send_msg(&msg) {
            Ok(()) => (),
            Err(e) => println!("Error sending group message: {e:?}"),
        }

        // XXX: Need to update the client's local view of the conversation to include
        // the message they sent.

        Ok(())
    }

    /// Update the user clients list.
    /// It updates the contacts with all the clients known by the server
    fn update_clients(&mut self) {
        match self.backend.list_clients() {
            Ok(mut v) => {
                for client_id in v.drain(..) {
                    log::debug!(
                        "update::Processing client for contact {:?}",
                        str::from_utf8(&client_id).unwrap()
                    );
                    if client_id != self.identity.borrow().identity()
                        && self
                            .contacts
                            .insert(
                                client_id.clone(),
                                Contact {
                                    id: client_id.clone(),
                                },
                            )
                            .is_some()
                    {
                        log::debug!(
                            "update::added client to contact {:?}",
                            str::from_utf8(&client_id).unwrap()
                        );
                        log::trace!("Updated client {}", "");
                    }
                }
            }
            Err(e) => log::debug!("update_clients::Error reading clients from DS: {:?}", e),
        }
        log::debug!("update::Processing clients done, contact list is:");
        for contact_id in self.contacts.borrow().keys() {
            log::debug!(
                "update::Parsing contact {:?}",
                str::from_utf8(contact_id).unwrap()
            );
        }
    }

    fn process_protocol_message(
        &mut self,
        group_name: Option<String>,
        message: ProtocolMessage,
    ) -> Result<
        (
            PostUpdateActions,
            Option<GroupId>,
            Option<ConversationMessage>,
        ),
        String,
    > {
        let processed_message: ProcessedMessage;
        let mut groups = self.groups.borrow_mut();

        let group = match groups.get_mut(str::from_utf8(message.group_id().as_slice()).unwrap()) {
            Some(g) => g,
            None => {
                log::error!(
                    "Error getting group {:?} for a message. Dropping message.",
                    message.group_id()
                );
                return Err("error".to_string());
            }
        };
        let mut mls_group = group.mls_group.borrow_mut();

        processed_message = match mls_group.process_message(&self.crypto, message) {
            Ok(msg) => msg,
            Err(e) => {
                log::error!(
                    "Error processing unverified message: {:?} -  Dropping message.",
                    e
                );
                return Err("error".to_string());
            }
        };

<<<<<<< HEAD
        let processed_message_credential: Credential = processed_message.credential().clone();

        let message_out = match processed_message.into_content() {
            ProcessedMessageContent::ApplicationMessage(application_message) => {
                let processed_message_credential =
                    BasicCredential::try_from(&processed_message_credential).unwrap();
                let sender_name = match self.contacts.get(processed_message_credential.identity()) {
                    Some(c) => c.id.clone(),
                    None => {
                        // Contact list is not updated right now, get the identity from the
                        // mls_group member
                        let user_id = mls_group.members().find_map(|m| {
                                let m_credential = BasicCredential::try_from(&m.credential).unwrap();
=======
            match processed_message.into_content() {
                ProcessedMessageContent::ApplicationMessage(application_message) => {
                    let processed_message_credential =
                        BasicCredential::try_from(processed_message_credential).unwrap();

                    let sender_name = match self
                        .contacts
                        .get(processed_message_credential.identity())
                    {
                        Some(c) => c.username.clone(),
                        None => {
                            // Contact list is not updated right now, get the identity from the
                            // mls_group member
                            let user_id = mls_group.members().find_map(|m| {
                                let m_credential = BasicCredential::try_from(m.credential).unwrap();
>>>>>>> dd7b9f14
                                if m_credential.identity()
                                    == processed_message_credential.identity()
                                    && (self
                                        .identity
                                        .borrow()
                                        .credential_with_key
                                        .signature_key
                                        .as_slice()
                                        != m.signature_key.as_slice())
                                {
                                    log::debug!("update::Processing ApplicationMessage read sender name from credential identity for group {} ", group.group_name);
                                    Some(
                                        str::from_utf8(m_credential.identity()).unwrap().to_owned(),
                                    )
                                } else {
                                    None
                                }
                            });
                        user_id.unwrap_or("".to_owned()).as_bytes().to_vec()
                    }
                };
                let conversation_message = ConversationMessage::new(
                    String::from_utf8(application_message.into_bytes())
                        .unwrap()
                        .clone(),
                    String::from_utf8(sender_name).unwrap(),
                );
                group.conversation.add(conversation_message.clone());
                if group_name.is_none() || group_name.clone().unwrap() == group.group_name {
                    Some(conversation_message)
                } else {
                    None
                }
            }
            ProcessedMessageContent::ProposalMessage(_proposal_ptr) => {
                // intentionally left blank.
                None
            }
            ProcessedMessageContent::ExternalJoinProposalMessage(_external_proposal_ptr) => {
                // intentionally left blank.
                None
            }
            ProcessedMessageContent::StagedCommitMessage(commit_ptr) => {
                let mut remove_proposal: bool = false;
                if commit_ptr.self_removed() {
                    remove_proposal = true;
                }
                match mls_group.merge_staged_commit(&self.crypto, *commit_ptr) {
                    Ok(()) => {
                        if remove_proposal {
                            log::debug!(
                                "update::Processing StagedCommitMessage removing {} from group {} ",
                                self.username(),
                                group.group_name
                            );
                            return Ok((
                                PostUpdateActions::Remove,
                                Some(mls_group.group_id().clone()),
                                None,
                            ));
                        }
                    }
                    Err(e) => return Err(e.to_string()),
                }
                None
            }
        };
        Ok((PostUpdateActions::None, None, message_out))
    }

    /// Update the user. This involves:
    /// * retrieving all new messages from the server
    /// * update the contacts with all other clients known to the server
    pub fn update(
        &mut self,
        group_name: Option<String>,
    ) -> Result<Vec<ConversationMessage>, String> {
        log::debug!("Updating {} ...", self.username());

        let mut messages_out: Vec<ConversationMessage> = Vec::new();

        log::debug!("update::Processing messages for {} ", self.username());
        // Go through the list of messages and process or store them.
        for message in self.backend.recv_msgs(self)?.drain(..) {
            log::debug!("Reading message format {:#?} ...", message.wire_format());
            match message.extract() {
                MlsMessageBodyIn::Welcome(welcome) => {
                    // Join the group. (Later we should ask the user to
                    // approve first ...)
                    self.join_group(welcome)?;
                }
                MlsMessageBodyIn::PrivateMessage(message) => {
                    match self.process_protocol_message(group_name.clone(), message.into()) {
                        Ok((post_update_actions, group_id_option, message_out_option)) => {
                            if let Some(message_out) = message_out_option {
                                messages_out.push(message_out);
                            }
                            if post_update_actions == PostUpdateActions::Remove {
                                match group_id_option {
                                    Some(gid) => {
                                        let mut grps = self.groups.borrow_mut();
                                        grps.remove_entry(str::from_utf8(gid.as_slice()).unwrap());
                                        self.group_list
                                            .remove(str::from_utf8(gid.as_slice()).unwrap());
                                    }
                                    None => log::debug!(
                                        "update::Error post update remove must have a group id"
                                    ),
                                }
                            }
                        }
                        Err(_e) => {
                            continue;
                        }
                    };
                }
                MlsMessageBodyIn::PublicMessage(message) => {
                    if self
                        .process_protocol_message(group_name.clone(), message.into())
                        .is_err()
                    {
                        continue;
                    }
                }
                _ => panic!("Unsupported message type"),
            }
        }
        log::debug!("update::Processing messages done");

        self.update_clients();

        self.autosave();

        Ok(messages_out)
    }

    /// Create a group with the given name.
    pub fn create_group(&mut self, name: String) {
        log::debug!("{} creates group {}", self.username(), name);
        let group_id = name.as_bytes();
        let mut group_aad = group_id.to_vec();
        group_aad.extend(b" AAD");

        // NOTE: Since the DS currently doesn't distribute copies of the group's ratchet
        // tree, we need to include the ratchet_tree_extension.
        let group_config = MlsGroupCreateConfig::builder()
            .use_ratchet_tree_extension(true)
            .build();

        let mut mls_group = MlsGroup::new_with_group_id(
            &self.crypto,
            &self.identity.borrow().signer,
            &group_config,
            GroupId::from_slice(group_id),
            self.identity.borrow().credential_with_key.clone(),
        )
        .expect("Failed to create MlsGroup");
        mls_group.set_aad(group_aad.as_slice());

        let group = Group {
            group_name: name.clone(),
            conversation: Conversation::default(),
            mls_group: RefCell::new(mls_group),
        };

        if self.groups.borrow().contains_key(&name) {
            panic!("Group '{}' existed already", name);
        }

        self.groups.borrow_mut().insert(name, group);

        self.autosave();
    }

    /// Invite user with the given name to the group.
    pub fn invite(&mut self, name: String, group_name: String) -> Result<(), String> {
        // First we need to get the key package for {id} from the DS.
        let contact = match self.contacts.values().find(|c| c.username() == name) {
            Some(v) => v,
            None => return Err(format!("No contact with name {name} known.")),
        };

        // Reclaim a key package from the server
        let joiner_key_package = self.backend.consume_key_package(&contact.id).unwrap();

        // Build a proposal with this key package and do the MLS bits.
        let mut groups = self.groups.borrow_mut();
        let group = match groups.get_mut(&group_name) {
            Some(g) => g,
            None => return Err(format!("No group with name {group_name} known.")),
        };

        let (out_messages, welcome, _group_info) = group
            .mls_group
            .borrow_mut()
            .add_members(
                &self.crypto,
                &self.identity.borrow().signer,
                &[joiner_key_package.into()],
            )
            .map_err(|e| format!("Failed to add member to group - {e}"))?;

        /* First, send the MlsMessage commit to the group.
        This must be done before the member invitation is locally committed.
        It avoids the invited member to receive the commit message (which is in the previous group epoch).*/
        log::trace!("Sending commit");
        let group = groups.get_mut(&group_name).unwrap(); // XXX: not cool.
        let group_recipients = self.recipients(group);

        let msg = GroupMessage::new(out_messages.into(), &group_recipients);
        self.backend.send_msg(&msg)?;

        // Second, process the invitation on our end.
        group
            .mls_group
            .borrow_mut()
            .merge_pending_commit(&self.crypto)
            .expect("error merging pending commit");

        // Finally, send Welcome to the joiner.
        log::trace!("Sending welcome");
        self.backend
            .send_welcome(&welcome)
            .expect("Error sending Welcome message");

        drop(groups);

        self.autosave();

        Ok(())
    }

    /// Remove user with the given name from the group.
    pub fn remove(&mut self, name: String, group_name: String) -> Result<(), String> {
        // Get the group ID

        let mut groups = self.groups.borrow_mut();
        let group = match groups.get_mut(&group_name) {
            Some(g) => g,
            None => return Err(format!("No group with name {group_name} known.")),
        };

        // Get the client leaf index

        let leaf_index = match self.find_member_index(name, group) {
            Ok(l) => l,
            Err(e) => return Err(e),
        };

        // Remove operation on the mls group
        let (remove_message, _welcome, _group_info) = group
            .mls_group
            .borrow_mut()
            .remove_members(&self.crypto, &self.identity.borrow().signer, &[leaf_index])
            .map_err(|e| format!("Failed to remove member from group - {e}"))?;

        // First, send the MlsMessage remove commit to the group.
        log::trace!("Sending commit");
        let group = groups.get_mut(&group_name).unwrap(); // XXX: not cool.
        let group_recipients = self.recipients(group);

        let msg = GroupMessage::new(remove_message.into(), &group_recipients);
        self.backend.send_msg(&msg)?;

        // Second, process the removal on our end.
        group
            .mls_group
            .borrow_mut()
            .merge_pending_commit(&self.crypto)
            .expect("error merging pending commit");

        drop(groups);

        self.autosave();

        Ok(())
    }

    /// Join a group with the provided welcome message.
    fn join_group(&self, welcome: Welcome) -> Result<(), String> {
        log::debug!("{} joining group ...", self.username());

        let mut ident = self.identity.borrow_mut();
        for secret in welcome.secrets().iter() {
            let key_package_hash = &secret.new_member();
            if ident.kp.contains_key(key_package_hash.as_slice()) {
                ident.kp.remove(key_package_hash.as_slice());
            }
        }
        // NOTE: Since the DS currently doesn't distribute copies of the group's ratchet
        // tree, we need to include the ratchet_tree_extension.
        let group_config = MlsGroupJoinConfig::builder()
            .use_ratchet_tree_extension(true)
            .build();
        let mut mls_group =
            StagedWelcome::new_from_welcome(&self.crypto, &group_config, welcome, None)
                .expect("Failed to create staged join")
                .into_group(&self.crypto)
                .expect("Failed to create MlsGroup");

        let group_id = mls_group.group_id().to_vec();
        // XXX: Use Welcome's encrypted_group_info field to store group_name.
        let group_name = String::from_utf8(group_id.clone()).unwrap();
        let group_aad = group_name.clone() + " AAD";

        mls_group.set_aad(group_aad.as_bytes());

        let group = Group {
            group_name: group_name.clone(),
            conversation: Conversation::default(),
            mls_group: RefCell::new(mls_group),
        };

        log::trace!("   {}", group_name);

        match self.groups.borrow_mut().insert(group_name, group) {
            Some(old) => Err(format!("Overrode the group {:?}", old.group_name)),
            None => Ok(()),
        }
    }

    pub(crate) fn username(&self) -> String {
        self.identity.borrow().identity_as_string()
    }

    pub(super) fn set_auth_token(&mut self, token: AuthToken) {
        self.auth_token = Some(token);
    }

    pub(super) fn auth_token(&self) -> Option<&AuthToken> {
        self.auth_token.as_ref()
    }
}<|MERGE_RESOLUTION|>--- conflicted
+++ resolved
@@ -399,37 +399,19 @@
             }
         };
 
-<<<<<<< HEAD
         let processed_message_credential: Credential = processed_message.credential().clone();
 
         let message_out = match processed_message.into_content() {
             ProcessedMessageContent::ApplicationMessage(application_message) => {
                 let processed_message_credential =
-                    BasicCredential::try_from(&processed_message_credential).unwrap();
+                    BasicCredential::try_from(processed_message_credential.clone()).unwrap();
                 let sender_name = match self.contacts.get(processed_message_credential.identity()) {
                     Some(c) => c.id.clone(),
                     None => {
                         // Contact list is not updated right now, get the identity from the
                         // mls_group member
                         let user_id = mls_group.members().find_map(|m| {
-                                let m_credential = BasicCredential::try_from(&m.credential).unwrap();
-=======
-            match processed_message.into_content() {
-                ProcessedMessageContent::ApplicationMessage(application_message) => {
-                    let processed_message_credential =
-                        BasicCredential::try_from(processed_message_credential).unwrap();
-
-                    let sender_name = match self
-                        .contacts
-                        .get(processed_message_credential.identity())
-                    {
-                        Some(c) => c.username.clone(),
-                        None => {
-                            // Contact list is not updated right now, get the identity from the
-                            // mls_group member
-                            let user_id = mls_group.members().find_map(|m| {
-                                let m_credential = BasicCredential::try_from(m.credential).unwrap();
->>>>>>> dd7b9f14
+                                let m_credential = BasicCredential::try_from(m.credential.clone()).unwrap();
                                 if m_credential.identity()
                                     == processed_message_credential.identity()
                                     && (self
