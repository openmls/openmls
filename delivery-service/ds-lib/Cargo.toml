--- conflicted
+++ resolved
@@ -6,11 +6,7 @@
 description = "Types to interact with the OpenMLS DS."
 
 [dependencies]
-<<<<<<< HEAD
-tls_codec = { workspace = true }
 rand = { version = "^0.8" }
-=======
->>>>>>> 069c6f50
 openmls = { path = "../../openmls", features = ["test-utils"] }
 openmls_traits = { path = "../../traits" }
 openmls_rust_crypto = { path = "../../openmls_rust_crypto" }
