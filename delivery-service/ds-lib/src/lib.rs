--- conflicted
+++ resolved
@@ -9,16 +9,9 @@
 
 use std::collections::HashSet;
 
-<<<<<<< HEAD
 use messages::AuthToken;
+use openmls::prelude::tls_codec::*;
 use openmls::prelude::*;
-use tls_codec::{
-    TlsByteVecU32, TlsByteVecU8, TlsDeserialize, TlsDeserializeBytes, TlsSerialize, TlsSize,
-    TlsVecU32, VLBytes,
-};
-=======
-use openmls::prelude::{tls_codec::*, *};
->>>>>>> 069c6f50
 
 /// Information about a client.
 /// To register a new client create a new `ClientInfo` and send it to
@@ -41,7 +34,7 @@
         io::{Read, Write},
     };
 
-    use tls_codec::{Deserialize, Serialize};
+    use crate::tls_codec::{self, Deserialize, Serialize};
 
     pub fn tls_serialized_len(hashset: &HashSet<Vec<u8>>) -> usize {
         let hashset_len = hashset.len();
