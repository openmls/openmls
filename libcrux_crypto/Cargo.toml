--- conflicted
+++ resolved
@@ -23,21 +23,16 @@
 rand = "0.9"
 tls_codec.workspace = true
 rand_chacha = "0.9"
-<<<<<<< HEAD
+
 hpke-rs = { version = "0.3.0", features = [
     "hazmat",
     "serialization",
 ], git = "https://github.com/cryspen/hpke-rs" }
 hpke-rs-crypto = { version = "0.3.0", git = "https://github.com/cryspen/hpke-rs" }
 hpke-rs-libcrux = { version = "0.3.0", git = "https://github.com/cryspen/hpke-rs" }
-=======
-hpke-rs = { version = "0.3.0", features = ["hazmat", "serialization"] }
-hpke-rs-crypto = { version = "0.3.0" }
-hpke-rs-libcrux = { version = "0.3.0" }
 
 [features]
 extensions-draft-08 = [
     "openmls_traits/extensions-draft-08",
     "openmls_memory_storage/extensions-draft-08",
-]
->>>>>>> 5316d3f2
+]