--- conflicted
+++ resolved
@@ -359,24 +359,15 @@
 
 fn hpke_kem(kem: HpkeKemType) -> hpke_rs_crypto::types::KemAlgorithm {
     match kem {
-<<<<<<< HEAD
-        HpkeKemType::DhKemP256 => libcrux::hpke::kem::KEM::DHKEM_P256_HKDF_SHA256,
-        HpkeKemType::DhKemP384 => libcrux::hpke::kem::KEM::DHKEM_P384_HKDF_SHA384,
-        HpkeKemType::DhKemP521 => libcrux::hpke::kem::KEM::DHKEM_P521_HKDF_SHA512,
-        HpkeKemType::DhKem25519 => libcrux::hpke::kem::KEM::DHKEM_X25519_HKDF_SHA256,
-        HpkeKemType::DhKem448 => libcrux::hpke::kem::KEM::DHKEM_X448_HKDF_SHA512,
-        HpkeKemType::XWingKemDraft2 => libcrux::hpke::kem::KEM::XWingDraft02,
-        HpkeKemType::XWingMlKem1024P384Kem => {
-            unimplemented!("libcrux does not support XWingP256Kem")
-        }
-=======
         HpkeKemType::DhKemP256 => hpke_rs_crypto::types::KemAlgorithm::DhKemP256,
         HpkeKemType::DhKemP384 => hpke_rs_crypto::types::KemAlgorithm::DhKemP384,
         HpkeKemType::DhKemP521 => hpke_rs_crypto::types::KemAlgorithm::DhKemP521,
         HpkeKemType::DhKem25519 => hpke_rs_crypto::types::KemAlgorithm::DhKem25519,
         HpkeKemType::DhKem448 => hpke_rs_crypto::types::KemAlgorithm::DhKem448,
         HpkeKemType::XWingKemDraft6 => hpke_rs_crypto::types::KemAlgorithm::XWingDraft06,
->>>>>>> 1db87117
+        HpkeKemType::XWingMlKem1024P384Kem => {
+            unimplemented!("libcrux does not support XWingP256Kem")
+        }
     }
 }
 
