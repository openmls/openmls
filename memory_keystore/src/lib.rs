--- conflicted
+++ resolved
@@ -1,11 +1,7 @@
 use openmls_traits::key_store::{FromKeyStoreValue, OpenMlsKeyStore, ToKeyStoreValue};
 use std::{collections::HashMap, sync::RwLock};
 
-<<<<<<< HEAD
-type EpochStoreIndex = (Vec<u8>, u64, u32); // Identity, GroupId and GroupEpoch
-=======
 type EpochStoreIndex = (Vec<u8>, u64, u32); // GroupId, GroupEpoch and leaf index
->>>>>>> 59f9c0cb
 
 #[derive(Debug, Default)]
 pub struct MemoryKeyStore {
