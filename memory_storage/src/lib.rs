use openmls_traits::storage::*;
<<<<<<< HEAD

use serde::{Deserialize, Serialize};
=======
use serde::Serialize;
>>>>>>> ed075ead
use std::{collections::HashMap, sync::RwLock};

#[cfg(feature = "test-utils")]
use std::io::Write as _;

/// A storage for the V_TEST version.
#[cfg(any(test, feature = "test-utils"))]
mod test_store;

#[cfg(feature = "persistence")]
pub mod persistence;

#[derive(Debug, Default)]
pub struct MemoryStorage {
    pub values: RwLock<HashMap<Vec<u8>, Vec<u8>>>,
}

// For testing we want to clone.
#[cfg(feature = "test-utils")]
impl Clone for MemoryStorage {
    fn clone(&self) -> Self {
        let values = self.values.read().unwrap();
        Self {
            values: RwLock::new(values.clone()),
        }
    }
}

// For testing (KATs in particular) we want to serialize and deserialize the storage
#[cfg(feature = "test-utils")]
impl MemoryStorage {
    pub fn serialize(&self, w: &mut Vec<u8>) -> std::io::Result<usize> {
        let values = self.values.read().unwrap();

        let mut written = 8;
        let count = (values.len() as u64).to_be_bytes();
        w.write_all(&count)?;

        for (k, v) in values.iter() {
            let rec_len = 8 + 8 + k.len() + v.len();
            let k_len = (k.len() as u64).to_be_bytes();
            let v_len = (v.len() as u64).to_be_bytes();

            w.write_all(&k_len)?;
            w.write_all(&v_len)?;
            w.write_all(k)?;
            w.write_all(v)?;

            written += rec_len;
        }

        Ok(written)
    }

    pub fn deserialize<R: std::io::Read>(r: &mut R) -> std::io::Result<Self> {
        let read_u64 = |r: &mut R| {
            let mut buf8 = [0u8; 8];
            r.read_exact(&mut buf8).map(|_| u64::from_be_bytes(buf8))
        };

        let read_bytes = |r: &mut R, len: usize| {
            let mut buf = vec![0u8; len];
            r.read_exact(&mut buf).map(|_| buf)
        };

        let mut count = read_u64(r)? as usize;
        let mut map = HashMap::new();

        while count > 0 {
            let k_len = read_u64(r)? as usize;
            let v_len = read_u64(r)? as usize;
            let k = read_bytes(r, k_len)?;
            let v = read_bytes(r, v_len)?;

            map.insert(k, v);
            count -= 1;
        }

        Ok(Self {
            values: RwLock::new(map),
        })
    }
}

impl MemoryStorage {
    /// Internal helper to abstract write operations.
    #[inline(always)]
    fn write<const VERSION: u16>(
        &self,
        label: &[u8],
        key: &[u8],
        value: Vec<u8>,
    ) -> Result<(), <Self as StorageProvider<CURRENT_VERSION>>::Error> {
        let mut values = self.values.write().unwrap();
        let storage_key = build_key_from_vec::<VERSION>(label, key.to_vec());

        #[cfg(feature = "test-utils")]
        log::debug!("  write key: {}", hex::encode(&storage_key));
        log::trace!("{}", std::backtrace::Backtrace::capture());

        values.insert(storage_key, value.to_vec());
        Ok(())
    }

    fn append<const VERSION: u16>(
        &self,
        label: &[u8],
        key: &[u8],
        value: Vec<u8>,
    ) -> Result<(), <Self as StorageProvider<CURRENT_VERSION>>::Error> {
        let mut values = self.values.write().unwrap();
        let storage_key = build_key_from_vec::<VERSION>(label, key.to_vec());

        #[cfg(feature = "test-utils")]
        log::debug!("  write key: {}", hex::encode(&storage_key));
        log::trace!("{}", std::backtrace::Backtrace::capture());

        // fetch value from db, falling back to an empty list if doens't exist
        let list_bytes = values.entry(storage_key).or_insert(b"[]".to_vec());

        // parse old value and push new data
        let mut list: Vec<Vec<u8>> = serde_json::from_slice(list_bytes)?;
        list.push(value);

        // write back, reusing the old buffer
        list_bytes.truncate(0);
        serde_json::to_writer(list_bytes, &list)?;

        Ok(())
    }

    fn remove_item<const VERSION: u16>(
        &self,
        label: &[u8],
        key: &[u8],
        value: Vec<u8>,
    ) -> Result<(), <Self as StorageProvider<CURRENT_VERSION>>::Error> {
        let mut values = self.values.write().unwrap();
        let storage_key = build_key_from_vec::<VERSION>(label, key.to_vec());

        #[cfg(feature = "test-utils")]
        log::debug!("  write key: {}", hex::encode(&storage_key));
        log::trace!("{}", std::backtrace::Backtrace::capture());

        // fetch value from db, falling back to an empty list if doens't exist
        let list_bytes = values.entry(storage_key).or_insert(b"[]".to_vec());

        // parse old value, find value to delete and remove it from list
        let mut list: Vec<Vec<u8>> = serde_json::from_slice(list_bytes)?;
        if let Some(pos) = list.iter().position(|stored_item| stored_item == &value) {
            list.remove(pos);
        }

        // write back, reusing the old buffer
        list_bytes.truncate(0);
        serde_json::to_writer(list_bytes, &list)?;

        Ok(())
    }

    /// Internal helper to abstract read operations.
    #[inline(always)]
    fn read<const VERSION: u16, V: Entity<VERSION>>(
        &self,
        label: &[u8],
        key: &[u8],
    ) -> Result<Option<V>, <Self as StorageProvider<CURRENT_VERSION>>::Error> {
        let values = self.values.read().unwrap();
        let storage_key = build_key_from_vec::<VERSION>(label, key.to_vec());

        #[cfg(feature = "test-utils")]
        log::debug!("  read key: {}", hex::encode(&storage_key));
        log::trace!("{}", std::backtrace::Backtrace::capture());

        let value = values.get(&storage_key);

        if let Some(value) = value {
            serde_json::from_slice(value)
                .map_err(|_| MemoryStorageError::SerializationError)
                .map(|v| Some(v))
        } else {
            Ok(None)
        }
    }

    /// Internal helper to abstract read operations.
    #[inline(always)]
    fn read_list<const VERSION: u16, V: Entity<VERSION>>(
        &self,
        label: &[u8],
        key: &[u8],
    ) -> Result<Vec<V>, <Self as StorageProvider<CURRENT_VERSION>>::Error> {
        let values = self.values.read().unwrap();

        let mut storage_key = label.to_vec();
        storage_key.extend_from_slice(key);
        storage_key.extend_from_slice(&u16::to_be_bytes(VERSION));

        #[cfg(feature = "test-utils")]
        log::debug!("  read list key: {}", hex::encode(&storage_key));
        log::trace!("{}", std::backtrace::Backtrace::capture());

        let value: Vec<Vec<u8>> = match values.get(&storage_key) {
            Some(list_bytes) => serde_json::from_slice(list_bytes).unwrap(),
            None => vec![],
        };

        value
            .iter()
            .map(|value_bytes| serde_json::from_slice(value_bytes))
            .collect::<Result<Vec<V>, _>>()
            .map_err(|_| MemoryStorageError::SerializationError)
    }

    /// Internal helper to abstract delete operations.
    #[inline(always)]
    fn delete<const VERSION: u16>(
        &self,
        label: &[u8],
        key: &[u8],
    ) -> Result<(), <Self as StorageProvider<CURRENT_VERSION>>::Error> {
        let mut values = self.values.write().unwrap();

        let mut storage_key = label.to_vec();
        storage_key.extend_from_slice(key);
        storage_key.extend_from_slice(&u16::to_be_bytes(VERSION));

        #[cfg(feature = "test-utils")]
        log::debug!("  delete key: {}", hex::encode(&storage_key));
        log::trace!("{}", std::backtrace::Backtrace::capture());

        values.remove(&storage_key);

        Ok(())
    }
}

/// Errors thrown by the key store.
#[derive(thiserror::Error, Debug, Copy, Clone, PartialEq, Eq)]
pub enum MemoryStorageError {
    #[error("The key store does not allow storing serialized values.")]
    UnsupportedValueTypeBytes,
    #[error("Updating is not supported by this key store.")]
    UnsupportedMethod,
    #[error("Error serializing value.")]
    SerializationError,
    #[error("Value does not exist.")]
    None,
}

const KEY_PACKAGE_LABEL: &[u8] = b"KeyPackage";
const PSK_LABEL: &[u8] = b"Psk";
const ENCRYPTION_KEY_PAIR_LABEL: &[u8] = b"EncryptionKeyPair";
const SIGNATURE_KEY_PAIR_LABEL: &[u8] = b"SignatureKeyPair";
const EPOCH_KEY_PAIRS_LABEL: &[u8] = b"EpochKeyPairs";

// related to PublicGroup
const TREE_LABEL: &[u8] = b"Tree";
const GROUP_CONTEXT_LABEL: &[u8] = b"GroupContext";
const INTERIM_TRANSCRIPT_HASH_LABEL: &[u8] = b"InterimTranscriptHash";
const CONFIRMATION_TAG_LABEL: &[u8] = b"ConfirmationTag";

// related to CoreGroup
const OWN_LEAF_NODE_INDEX_LABEL: &[u8] = b"OwnLeafNodeIndex";
const EPOCH_SECRETS_LABEL: &[u8] = b"EpochSecrets";
const RESUMPTION_PSK_STORE_LABEL: &[u8] = b"ResumptionPsk";
const MESSAGE_SECRETS_LABEL: &[u8] = b"MessageSecrets";

// related to MlsGroup
const JOIN_CONFIG_LABEL: &[u8] = b"MlsGroupJoinConfig";
const OWN_LEAF_NODES_LABEL: &[u8] = b"OwnLeafNodes";
const GROUP_STATE_LABEL: &[u8] = b"GroupState";
const QUEUED_PROPOSAL_LABEL: &[u8] = b"QueuedProposal";
const PROPOSAL_QUEUE_REFS_LABEL: &[u8] = b"ProposalQueueRefs";

impl StorageProvider<CURRENT_VERSION> for MemoryStorage {
    type Error = MemoryStorageError;

    fn queue_proposal<
        GroupId: traits::GroupId<CURRENT_VERSION>,
        ProposalRef: traits::ProposalRef<CURRENT_VERSION>,
        QueuedProposal: traits::QueuedProposal<CURRENT_VERSION>,
    >(
        &self,
        group_id: &GroupId,
        proposal_ref: &ProposalRef,
        proposal: &QueuedProposal,
    ) -> Result<(), Self::Error> {
        // write proposal to key (group_id, proposal_ref)
        let key = serde_json::to_vec(&(group_id, proposal_ref))?;
        let value = serde_json::to_vec(proposal)?;
        self.write::<CURRENT_VERSION>(QUEUED_PROPOSAL_LABEL, &key, value)?;

        // update proposal list for group_id
        let key = serde_json::to_vec(group_id)?;
        let value = serde_json::to_vec(proposal_ref)?;
        self.append::<CURRENT_VERSION>(PROPOSAL_QUEUE_REFS_LABEL, &key, value)?;

        Ok(())
    }

    fn write_tree<
        GroupId: traits::GroupId<CURRENT_VERSION>,
        TreeSync: traits::TreeSync<CURRENT_VERSION>,
    >(
        &self,
        group_id: &GroupId,
        tree: &TreeSync,
    ) -> Result<(), Self::Error> {
        self.write::<CURRENT_VERSION>(
            TREE_LABEL,
            &serde_json::to_vec(&group_id).unwrap(),
            serde_json::to_vec(&tree).unwrap(),
        )
    }

    fn write_interim_transcript_hash<
        GroupId: traits::GroupId<CURRENT_VERSION>,
        InterimTranscriptHash: traits::InterimTranscriptHash<CURRENT_VERSION>,
    >(
        &self,
        group_id: &GroupId,
        interim_transcript_hash: &InterimTranscriptHash,
    ) -> Result<(), Self::Error> {
        let mut values = self.values.write().unwrap();
        let key = build_key::<CURRENT_VERSION, &GroupId>(INTERIM_TRANSCRIPT_HASH_LABEL, group_id);
        let value = serde_json::to_vec(&interim_transcript_hash).unwrap();

        values.insert(key, value);
        Ok(())
    }

    fn write_context<
        GroupId: traits::GroupId<CURRENT_VERSION>,
        GroupContext: traits::GroupContext<CURRENT_VERSION>,
    >(
        &self,
        group_id: &GroupId,
        group_context: &GroupContext,
    ) -> Result<(), Self::Error> {
        let mut values = self.values.write().unwrap();
        let key = build_key::<CURRENT_VERSION, &GroupId>(GROUP_CONTEXT_LABEL, group_id);
        let value = serde_json::to_vec(&group_context).unwrap();

        values.insert(key, value);
        Ok(())
    }

    fn write_confirmation_tag<
        GroupId: traits::GroupId<CURRENT_VERSION>,
        ConfirmationTag: traits::ConfirmationTag<CURRENT_VERSION>,
    >(
        &self,
        group_id: &GroupId,
        confirmation_tag: &ConfirmationTag,
    ) -> Result<(), Self::Error> {
        let mut values = self.values.write().unwrap();
        let key = build_key::<CURRENT_VERSION, &GroupId>(CONFIRMATION_TAG_LABEL, group_id);
        let value = serde_json::to_vec(&confirmation_tag).unwrap();

        values.insert(key, value);
        Ok(())
    }

    fn write_signature_key_pair<
        SignaturePublicKey: traits::SignaturePublicKey<CURRENT_VERSION>,
        SignatureKeyPair: traits::SignatureKeyPair<CURRENT_VERSION>,
    >(
        &self,
        public_key: &SignaturePublicKey,
        signature_key_pair: &SignatureKeyPair,
    ) -> Result<(), Self::Error> {
        let mut values = self.values.write().unwrap();
        let key =
            build_key::<CURRENT_VERSION, &SignaturePublicKey>(SIGNATURE_KEY_PAIR_LABEL, public_key);
        let value = serde_json::to_vec(&signature_key_pair).unwrap();

        values.insert(key, value);
        Ok(())
    }

    fn queued_proposal_refs<
        GroupId: traits::GroupId<CURRENT_VERSION>,
        ProposalRef: traits::ProposalRef<CURRENT_VERSION>,
    >(
        &self,
        group_id: &GroupId,
    ) -> Result<Vec<ProposalRef>, Self::Error> {
        self.read_list(PROPOSAL_QUEUE_REFS_LABEL, &serde_json::to_vec(group_id)?)
    }

    fn queued_proposals<
        GroupId: traits::GroupId<CURRENT_VERSION>,
        ProposalRef: traits::ProposalRef<CURRENT_VERSION>,
        QueuedProposal: traits::QueuedProposal<CURRENT_VERSION>,
    >(
        &self,
        group_id: &GroupId,
    ) -> Result<Vec<(ProposalRef, QueuedProposal)>, Self::Error> {
        let refs: Vec<ProposalRef> =
            self.read_list(PROPOSAL_QUEUE_REFS_LABEL, &serde_json::to_vec(group_id)?)?;

        refs.into_iter()
            .map(|proposal_ref| -> Result<_, _> {
                let key = (group_id, &proposal_ref);
                let key = serde_json::to_vec(&key)?;

                let proposal = self.read(QUEUED_PROPOSAL_LABEL, &key)?.unwrap();
                Ok((proposal_ref, proposal))
            })
            .collect::<Result<Vec<_>, _>>()
    }

    fn tree<
        GroupId: traits::GroupId<CURRENT_VERSION>,
        TreeSync: traits::TreeSync<CURRENT_VERSION>,
    >(
        &self,
        group_id: &GroupId,
    ) -> Result<Option<TreeSync>, Self::Error> {
        let values = self.values.read().unwrap();
        let key = build_key::<CURRENT_VERSION, &GroupId>(TREE_LABEL, group_id);

        let Some(value) = values.get(&key) else {
            return Ok(None);
        };
        let value = serde_json::from_slice(value).unwrap();

        Ok(value)
    }

    fn group_context<
        GroupId: traits::GroupId<CURRENT_VERSION>,
        GroupContext: traits::GroupContext<CURRENT_VERSION>,
    >(
        &self,
        group_id: &GroupId,
    ) -> Result<Option<GroupContext>, Self::Error> {
        let values = self.values.read().unwrap();
        let key = build_key::<CURRENT_VERSION, &GroupId>(GROUP_CONTEXT_LABEL, group_id);

        let Some(value) = values.get(&key) else {
            return Ok(None);
        };
        let value = serde_json::from_slice(value).unwrap();

        Ok(value)
    }

    fn interim_transcript_hash<
        GroupId: traits::GroupId<CURRENT_VERSION>,
        InterimTranscriptHash: traits::InterimTranscriptHash<CURRENT_VERSION>,
    >(
        &self,
        group_id: &GroupId,
    ) -> Result<Option<InterimTranscriptHash>, Self::Error> {
        let values = self.values.read().unwrap();
        let key = build_key::<CURRENT_VERSION, &GroupId>(INTERIM_TRANSCRIPT_HASH_LABEL, group_id);

        let Some(value) = values.get(&key) else {
            return Ok(None);
        };
        let value = serde_json::from_slice(value).unwrap();

        Ok(value)
    }

    fn confirmation_tag<
        GroupId: traits::GroupId<CURRENT_VERSION>,
        ConfirmationTag: traits::ConfirmationTag<CURRENT_VERSION>,
    >(
        &self,
        group_id: &GroupId,
    ) -> Result<Option<ConfirmationTag>, Self::Error> {
        let values = self.values.read().unwrap();
        let key = build_key::<CURRENT_VERSION, &GroupId>(CONFIRMATION_TAG_LABEL, group_id);

        let Some(value) = values.get(&key) else {
            return Ok(None);
        };
        let value = serde_json::from_slice(value).unwrap();

        Ok(value)
    }

    fn signature_key_pair<
        SignaturePublicKey: traits::SignaturePublicKey<CURRENT_VERSION>,
        SignatureKeyPair: traits::SignatureKeyPair<CURRENT_VERSION>,
    >(
        &self,
        public_key: &SignaturePublicKey,
    ) -> Result<Option<SignatureKeyPair>, Self::Error> {
        let values = self.values.read().unwrap();

        let key =
            build_key::<CURRENT_VERSION, &SignaturePublicKey>(SIGNATURE_KEY_PAIR_LABEL, public_key);

        let Some(value) = values.get(&key) else {
            return Ok(None);
        };
        let value = serde_json::from_slice(value).unwrap();

        Ok(value)
    }

    fn write_key_package<
        HashReference: traits::HashReference<CURRENT_VERSION>,
        KeyPackage: traits::KeyPackage<CURRENT_VERSION>,
    >(
        &self,
        hash_ref: &HashReference,
        key_package: &KeyPackage,
    ) -> Result<(), Self::Error> {
        let key = serde_json::to_vec(&hash_ref).unwrap();
        let value = serde_json::to_vec(&key_package).unwrap();

        self.write::<CURRENT_VERSION>(KEY_PACKAGE_LABEL, &key, value)
            .unwrap();

        Ok(())
    }

    fn write_psk<
        PskId: traits::PskId<CURRENT_VERSION>,
        PskBundle: traits::PskBundle<CURRENT_VERSION>,
    >(
        &self,
        psk_id: &PskId,
        psk: &PskBundle,
    ) -> Result<(), Self::Error> {
        self.write::<CURRENT_VERSION>(
            PSK_LABEL,
            &serde_json::to_vec(&psk_id).unwrap(),
            serde_json::to_vec(&psk).unwrap(),
        )
    }

    fn write_encryption_key_pair<
        EncryptionKey: traits::EncryptionKey<CURRENT_VERSION>,
        HpkeKeyPair: traits::HpkeKeyPair<CURRENT_VERSION>,
    >(
        &self,
        public_key: &EncryptionKey,
        key_pair: &HpkeKeyPair,
    ) -> Result<(), Self::Error> {
        self.write::<CURRENT_VERSION>(
            ENCRYPTION_KEY_PAIR_LABEL,
            &serde_json::to_vec(public_key).unwrap(),
            serde_json::to_vec(key_pair).unwrap(),
        )
    }

    fn key_package<
        KeyPackageRef: traits::HashReference<CURRENT_VERSION>,
        KeyPackage: traits::KeyPackage<CURRENT_VERSION>,
    >(
        &self,
        hash_ref: &KeyPackageRef,
    ) -> Result<Option<KeyPackage>, Self::Error> {
        let key = serde_json::to_vec(&hash_ref).unwrap();
        self.read(KEY_PACKAGE_LABEL, &key)
    }

    fn psk<PskBundle: traits::PskBundle<CURRENT_VERSION>, PskId: traits::PskId<CURRENT_VERSION>>(
        &self,
        psk_id: &PskId,
    ) -> Result<Option<PskBundle>, Self::Error> {
        self.read(PSK_LABEL, &serde_json::to_vec(&psk_id).unwrap())
    }

    fn encryption_key_pair<
        HpkeKeyPair: traits::HpkeKeyPair<CURRENT_VERSION>,
        EncryptionKey: traits::EncryptionKey<CURRENT_VERSION>,
    >(
        &self,
        public_key: &EncryptionKey,
    ) -> Result<Option<HpkeKeyPair>, Self::Error> {
        self.read(
            ENCRYPTION_KEY_PAIR_LABEL,
            &serde_json::to_vec(public_key).unwrap(),
        )
    }

    fn delete_signature_key_pair<
        SignaturePublicKeuy: traits::SignaturePublicKey<CURRENT_VERSION>,
    >(
        &self,
        public_key: &SignaturePublicKeuy,
    ) -> Result<(), Self::Error> {
        self.delete::<CURRENT_VERSION>(
            SIGNATURE_KEY_PAIR_LABEL,
            &serde_json::to_vec(public_key).unwrap(),
        )
    }

    fn delete_encryption_key_pair<EncryptionKey: traits::EncryptionKey<CURRENT_VERSION>>(
        &self,
        public_key: &EncryptionKey,
    ) -> Result<(), Self::Error> {
        self.delete::<CURRENT_VERSION>(
            ENCRYPTION_KEY_PAIR_LABEL,
            &serde_json::to_vec(&public_key).unwrap(),
        )
    }

    fn delete_key_package<KeyPackageRef: traits::HashReference<CURRENT_VERSION>>(
        &self,
        hash_ref: &KeyPackageRef,
    ) -> Result<(), Self::Error> {
        self.delete::<CURRENT_VERSION>(KEY_PACKAGE_LABEL, &serde_json::to_vec(&hash_ref)?)
    }

    fn delete_psk<PskKey: traits::PskId<CURRENT_VERSION>>(
        &self,
        psk_id: &PskKey,
    ) -> Result<(), Self::Error> {
        self.delete::<CURRENT_VERSION>(PSK_LABEL, &serde_json::to_vec(&psk_id)?)
    }

    fn group_state<
        GroupState: traits::GroupState<CURRENT_VERSION>,
        GroupId: traits::GroupId<CURRENT_VERSION>,
    >(
        &self,
        group_id: &GroupId,
    ) -> Result<Option<GroupState>, Self::Error> {
        self.read(GROUP_STATE_LABEL, &serde_json::to_vec(&group_id)?)
    }

    fn write_group_state<
        GroupState: traits::GroupState<CURRENT_VERSION>,
        GroupId: traits::GroupId<CURRENT_VERSION>,
    >(
        &self,
        group_id: &GroupId,
        group_state: &GroupState,
    ) -> Result<(), Self::Error> {
        self.write::<CURRENT_VERSION>(
            GROUP_STATE_LABEL,
            &serde_json::to_vec(group_id)?,
            serde_json::to_vec(group_state)?,
        )
    }

    fn delete_group_state<GroupId: traits::GroupId<CURRENT_VERSION>>(
        &self,
        group_id: &GroupId,
    ) -> Result<(), Self::Error> {
        self.delete::<CURRENT_VERSION>(GROUP_STATE_LABEL, &serde_json::to_vec(group_id)?)
    }

    fn message_secrets<
        GroupId: traits::GroupId<CURRENT_VERSION>,
        MessageSecrets: traits::MessageSecrets<CURRENT_VERSION>,
    >(
        &self,
        group_id: &GroupId,
    ) -> Result<Option<MessageSecrets>, Self::Error> {
        self.read(MESSAGE_SECRETS_LABEL, &serde_json::to_vec(group_id)?)
    }

    fn write_message_secrets<
        GroupId: traits::GroupId<CURRENT_VERSION>,
        MessageSecrets: traits::MessageSecrets<CURRENT_VERSION>,
    >(
        &self,
        group_id: &GroupId,
        message_secrets: &MessageSecrets,
    ) -> Result<(), Self::Error> {
        self.write::<CURRENT_VERSION>(
            MESSAGE_SECRETS_LABEL,
            &serde_json::to_vec(group_id)?,
            serde_json::to_vec(message_secrets)?,
        )
    }

    fn delete_message_secrets<GroupId: traits::GroupId<CURRENT_VERSION>>(
        &self,
        group_id: &GroupId,
    ) -> Result<(), Self::Error> {
        self.delete::<CURRENT_VERSION>(MESSAGE_SECRETS_LABEL, &serde_json::to_vec(group_id)?)
    }

    fn resumption_psk_store<
        GroupId: traits::GroupId<CURRENT_VERSION>,
        ResumptionPskStore: traits::ResumptionPskStore<CURRENT_VERSION>,
    >(
        &self,
        group_id: &GroupId,
    ) -> Result<Option<ResumptionPskStore>, Self::Error> {
        self.read(RESUMPTION_PSK_STORE_LABEL, &serde_json::to_vec(group_id)?)
    }

    fn write_resumption_psk_store<
        GroupId: traits::GroupId<CURRENT_VERSION>,
        ResumptionPskStore: traits::ResumptionPskStore<CURRENT_VERSION>,
    >(
        &self,
        group_id: &GroupId,
        resumption_psk_store: &ResumptionPskStore,
    ) -> Result<(), Self::Error> {
        self.write::<CURRENT_VERSION>(
            RESUMPTION_PSK_STORE_LABEL,
            &serde_json::to_vec(group_id)?,
            serde_json::to_vec(resumption_psk_store)?,
        )
    }

    fn delete_all_resumption_psk_secrets<GroupId: traits::GroupId<CURRENT_VERSION>>(
        &self,
        group_id: &GroupId,
    ) -> Result<(), Self::Error> {
        self.delete::<CURRENT_VERSION>(RESUMPTION_PSK_STORE_LABEL, &serde_json::to_vec(group_id)?)
    }

    fn own_leaf_index<
        GroupId: traits::GroupId<CURRENT_VERSION>,
        LeafNodeIndex: traits::LeafNodeIndex<CURRENT_VERSION>,
    >(
        &self,
        group_id: &GroupId,
    ) -> Result<Option<LeafNodeIndex>, Self::Error> {
        self.read(OWN_LEAF_NODE_INDEX_LABEL, &serde_json::to_vec(group_id)?)
    }

    fn write_own_leaf_index<
        GroupId: traits::GroupId<CURRENT_VERSION>,
        LeafNodeIndex: traits::LeafNodeIndex<CURRENT_VERSION>,
    >(
        &self,
        group_id: &GroupId,
        own_leaf_index: &LeafNodeIndex,
    ) -> Result<(), Self::Error> {
        self.write::<CURRENT_VERSION>(
            OWN_LEAF_NODE_INDEX_LABEL,
            &serde_json::to_vec(group_id)?,
            serde_json::to_vec(own_leaf_index)?,
        )
    }

    fn delete_own_leaf_index<GroupId: traits::GroupId<CURRENT_VERSION>>(
        &self,
        group_id: &GroupId,
    ) -> Result<(), Self::Error> {
        self.delete::<CURRENT_VERSION>(OWN_LEAF_NODE_INDEX_LABEL, &serde_json::to_vec(group_id)?)
    }

    fn group_epoch_secrets<
        GroupId: traits::GroupId<CURRENT_VERSION>,
        GroupEpochSecrets: traits::GroupEpochSecrets<CURRENT_VERSION>,
    >(
        &self,
        group_id: &GroupId,
    ) -> Result<Option<GroupEpochSecrets>, Self::Error> {
        self.read(EPOCH_SECRETS_LABEL, &serde_json::to_vec(group_id)?)
    }

    fn write_group_epoch_secrets<
        GroupId: traits::GroupId<CURRENT_VERSION>,
        GroupEpochSecrets: traits::GroupEpochSecrets<CURRENT_VERSION>,
    >(
        &self,
        group_id: &GroupId,
        group_epoch_secrets: &GroupEpochSecrets,
    ) -> Result<(), Self::Error> {
        self.write::<CURRENT_VERSION>(
            EPOCH_SECRETS_LABEL,
            &serde_json::to_vec(group_id)?,
            serde_json::to_vec(group_epoch_secrets)?,
        )
    }

    fn delete_group_epoch_secrets<GroupId: traits::GroupId<CURRENT_VERSION>>(
        &self,
        group_id: &GroupId,
    ) -> Result<(), Self::Error> {
        self.delete::<CURRENT_VERSION>(EPOCH_SECRETS_LABEL, &serde_json::to_vec(group_id)?)
    }

    fn write_encryption_epoch_key_pairs<
        GroupId: traits::GroupId<CURRENT_VERSION>,
        EpochKey: traits::EpochKey<CURRENT_VERSION>,
        HpkeKeyPair: traits::HpkeKeyPair<CURRENT_VERSION>,
    >(
        &self,
        group_id: &GroupId,
        epoch: &EpochKey,
        leaf_index: u32,
        key_pairs: &[HpkeKeyPair],
    ) -> Result<(), Self::Error> {
        let key = epoch_key_pairs_id(group_id, epoch, leaf_index)?;
        let value = serde_json::to_vec(key_pairs)?;
        log::debug!("Writing encryption epoch key pairs");
        #[cfg(feature = "test-utils")]
        {
            log::debug!("  key: {}", hex::encode(&key));
            log::debug!("  value: {}", hex::encode(&value));
        }

        self.write::<CURRENT_VERSION>(EPOCH_KEY_PAIRS_LABEL, &key, value)
    }

    fn encryption_epoch_key_pairs<
        GroupId: traits::GroupId<CURRENT_VERSION>,
        EpochKey: traits::EpochKey<CURRENT_VERSION>,
        HpkeKeyPair: traits::HpkeKeyPair<CURRENT_VERSION>,
    >(
        &self,
        group_id: &GroupId,
        epoch: &EpochKey,
        leaf_index: u32,
    ) -> Result<Vec<HpkeKeyPair>, Self::Error> {
        let key = epoch_key_pairs_id(group_id, epoch, leaf_index)?;
        let storage_key = build_key_from_vec::<CURRENT_VERSION>(EPOCH_KEY_PAIRS_LABEL, key);
        log::debug!("Reading encryption epoch key pairs");

        let values = self.values.read().unwrap();
        let value = values.get(&storage_key);

        #[cfg(feature = "test-utils")]
        log::debug!("  key: {}", hex::encode(&storage_key));

        if let Some(value) = value {
            #[cfg(feature = "test-utils")]
            log::debug!("  value: {}", hex::encode(value));
            return Ok(serde_json::from_slice(value).unwrap());
        }

        Err(MemoryStorageError::None)
    }

    fn delete_encryption_epoch_key_pairs<
        GroupId: traits::GroupId<CURRENT_VERSION>,
        EpochKey: traits::EpochKey<CURRENT_VERSION>,
    >(
        &self,
        group_id: &GroupId,
        epoch: &EpochKey,
        leaf_index: u32,
    ) -> Result<(), Self::Error> {
        let key = epoch_key_pairs_id(group_id, epoch, leaf_index)?;
        self.delete::<CURRENT_VERSION>(EPOCH_KEY_PAIRS_LABEL, &key)
    }

    fn clear_proposal_queue<
        GroupId: traits::GroupId<CURRENT_VERSION>,
        ProposalRef: traits::ProposalRef<CURRENT_VERSION>,
    >(
        &self,
        group_id: &GroupId,
    ) -> Result<(), Self::Error> {
        // Get all proposal refs for this group.
        let proposal_refs: Vec<ProposalRef> =
            self.read_list(PROPOSAL_QUEUE_REFS_LABEL, &serde_json::to_vec(group_id)?)?;
        let mut values = self.values.write().unwrap();
        for proposal_ref in proposal_refs {
            // Delete all proposals.
            let key = serde_json::to_vec(&(group_id, proposal_ref))?;
            values.remove(&key);
        }

        // Delete the proposal refs from the store.
        let key = build_key::<CURRENT_VERSION, &GroupId>(PROPOSAL_QUEUE_REFS_LABEL, group_id);
        values.remove(&key);

        Ok(())
    }

    fn mls_group_join_config<
        GroupId: traits::GroupId<CURRENT_VERSION>,
        MlsGroupJoinConfig: traits::MlsGroupJoinConfig<CURRENT_VERSION>,
    >(
        &self,
        group_id: &GroupId,
    ) -> Result<Option<MlsGroupJoinConfig>, Self::Error> {
        self.read(JOIN_CONFIG_LABEL, &serde_json::to_vec(group_id).unwrap())
    }

    fn write_mls_join_config<
        GroupId: traits::GroupId<CURRENT_VERSION>,
        MlsGroupJoinConfig: traits::MlsGroupJoinConfig<CURRENT_VERSION>,
    >(
        &self,
        group_id: &GroupId,
        config: &MlsGroupJoinConfig,
    ) -> Result<(), Self::Error> {
        let key = serde_json::to_vec(group_id).unwrap();
        let value = serde_json::to_vec(config).unwrap();

        self.write::<CURRENT_VERSION>(JOIN_CONFIG_LABEL, &key, value)
    }

    fn own_leaf_nodes<
        GroupId: traits::GroupId<CURRENT_VERSION>,
        LeafNode: traits::LeafNode<CURRENT_VERSION>,
    >(
        &self,
        group_id: &GroupId,
    ) -> Result<Vec<LeafNode>, Self::Error> {
        self.read_list(OWN_LEAF_NODES_LABEL, &serde_json::to_vec(group_id).unwrap())
    }

    fn append_own_leaf_node<
        GroupId: traits::GroupId<CURRENT_VERSION>,
        LeafNode: traits::LeafNode<CURRENT_VERSION>,
    >(
        &self,
        group_id: &GroupId,
        leaf_node: &LeafNode,
    ) -> Result<(), Self::Error> {
        let key = serde_json::to_vec(group_id)?;
        let value = serde_json::to_vec(leaf_node)?;
        self.append::<CURRENT_VERSION>(OWN_LEAF_NODES_LABEL, &key, value)
    }

<<<<<<< HEAD
    fn aad<GroupId: traits::GroupId<CURRENT_VERSION>>(
        &self,
        group_id: &GroupId,
    ) -> Result<Vec<u8>, Self::Error> {
        let key = serde_json::to_vec(group_id)?;
        self.read::<CURRENT_VERSION, Vec<u8>>(AAD_LABEL, &key)
            .map(|v| {
                // When we didn't find the value, we return an empty vector as
                // required by the trait.
                v.unwrap_or_default()
            })
    }

    fn write_aad<GroupId: traits::GroupId<CURRENT_VERSION>>(
        &self,
        group_id: &GroupId,
        aad: &[u8],
    ) -> Result<(), Self::Error> {
        let key = serde_json::to_vec(group_id)?;
        self.write::<CURRENT_VERSION>(AAD_LABEL, &key, serde_json::to_vec(aad).unwrap())
    }

    fn delete_aad<GroupId: traits::GroupId<CURRENT_VERSION>>(
        &self,
        group_id: &GroupId,
    ) -> Result<(), Self::Error> {
        self.delete::<CURRENT_VERSION>(AAD_LABEL, &serde_json::to_vec(group_id).unwrap())
    }

=======
>>>>>>> ed075ead
    fn delete_own_leaf_nodes<GroupId: traits::GroupId<CURRENT_VERSION>>(
        &self,
        group_id: &GroupId,
    ) -> Result<(), Self::Error> {
        self.delete::<CURRENT_VERSION>(OWN_LEAF_NODES_LABEL, &serde_json::to_vec(group_id).unwrap())
    }

    fn delete_group_config<GroupId: traits::GroupId<CURRENT_VERSION>>(
        &self,
        group_id: &GroupId,
    ) -> Result<(), Self::Error> {
        self.delete::<CURRENT_VERSION>(JOIN_CONFIG_LABEL, &serde_json::to_vec(group_id).unwrap())
    }

    fn delete_tree<GroupId: traits::GroupId<CURRENT_VERSION>>(
        &self,
        group_id: &GroupId,
    ) -> Result<(), Self::Error> {
        self.delete::<CURRENT_VERSION>(TREE_LABEL, &serde_json::to_vec(group_id).unwrap())
    }

    fn delete_confirmation_tag<GroupId: traits::GroupId<CURRENT_VERSION>>(
        &self,
        group_id: &GroupId,
    ) -> Result<(), Self::Error> {
        self.delete::<CURRENT_VERSION>(
            CONFIRMATION_TAG_LABEL,
            &serde_json::to_vec(group_id).unwrap(),
        )
    }

    fn delete_context<GroupId: traits::GroupId<CURRENT_VERSION>>(
        &self,
        group_id: &GroupId,
    ) -> Result<(), Self::Error> {
        self.delete::<CURRENT_VERSION>(GROUP_CONTEXT_LABEL, &serde_json::to_vec(group_id).unwrap())
    }

    fn delete_interim_transcript_hash<GroupId: traits::GroupId<CURRENT_VERSION>>(
        &self,
        group_id: &GroupId,
    ) -> Result<(), Self::Error> {
        self.delete::<CURRENT_VERSION>(
            INTERIM_TRANSCRIPT_HASH_LABEL,
            &serde_json::to_vec(group_id).unwrap(),
        )
    }

    fn remove_proposal<
        GroupId: traits::GroupId<CURRENT_VERSION>,
        ProposalRef: traits::ProposalRef<CURRENT_VERSION>,
    >(
        &self,
        group_id: &GroupId,
        proposal_ref: &ProposalRef,
    ) -> Result<(), Self::Error> {
        let key = serde_json::to_vec(group_id).unwrap();
        let value = serde_json::to_vec(proposal_ref).unwrap();

        self.remove_item::<CURRENT_VERSION>(PROPOSAL_QUEUE_REFS_LABEL, &key, value)?;

        let key = serde_json::to_vec(&(group_id, proposal_ref)).unwrap();
        self.delete::<CURRENT_VERSION>(QUEUED_PROPOSAL_LABEL, &key)
    }
}

/// Build a key with version and label.
fn build_key_from_vec<const V: u16>(label: &[u8], key: Vec<u8>) -> Vec<u8> {
    let mut key_out = label.to_vec();
    key_out.extend_from_slice(&key);
    key_out.extend_from_slice(&u16::to_be_bytes(V));
    key_out
}

/// Build a key with version and label.
fn build_key<const V: u16, K: Serialize>(label: &[u8], key: K) -> Vec<u8> {
    build_key_from_vec::<V>(label, serde_json::to_vec(&key).unwrap())
}

fn epoch_key_pairs_id(
    group_id: &impl traits::GroupId<CURRENT_VERSION>,
    epoch: &impl traits::EpochKey<CURRENT_VERSION>,
    leaf_index: u32,
) -> Result<Vec<u8>, <MemoryStorage as StorageProvider<CURRENT_VERSION>>::Error> {
    let mut key = serde_json::to_vec(group_id)?;
    key.extend_from_slice(&serde_json::to_vec(epoch)?);
    key.extend_from_slice(&serde_json::to_vec(&leaf_index)?);
    Ok(key)
}

impl From<serde_json::Error> for MemoryStorageError {
    fn from(_: serde_json::Error) -> Self {
        Self::SerializationError
    }
}<|MERGE_RESOLUTION|>--- conflicted
+++ resolved
@@ -1,10 +1,5 @@
 use openmls_traits::storage::*;
-<<<<<<< HEAD
-
-use serde::{Deserialize, Serialize};
-=======
 use serde::Serialize;
->>>>>>> ed075ead
 use std::{collections::HashMap, sync::RwLock};
 
 #[cfg(feature = "test-utils")]
@@ -920,38 +915,6 @@
         self.append::<CURRENT_VERSION>(OWN_LEAF_NODES_LABEL, &key, value)
     }
 
-<<<<<<< HEAD
-    fn aad<GroupId: traits::GroupId<CURRENT_VERSION>>(
-        &self,
-        group_id: &GroupId,
-    ) -> Result<Vec<u8>, Self::Error> {
-        let key = serde_json::to_vec(group_id)?;
-        self.read::<CURRENT_VERSION, Vec<u8>>(AAD_LABEL, &key)
-            .map(|v| {
-                // When we didn't find the value, we return an empty vector as
-                // required by the trait.
-                v.unwrap_or_default()
-            })
-    }
-
-    fn write_aad<GroupId: traits::GroupId<CURRENT_VERSION>>(
-        &self,
-        group_id: &GroupId,
-        aad: &[u8],
-    ) -> Result<(), Self::Error> {
-        let key = serde_json::to_vec(group_id)?;
-        self.write::<CURRENT_VERSION>(AAD_LABEL, &key, serde_json::to_vec(aad).unwrap())
-    }
-
-    fn delete_aad<GroupId: traits::GroupId<CURRENT_VERSION>>(
-        &self,
-        group_id: &GroupId,
-    ) -> Result<(), Self::Error> {
-        self.delete::<CURRENT_VERSION>(AAD_LABEL, &serde_json::to_vec(group_id).unwrap())
-    }
-
-=======
->>>>>>> ed075ead
     fn delete_own_leaf_nodes<GroupId: traits::GroupId<CURRENT_VERSION>>(
         &self,
         group_id: &GroupId,
