[package]
name = "openmls"
version = "0.7.0"
authors = ["OpenMLS Authors"]
edition = "2021"
description = "A Rust implementation of the Messaging Layer Security (MLS) protocol, as defined in RFC 9420."
license = "MIT"
documentation = "https://docs.rs/openmls"
repository = "https://github.com/openmls/openmls/"
readme = "../README.md"
keywords = ["MLS", "IETF", "RFC9420", "Encryption", "E2EE"]
exclude = ["/test_vectors"]

[dependencies]
openmls_traits = { workspace = true }
openmls_rust_crypto = { workspace = true, optional = true }
openmls_basic_credential = { workspace = true, optional = true, features = [
    "clonable",
    "test-utils",
] }
openmls_memory_storage = { workspace = true, features = [
    "test-utils",
], optional = true }
openmls_sqlite_storage = { workspace = true, optional = true }
openmls_test = { workspace = true, optional = true }
openmls_libcrux_crypto = { workspace = true, optional = true }

serde = { version = "^1.0", features = ["derive"] }
log = { version = "0.4", features = ["std"] }
tls_codec = { workspace = true }
rayon = "^1.5.0"
thiserror = "^2.0"
backtrace = { version = "0.3", optional = true }
# Only required for tests.
rand = { version = "0.8", optional = true }
serde_json = { version = "1.0", optional = true }
# Crypto providers required for KAT and testing - "test-utils" feature
itertools = { version = "0.14", optional = true }
wasm-bindgen-test = { version = "0.3.50", optional = true }
getrandom = { version = "0.3.2", optional = true }
getrandom_old = { package = "getrandom", version = "0.2.15", optional = true }
fluvio-wasm-timer = { version = "0.2.5", optional = true }
once_cell = { version = "1.19.0", optional = true }

[features]
crypto-subtle = [] # Enable subtle crypto APIs that have to be used with care.
test-utils = [
    "dep:serde_json",
    "dep:itertools",
    "openmls_rust_crypto/test-utils",
    "dep:rand",
    "dep:wasm-bindgen-test",
    "dep:openmls_basic_credential",
    "dep:openmls_memory_storage",
    "dep:openmls_test",
    "dep:once_cell",
    "backtrace",
]
backtrace = ["dep:backtrace"]
libcrux-provider = [
    "dep:openmls_libcrux_crypto",
    "openmls_test?/libcrux-provider",
]
sqlite-provider = [
    "dep:openmls_sqlite_storage",
    "openmls_test?/sqlite-provider",
]
crypto-debug = [] # ☣️ Enable logging of sensitive cryptographic information
content-debug = [] # ☣️ Enable logging of sensitive message content
js = [
    "dep:getrandom_old",
    "dep:fluvio-wasm-timer",

    # enable randomness source
    "getrandom_old/js",
]

libcrux-provider-js = [
<<<<<<< HEAD
  "dep:getrandom",
  # enable randomness source
  "getrandom/wasm_js",
=======
    "dep:getrandom",
    # enable randomness source
    "getrandom/wasm_js",
>>>>>>> 4eafed0e

]
fork-resolution = []
extensions-draft = []

[dev-dependencies]
criterion = { version = "^0.5", default-features = false }       # need to disable default features for wasm
hex = { version = "0.4", features = ["serde"] }
lazy_static = "1.4"
openmls_traits = { workspace = true, features = ["test-utils"] }
pretty_env_logger = "0.5"
tempfile = "3"
wasm-bindgen = "0.2.100"
wasm-bindgen-test = "0.3.50"
clap = { version = "4", features = ["derive"] }
base64 = "0.22.1"
flate2 = "1.0"
indicatif = "0.17.8"

# Disable for wasm32 and Win32
[target.'cfg(not(any(target_arch = "wasm32", all(target_arch = "x86", target_os = "windows"))))'.dev-dependencies]
openmls = { path = ".", features = [
    "test-utils",
    "sqlite-provider",
    "libcrux-provider",
] }

[target.'cfg(any(target_arch = "wasm32", all(target_arch = "x86", target_os = "windows")))'.dev-dependencies]
openmls = { path = ".", features = ["test-utils"] }

[[bench]]
name = "benchmark"
harness = false<|MERGE_RESOLUTION|>--- conflicted
+++ resolved
@@ -76,19 +76,12 @@
 ]
 
 libcrux-provider-js = [
-<<<<<<< HEAD
-  "dep:getrandom",
-  # enable randomness source
-  "getrandom/wasm_js",
-=======
     "dep:getrandom",
     # enable randomness source
     "getrandom/wasm_js",
->>>>>>> 4eafed0e
-
 ]
 fork-resolution = []
-extensions-draft = []
+extensions-draft-07 = []
 
 [dev-dependencies]
 criterion = { version = "^0.5", default-features = false }       # need to disable default features for wasm
