[package]
name = "openmls"
<<<<<<< HEAD
version = "0.5.0"
=======
version = "0.5.0-pre.2"
>>>>>>> 3c1b1e5c
authors = ["OpenMLS Authors"]
edition = "2021"
description = "A Rust implementation of the Messaging Layer Security (MLS) protocol, as defined in RFC 9420."
license = "MIT"
documentation = "https://openmls.github.io/openmls/"
repository = "https://github.com/openmls/openmls/"
readme = "../README.md"
keywords = ["MLS", "Messaging Layer Security", "IETF", "RFC9420", "RFC 9420", "End-to-end encryption", "E2EE", "Encryption"]

[dependencies]
<<<<<<< HEAD
openmls_traits = { version = "0.2.0", path = "../traits" }
=======
openmls_traits = { version = "0.2.0-pre.2", path = "../traits" }
>>>>>>> 3c1b1e5c
serde = { version = "^1.0", features = ["derive"] }
log = { version = "0.4", features = ["std"] }
tls_codec = { workspace = true }
rayon = "^1.5.0"
thiserror = "^1.0"
backtrace = "0.3"
# Only required for tests.
rand = { version = "0.8", optional = true }
serde_json = { version = "1.0", optional = true }
# Crypto backends required for KAT and testing - "test-utils" feature
itertools = { version = "0.10", optional = true }
<<<<<<< HEAD
openmls_rust_crypto = { version = "0.2.0", path = "../openmls_rust_crypto", optional = true }
openmls_evercrypt = { version = "0.2.0", path = "../evercrypt_backend", optional = true }
openmls_basic_credential = { version = "0.2.0", path = "../basic_credential", optional = true, features = ["clonable", "test-utils"] }
=======
openmls_rust_crypto = { version = "0.2.0-pre.2", path = "../openmls_rust_crypto", optional = true }
openmls_basic_credential = { version = "0.2.0-pre.2", path = "../basic_credential", optional = true, features = ["clonable", "test-utils"] }
>>>>>>> 3c1b1e5c
rstest = { version = "^0.16", optional = true }
rstest_reuse = { version = "0.4", optional = true }

[features]
default = []
crypto-subtle = [] # Enable subtle crypto APIs that have to be used with care.
test-utils = [
    "dep:serde_json",
    "dep:itertools",
    "dep:openmls_rust_crypto",
    "dep:rand",
    "dep:rstest",
    "dep:rstest_reuse",
    "dep:openmls_basic_credential",
]
crypto-debug = [] # ☣️ Enable logging of sensitive cryptographic information
content-debug = [] # ☣️ Enable logging of sensitive message content

[dev-dependencies]
backtrace = "0.3"
criterion = "^0.5"
hex = { version = "0.4", features = ["serde"] }
itertools = "0.10"
lazy_static = "1.4"
openmls = { path = ".", features = ["test-utils"] }
<<<<<<< HEAD
openmls_traits = { version = "0.2.0", path = "../traits", features = ["test-utils"] }
pretty_env_logger = "0.4"
=======
openmls_traits = { version = "0.2.0-pre.2", path = "../traits", features = ["test-utils"] }
pretty_env_logger = "0.5"
>>>>>>> 3c1b1e5c
rstest = "^0.16"
rstest_reuse = "0.4"
tempfile = "3"

[[bench]]
name = "benchmark"
harness = false<|MERGE_RESOLUTION|>--- conflicted
+++ resolved
@@ -1,10 +1,6 @@
 [package]
 name = "openmls"
-<<<<<<< HEAD
 version = "0.5.0"
-=======
-version = "0.5.0-pre.2"
->>>>>>> 3c1b1e5c
 authors = ["OpenMLS Authors"]
 edition = "2021"
 description = "A Rust implementation of the Messaging Layer Security (MLS) protocol, as defined in RFC 9420."
@@ -15,11 +11,7 @@
 keywords = ["MLS", "Messaging Layer Security", "IETF", "RFC9420", "RFC 9420", "End-to-end encryption", "E2EE", "Encryption"]
 
 [dependencies]
-<<<<<<< HEAD
 openmls_traits = { version = "0.2.0", path = "../traits" }
-=======
-openmls_traits = { version = "0.2.0-pre.2", path = "../traits" }
->>>>>>> 3c1b1e5c
 serde = { version = "^1.0", features = ["derive"] }
 log = { version = "0.4", features = ["std"] }
 tls_codec = { workspace = true }
@@ -31,14 +23,8 @@
 serde_json = { version = "1.0", optional = true }
 # Crypto backends required for KAT and testing - "test-utils" feature
 itertools = { version = "0.10", optional = true }
-<<<<<<< HEAD
 openmls_rust_crypto = { version = "0.2.0", path = "../openmls_rust_crypto", optional = true }
-openmls_evercrypt = { version = "0.2.0", path = "../evercrypt_backend", optional = true }
 openmls_basic_credential = { version = "0.2.0", path = "../basic_credential", optional = true, features = ["clonable", "test-utils"] }
-=======
-openmls_rust_crypto = { version = "0.2.0-pre.2", path = "../openmls_rust_crypto", optional = true }
-openmls_basic_credential = { version = "0.2.0-pre.2", path = "../basic_credential", optional = true, features = ["clonable", "test-utils"] }
->>>>>>> 3c1b1e5c
 rstest = { version = "^0.16", optional = true }
 rstest_reuse = { version = "0.4", optional = true }
 
@@ -64,13 +50,8 @@
 itertools = "0.10"
 lazy_static = "1.4"
 openmls = { path = ".", features = ["test-utils"] }
-<<<<<<< HEAD
 openmls_traits = { version = "0.2.0", path = "../traits", features = ["test-utils"] }
-pretty_env_logger = "0.4"
-=======
-openmls_traits = { version = "0.2.0-pre.2", path = "../traits", features = ["test-utils"] }
 pretty_env_logger = "0.5"
->>>>>>> 3c1b1e5c
 rstest = "^0.16"
 rstest_reuse = "0.4"
 tempfile = "3"
