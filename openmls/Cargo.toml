[package]
name = "openmls"
version = "0.4.1"
authors = ["OpenMLS Authors"]
edition = "2021"
description = "This is a WIP Rust implementation of the Messaging Layer Security (MLS) protocol based on draft 12+."
license = "MIT"
documentation = "https://openmls.github.io/openmls/"
repository = "https://github.com/openmls/openmls/"
readme = "../README.md"

[dependencies]
openmls_traits = { version = "0.1.0", path = "../traits" }
serde = { version = "^1.0", features = ["derive"] }
log = { version = "0.4", features = ["std"] }
tls_codec = { workspace = true }
thiserror = "^1.0"
backtrace = "0.3"
# Only required for tests.
rand = { version = "0.8", optional = true }
serde_json = { version = "1.0", optional = true }
# Crypto backends required for KAT and testing - "test-utils" feature
itertools = { version = "0.10", optional = true }
openmls_rust_crypto = { version = "0.1.0", path = "../openmls_rust_crypto", optional = true }
openmls_evercrypt = { version = "0.1.0", path = "../evercrypt_backend", optional = true }
openmls_basic_credential = { version = "0.1.0", path = "../basic_credential", optional = true, features = ["clonable", "test-utils"] }
rstest = { version = "^0.16", optional = true }
rstest_reuse = { version = "0.4", optional = true }
fluvio-wasm-timer = "0.2"

 [target.'cfg(not(target_family = "wasm"))'.dependencies]
 rayon = "^1.5.0"

[features]
default = []
crypto-subtle = [] # Enable subtle crypto APIs that have to be used with care.
test-utils = [
    "dep:serde_json",
    "dep:itertools",
    "dep:openmls_rust_crypto",
    "dep:rand",
    "dep:rstest",
    "dep:rstest_reuse",
    "dep:openmls_basic_credential",
]
evercrypt = ["dep:openmls_evercrypt"] # Evercrypt needs to be enabled individually
crypto-debug = [] # ☣️ Enable logging of sensitive cryptographic information
content-debug = [] # ☣️ Enable logging of sensitive message content

[dev-dependencies]
backtrace = "0.3"
<<<<<<< HEAD
=======

criterion = "^0.4"
>>>>>>> d4cb8ead
hex = { version = "0.4", features = ["serde"] }
itertools = "0.10"
lazy_static = "1.4"
openmls = { path = ".", features = ["test-utils"] }
pretty_env_logger = "0.4"
rstest = "^0.16"
rstest_reuse = "0.4"
tempfile = "3"
wasm-bindgen-test = "0.3"

[target.'cfg(not(target_family = "wasm"))'.dev-dependencies]
criterion = "^0.4"

# x64 targets get evercrypt compiled into dev-dependencies.
[target.'cfg(target_arch = "x86_64")'.dev-dependencies.openmls]
path = "."
features = ["test-utils", "evercrypt"]

[[bench]]
name = "benchmark"
harness = false<|MERGE_RESOLUTION|>--- conflicted
+++ resolved
@@ -49,11 +49,6 @@
 
 [dev-dependencies]
 backtrace = "0.3"
-<<<<<<< HEAD
-=======
-
-criterion = "^0.4"
->>>>>>> d4cb8ead
 hex = { version = "0.4", features = ["serde"] }
 itertools = "0.10"
 lazy_static = "1.4"
