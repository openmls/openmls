--- conflicted
+++ resolved
@@ -19,11 +19,7 @@
     Serialize,
     Deserialize,
     TlsDeserialize,
-<<<<<<< HEAD
-    tls_codec::TlsDeserializeBytes,
-=======
     TlsDeserializeBytes,
->>>>>>> 596adef0
     TlsSerialize,
     TlsSize,
 )]
