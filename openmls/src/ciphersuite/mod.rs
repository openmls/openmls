--- conflicted
+++ resolved
@@ -4,14 +4,6 @@
 //! See `codec.rs` and `ciphersuites.rs` for internals.
 
 use ::tls_codec::{Size, TlsDeserialize, TlsSerialize, TlsSize};
-<<<<<<< HEAD
-use evercrypt::prelude::{
-    aead_decrypt, aead_encrypt, aead_key_size, aead_tag_size, digest_size, hash, hkdf_expand,
-    hkdf_extract, p256_ecdsa_random_nonce, random_array, random_vec, sign, signature_key_gen,
-    verify, AeadError, AeadMode, DigestMode, HmacMode, SignatureMode,
-};
-=======
->>>>>>> 46b78f46
 use hpke::prelude::*;
 use rand_chacha::ChaCha20Rng;
 pub(crate) use serde::{
@@ -19,14 +11,7 @@
     ser::{SerializeStruct, Serializer},
     Deserialize, Deserializer, Serialize,
 };
-<<<<<<< HEAD
-use std::{
-    hash::Hash,
-    io::{Read, Write},
-};
-=======
 use std::{hash::Hash, sync::Mutex};
->>>>>>> 46b78f46
 use tls_codec::{Serialize as TlsSerializeTrait, TlsByteVecU16, TlsByteVecU32, TlsByteVecU8};
 
 // re-export for other parts of the library when we can use it
@@ -1289,30 +1274,6 @@
     }
     /// Verify a `Signature` on the `payload` byte slice with the key pair's
     /// public key.
-<<<<<<< HEAD
-    pub fn verify(&self, signature: &Signature, payload: &[u8]) -> Result<(), SignatureError> {
-        let signature_mode = SignatureMode::try_from(self.signature_scheme)
-            .map_err(|_| SignatureError::UnknownAlgorithm)?;
-        let signature_bytes = match signature_mode {
-            SignatureMode::Ed25519 => signature.value.as_slice().to_vec(),
-            // As per spec, we expect the signature to be DER encoded.
-            SignatureMode::P256 => signature.der_decode()?,
-        };
-        if verify(
-            signature_mode,
-            Some(
-                DigestMode::try_from(self.signature_scheme)
-                    .map_err(|_| SignatureError::UnknownAlgorithm)?,
-            ),
-            &self.value,
-            &signature_bytes,
-            payload,
-        )? {
-            Ok(())
-        } else {
-            Err(SignatureError::InvalidSignature)
-        }
-=======
     pub fn verify(&self, signature: &Signature, payload: &[u8]) -> Result<(), CryptoError> {
         supports(self.signature_scheme)?;
         verify_signature(
@@ -1321,37 +1282,16 @@
             &self.value,
             signature.value.as_slice(),
         )
->>>>>>> 46b78f46
     }
 }
 
 impl SignaturePrivateKey {
     /// Sign the `payload` byte slice with this signature key.
     /// Returns a `Result` with a `Signature` or a `SignatureError`.
-<<<<<<< HEAD
-    pub fn sign(&self, payload: &[u8]) -> Result<Signature, SignatureError> {
-        let signature_mode = SignatureMode::try_from(self.signature_scheme)
-            .map_err(|_| SignatureError::UnknownAlgorithm)?;
-        let (hash, nonce) = match signature_mode {
-            SignatureMode::Ed25519 => (None, None),
-            SignatureMode::P256 => (
-                Some(DigestMode::try_from(self.signature_scheme).unwrap()),
-                Some(p256_ecdsa_random_nonce().unwrap()),
-            ),
-        };
-        match (
-            sign(signature_mode, hash, &self.value, payload, nonce.as_ref()),
-            signature_mode,
-        ) {
-            (Ok(s), SignatureMode::Ed25519) => Ok(Signature { value: s.into() }),
-            (Ok(s), SignatureMode::P256) => Ok(Signature::der_encode(&s)?),
-            (Err(e), _) => Err(e)?,
-=======
     pub fn sign(&self, payload: &[u8]) -> Result<Signature, CryptoError> {
         match sign(self.signature_scheme, payload, &self.value) {
             Ok(s) => Ok(Signature { value: s.into() }),
             Err(e) => Err(e),
->>>>>>> 46b78f46
         }
     }
 }
