//! # Credentials
//!
//! A [`Credential`] contains identifying information about the client that
//! created it, as well as a signature public key and the corresponding
//! signature scheme. [`Credential`]s represent clients in MLS groups and are
//! used to authenticate their messages. Each
//! [`KeyPackage`](crate::key_packages::KeyPackage) that is either
//! pre-published, or that represents a client in a group contains a
//! [`Credential`] and is authenticated by it.
//!
//! Clients can create a [`Credential`] by creating a [`CredentialBundle`] which
//! contains the [`Credential`], as well as the corresponding private key
//! material. The [`CredentialBundle`] can in turn be used to generate a
//! [`KeyPackageBundle`](crate::key_packages::KeyPackageBundle).
//!
//! The MLS protocol spec allows the that represents a client in a group to
//! change over time. Concretely, members can issue an Update proposal or a Full
//! Commit to update their [`KeyPackage`](crate::key_packages::KeyPackage), as
//! well as the [`Credential`] in it. The Update has to be authenticated by the
//! signature public key contained in the old [`Credential`].
//!
//! When receiving a credential update from another member, applications must
//! query the Authentication Service to ensure that the new credential is valid.
//!
//! Credentials are specific to a signature scheme, which has to match the
//! ciphersuite of the [`KeyPackage`](crate::key_packages::KeyPackage) that it
//! is embedded in. Clients can use different credentials, potentially with
//! different signature schemes in different groups.
//!
//! There are multiple [`CredentialType`]s, although OpenMLS currently only
//! supports the [`BasicCredential`].

mod codec;
mod errors;
pub use errors::*;
#[cfg(test)]
mod tests;

use openmls_traits::{
    types::{CryptoError, SignatureScheme},
    OpenMlsCryptoProvider,
};
use serde::{Deserialize, Serialize};
use std::convert::TryFrom;
#[cfg(test)]
use tls_codec::Serialize as TlsSerializeTrait;
use tls_codec::{TlsByteVecU16, TlsDeserialize, TlsSerialize, TlsSize};

use crate::{ciphersuite::*, error::LibraryError};

/// CredentialType.
///
/// This enum contains variants for the different Credential Types.
#[derive(
    Copy, Clone, Debug, PartialEq, Serialize, Deserialize, TlsDeserialize, TlsSerialize, TlsSize,
)]
#[repr(u16)]
pub enum CredentialType {
    /// A [`BasicCredential`]
    Basic = 1,
    /// An X.509 [`Certificate`]
    X509 = 2,
}

impl TryFrom<u16> for CredentialType {
    type Error = &'static str;

    fn try_from(value: u16) -> Result<Self, Self::Error> {
        match value {
            1 => Ok(CredentialType::Basic),
            2 => Ok(CredentialType::X509),
            _ => Err("Undefined CredentialType"),
        }
    }
}

/// X.509 Certificate.
///
/// This struct contains an X.509 certificate chain.  Note that X.509
/// certificates are not yet supported by OpenMLS.
#[derive(Debug, PartialEq, Clone, Serialize, Deserialize)]
pub struct Certificate {
    cert_data: Vec<u8>,
}

/// MlsCredentialType.
///
/// This enum contains variants containing the different available credentials.
#[derive(Debug, PartialEq, Clone, Serialize, Deserialize)]
pub enum MlsCredentialType {
    /// A [`BasicCredential`]
    Basic(BasicCredential),
    /// An X.509 [`Certificate`]
    X509(Certificate),
}

/// Credential.
///
/// This struct contains MLS credential data, where the data depends on the
/// type. The [`CredentialType`] always matches the [`MlsCredentialType`].
#[derive(Debug, PartialEq, Clone, Serialize, Deserialize)]
pub struct Credential {
    credential_type: CredentialType,
    credential: MlsCredentialType,
}

impl Credential {
    /// Verifies a signature of a given payload against the public key contained
    /// in a credential.
    ///
    /// Returns an error if the signature is invalid.
    pub fn verify(
        &self,
        backend: &impl OpenMlsCryptoProvider,
        payload: &[u8],
        signature: &Signature,
    ) -> Result<(), CredentialError> {
        match &self.credential {
            MlsCredentialType::Basic(basic_credential) => basic_credential
                .public_key
                .verify(backend, signature, payload)
                .map_err(|_| CredentialError::InvalidSignature),
            // TODO: implement verification for X509 certificates. See issue #134.
            MlsCredentialType::X509(_) => panic!("X509 certificates are not yet implemented."),
        }
    }

    /// Returns the identity of a given credential.
    pub fn identity(&self) -> &[u8] {
        match &self.credential {
            MlsCredentialType::Basic(basic_credential) => basic_credential.identity.as_slice(),
            // TODO: implement getter for identity for X509 certificates. See issue #134.
            MlsCredentialType::X509(_) => panic!("X509 certificates are not yet implemented."),
        }
    }

    /// Returns the signature scheme used by the credential.
    pub fn signature_scheme(&self) -> SignatureScheme {
        match &self.credential {
            MlsCredentialType::Basic(basic_credential) => basic_credential.signature_scheme,
            // TODO: implement getter for signature scheme for X509 certificates. See issue #134.
            MlsCredentialType::X509(_) => panic!("X509 certificates are not yet implemented."),
        }
    }
    /// Returns the public key contained in the credential.
    pub fn signature_key(&self) -> &SignaturePublicKey {
        match &self.credential {
            MlsCredentialType::Basic(basic_credential) => &basic_credential.public_key,
            MlsCredentialType::X509(_) => panic!("X509 certificates are not yet implemented."),
        }
    }
}

impl From<MlsCredentialType> for Credential {
    fn from(mls_credential_type: MlsCredentialType) -> Self {
        Credential {
            credential_type: match mls_credential_type {
                MlsCredentialType::Basic(_) => CredentialType::Basic,
                MlsCredentialType::X509(_) => CredentialType::X509,
            },
            credential: mls_credential_type,
        }
    }
}

/// Basic Credential.
///
/// A `BasicCredential` as defined in the MLS protocol spec. It exposes an
/// `identity` to represent the client, as well as a signature public key, along
/// with the corresponding signature scheme.
#[derive(Debug, Clone, Serialize, Deserialize, TlsSerialize, TlsSize)]
pub struct BasicCredential {
    identity: TlsByteVecU16,
    signature_scheme: SignatureScheme,
    public_key: SignaturePublicKey,
}

impl BasicCredential {
    /// Verifies a signature issued by a [`BasicCredential`].
    ///
    /// Returns a [`CredentialError`] if the verification fails.
    pub fn verify(
        &self,
        backend: &impl OpenMlsCryptoProvider,
        payload: &[u8],
        signature: &Signature,
    ) -> Result<(), CredentialError> {
        self.public_key
            .verify(backend, signature, payload)
            .map_err(|_| CredentialError::InvalidSignature)
    }
}

impl PartialEq for BasicCredential {
    fn eq(&self, other: &Self) -> bool {
        self.identity == other.identity && self.public_key == other.public_key
    }
}

/// Credential Bundle.
///
/// This struct contains a [`Credential`] and the private key corresponding to
/// the signature key it contains.
#[derive(Debug, Clone, Serialize, Deserialize)]
#[cfg_attr(any(feature = "test-utils", test), derive(PartialEq))]
pub struct CredentialBundle {
    credential: Credential,
    signature_private_key: SignaturePrivateKey,
}

impl CredentialBundle {
    /// Creates and returns a new [`CredentialBundle`] of the given
    /// [`CredentialType`] for the given identity and [`SignatureScheme`]. The
    /// corresponding key material is freshly generated.
    ///
    /// Returns an error if the given [`CredentialType`] is not supported.
    pub fn new(
        identity: Vec<u8>,
        credential_type: CredentialType,
        signature_scheme: SignatureScheme,
        backend: &impl OpenMlsCryptoProvider,
    ) -> Result<Self, CredentialError> {
        let (private_key, public_key) = SignatureKeypair::new(signature_scheme, backend)
            .map_err(LibraryError::unexpected_crypto_error)?
            .into_tuple();
        let mls_credential = match credential_type {
            CredentialType::Basic => BasicCredential {
                identity: identity.into(),
                signature_scheme,
                public_key,
            },
            _ => return Err(CredentialError::UnsupportedCredentialType),
        };
        let credential = Credential {
            credential_type,
            credential: MlsCredentialType::Basic(mls_credential),
        };
        Ok(CredentialBundle {
            credential,
            signature_private_key: private_key,
        })
    }

    /// Creates a new [`CredentialBundle`] from an identity and a
    /// [`SignatureKeypair`]. Note that only [`BasicCredential`] is currently
    /// supported.
    pub fn from_parts(identity: Vec<u8>, keypair: SignatureKeypair) -> Self {
        let (signature_private_key, public_key) = keypair.into_tuple();
        let basic_credential = BasicCredential {
            identity: identity.into(),
            signature_scheme: public_key.signature_scheme(),
            public_key,
        };
        let credential = Credential {
            credential_type: CredentialType::Basic,
            credential: MlsCredentialType::Basic(basic_credential),
        };
        Self {
            credential,
            signature_private_key,
        }
    }

    /// Returns a reference to the [`Credential`].
    pub fn credential(&self) -> &Credential {
        &self.credential
    }

<<<<<<< HEAD
    /// Separates the bundle into the [`Credential`] and the
    /// [`SignaturePrivateKey`] and returns the two.
    pub fn into_parts(self) -> (Credential, SignaturePrivateKey) {
        (self.credential, self.signature_private_key)
=======
    /// Separates the bundle into the [`Credential`] and the signature private
    /// key as raw byte vector.
    pub fn into_parts(self) -> (Credential, Vec<u8>) {
        (
            self.credential,
            self.signature_private_key.as_slice().to_vec(),
        )
>>>>>>> 40faa68c
    }

    /// Signs the given message `msg` using the private key of the credential bundle.
    pub(crate) fn sign(
        &self,
        backend: &impl OpenMlsCryptoProvider,
        msg: &[u8],
    ) -> Result<Signature, CryptoError> {
        self.signature_private_key.sign(backend, msg)
    }

    /// Returns the key pair of the given credential bundle.
    #[cfg(any(feature = "test-utils", test))]
    pub fn key_pair(&self) -> SignatureKeypair {
        let public_key = self.credential().signature_key().clone();
        let private_key = self.signature_private_key.clone();
        SignatureKeypair::from_parts(public_key, private_key)
    }
}<|MERGE_RESOLUTION|>--- conflicted
+++ resolved
@@ -266,12 +266,6 @@
         &self.credential
     }
 
-<<<<<<< HEAD
-    /// Separates the bundle into the [`Credential`] and the
-    /// [`SignaturePrivateKey`] and returns the two.
-    pub fn into_parts(self) -> (Credential, SignaturePrivateKey) {
-        (self.credential, self.signature_private_key)
-=======
     /// Separates the bundle into the [`Credential`] and the signature private
     /// key as raw byte vector.
     pub fn into_parts(self) -> (Credential, Vec<u8>) {
@@ -279,7 +273,6 @@
             self.credential,
             self.signature_private_key.as_slice().to_vec(),
         )
->>>>>>> 40faa68c
     }
 
     /// Signs the given message `msg` using the private key of the credential bundle.
