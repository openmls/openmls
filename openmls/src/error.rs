--- conflicted
+++ resolved
@@ -2,8 +2,6 @@
 //!
 //! Each module has their own errors it is returning. This module will defines
 //! helper macros and functions to define OpenMLS errors.
-<<<<<<< HEAD
-=======
 //!
 //! ## Error handling
 //!
@@ -37,9 +35,7 @@
 //!
 //! All errors derive [`thiserror::Error`](https://docs.rs/thiserror/latest/thiserror/) as well as
 //! [`Debug`](`std::fmt::Debug`), [`PartialEq`](`std::cmp::PartialEq`), and [`Clone`](`std::clone::Clone`).
-use std::fmt::Display;
 
->>>>>>> 5b42e0bf
 use backtrace::Backtrace;
 use openmls_traits::types::CryptoError;
 use std::fmt::Display;
@@ -56,7 +52,7 @@
 /// MLS structs. In particular, when element lists contain more elements than the theoretical maximum
 /// defined in the spec, the serialization will fail. This should not happen when all input values are checked.
 ///
-/// **CryptoEror**
+/// **CryptoError**
 ///
 /// This error is returned if the underlying crypto provider encountered an unexpected error. Possible reasons
 /// for this could be: the implementation of the crypto provider is not correct, the key material is not correct,
