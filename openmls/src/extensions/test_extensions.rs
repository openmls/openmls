--- conflicted
+++ resolved
@@ -491,7 +491,6 @@
     .into_group(provider)
     .expect("An unexpected error occurred.");
 
-<<<<<<< HEAD
     // === Bob sends a commit ==
 
     let (_message, _welcome, _group_info) = bob_group
@@ -500,29 +499,9 @@
     bob_group
         .merge_pending_commit(provider)
         .expect("An unexpected error occurred.");
-
-    // This should not have deleted the KP or private keys from the store
-    let kp: Option<KeyPackage> = provider.key_store().read(
-        kp.hash_ref(provider.crypto())
-            .expect("error hashing kp")
-            .as_slice(),
-    );
-    assert!(kp.is_some());
-
-    let kp = kp.unwrap();
-
-    let leaf_keypair =
-        EncryptionKeyPair::read_from_key_store(provider, kp.leaf_node().encryption_key());
-    assert!(leaf_keypair.is_some());
-
-    let private_key = provider
-        .key_store()
-        .read::<HpkePrivateKey>(kp.hpke_init_key().as_slice());
-    assert!(private_key.is_some());
-=======
     use openmls_traits::storage::StorageProvider;
 
-    let _: KeyPackageBundle = provider
+    let kp: KeyPackageBundle = provider
         .storage()
         .key_package(
             &kp.key_package()
@@ -531,5 +510,15 @@
         )
         .expect("error retrieving key package")
         .expect("key package does not exist");
->>>>>>> f7335a7f
+    let kp = kp.unwrap();
+
+    let leaf_keypair =
+        EncryptionKeyPair::read_from_key_store(provider, kp.leaf_node().encryption_key());
+    assert!(leaf_keypair.is_some());
+
+    let private_key = provider
+        .key_store()
+        .read::<HpkePrivateKey>(kp.hpke_init_key().as_slice());
+    assert!(private_key.is_some());
+
 }