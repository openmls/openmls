--- conflicted
+++ resolved
@@ -481,14 +481,10 @@
 
     alice_group.merge_pending_commit(provider).unwrap();
 
-<<<<<<< HEAD
-    let mut bob_group = MlsGroup::new_from_welcome(
-=======
     let welcome: MlsMessageIn = welcome.into();
     let welcome = welcome.into_welcome().expect("expected a welcome");
 
     let _bob_group = StagedWelcome::new_from_welcome(
->>>>>>> 10075995
         provider,
         mls_group_create_config.join_config(),
         welcome,
