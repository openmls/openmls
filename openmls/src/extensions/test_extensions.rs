--- conflicted
+++ resolved
@@ -2,21 +2,25 @@
 //! Some basic unit tests for extensions
 //! Proper testing is done through the public APIs.
 
+use openmls_rust_crypto::OpenMlsRustCrypto;
+use openmls_traits::key_store::OpenMlsKeyStore;
 use tls_codec::{Deserialize, Serialize};
 
 use super::*;
 use crate::{
+    ciphersuite::HpkePrivateKey,
     credentials::*,
     framing::*,
-    group::{errors::*, *},
+    group::{config::CryptoConfig, errors::*, *},
     key_packages::*,
     messages::proposals::ProposalType,
     prelude::{Capabilities, RatchetTreeIn},
     prelude_test::HpkePublicKey,
     schedule::psk::store::ResumptionPskStore,
+    test_utils::*,
+    treesync::node::encryption_keys::EncryptionKeyPair,
     versions::ProtocolVersion,
 };
-use openmls_traits::prelude::*;
 
 #[test]
 fn application_id() {
@@ -36,8 +40,8 @@
 
 // This tests the ratchet tree extension to deliver the public ratcheting tree
 // in-band
-#[openmls_test::openmls_test]
-fn ratchet_tree_extension() {
+#[apply(ciphersuites_and_providers)]
+fn ratchet_tree_extension(ciphersuite: Ciphersuite, provider: &impl OpenMlsProvider) {
     // Basic group setup.
     let group_aad = b"Alice's test group";
     let framing_parameters = FramingParameters::new(group_aad, WireFormat::PublicMessage);
@@ -49,7 +53,7 @@
         test_utils::new_credential(provider, b"Bob", ciphersuite.signature_algorithm());
 
     // Generate KeyPackages
-    let bob_key_package_bundle = KeyPackageBundle::generate(
+    let bob_key_package_bundle = KeyPackageBundle::new(
         provider,
         &bob_signature_keys,
         ciphersuite,
@@ -64,7 +68,7 @@
     // === Alice creates a group with the ratchet tree extension ===
     let mut alice_group = CoreGroup::builder(
         GroupId::random(provider.rand()),
-        ciphersuite,
+        config::CryptoConfig::with_default_version(ciphersuite),
         alice_credential_with_key.clone(),
     )
     .with_config(config)
@@ -128,7 +132,7 @@
     // === Alice creates a group without the ratchet tree extension ===
 
     // Generate KeyPackages
-    let bob_key_package_bundle = KeyPackageBundle::generate(
+    let bob_key_package_bundle = KeyPackageBundle::new(
         provider,
         &bob_signature_keys,
         ciphersuite,
@@ -142,7 +146,7 @@
 
     let mut alice_group = CoreGroup::builder(
         GroupId::random(provider.rand()),
-        ciphersuite,
+        config::CryptoConfig::with_default_version(ciphersuite),
         alice_credential_with_key,
     )
     .with_config(config)
@@ -193,10 +197,10 @@
     .err();
 
     // We expect an error because the ratchet tree is missing
-    assert!(matches!(
+    assert_eq!(
         error.expect("We expected an error"),
         WelcomeError::MissingRatchetTree
-    ));
+    );
 }
 
 #[test]
@@ -240,7 +244,6 @@
     assert_eq!(extension_bytes, encoded);
 }
 
-<<<<<<< HEAD
 #[apply(ciphersuites_and_providers)]
 fn test_metadata(ciphersuite: Ciphersuite, provider: &impl OpenMlsProvider) {
     // Create credentials and keys
@@ -286,10 +289,6 @@
 
 #[apply(ciphersuites_and_providers)]
 fn with_group_context_extensions(ciphersuite: Ciphersuite, provider: &impl OpenMlsProvider) {
-=======
-#[openmls_test::openmls_test]
-fn with_group_context_extensions() {
->>>>>>> c4077756
     // create an extension that we can check for later
     let test_extension = Extension::Unknown(0xf023, UnknownExtension(vec![0xca, 0xfe]));
     let extensions = Extensions::single(test_extension.clone());
@@ -303,7 +302,7 @@
     let mls_group_create_config = MlsGroupCreateConfig::builder()
         .with_group_context_extensions(extensions)
         .expect("failed to apply extensions at group config builder")
-        .ciphersuite(ciphersuite)
+        .crypto_config(CryptoConfig::with_default_version(ciphersuite))
         .build();
 
     // === Alice creates a group ===
@@ -324,8 +323,11 @@
     assert_eq!(found_test_extension, &test_extension);
 }
 
-#[openmls_test::openmls_test]
-fn wrong_extension_with_group_context_extensions() {
+#[apply(ciphersuites_and_providers)]
+fn wrong_extension_with_group_context_extensions(
+    ciphersuite: Ciphersuite,
+    provider: &impl OpenMlsProvider,
+) {
     // Extension types that are known to not be allowed here:
     // - application id
     // - external pub
@@ -337,6 +339,8 @@
         provider,
     );
 
+    let crypto_config = CryptoConfig::with_default_version(ciphersuite);
+
     // create an extension that we can check for later
     let test_extension = Extension::ApplicationId(ApplicationIdExtension::new(&[0xca, 0xfe]));
     let extensions = Extensions::single(test_extension.clone());
@@ -348,7 +352,7 @@
     assert_eq!(err, InvalidExtensionError::IllegalInGroupContext);
     let err = PublicGroup::builder(
         GroupId::from_slice(&[0xbe, 0xef]),
-        ciphersuite,
+        crypto_config,
         alice_credential_with_key_and_signer
             .credential_with_key
             .clone(),
@@ -369,7 +373,7 @@
 
     let err = PublicGroup::builder(
         GroupId::from_slice(&[0xbe, 0xef]),
-        ciphersuite,
+        crypto_config,
         alice_credential_with_key_and_signer
             .credential_with_key
             .clone(),
@@ -391,7 +395,7 @@
 
     let err = PublicGroup::builder(
         GroupId::from_slice(&[0xbe, 0xef]),
-        ciphersuite,
+        crypto_config,
         alice_credential_with_key_and_signer
             .credential_with_key
             .clone(),
@@ -401,16 +405,17 @@
     assert_eq!(err, InvalidExtensionError::IllegalInGroupContext);
 }
 
-#[openmls_test::openmls_test]
-fn last_resort_extension() {
+#[apply(ciphersuites_and_providers)]
+fn last_resort_extension(ciphersuite: Ciphersuite, provider: &impl OpenMlsProvider) {
     let last_resort = Extension::LastResort(LastResortExtension::default());
 
     // Build a KeyPackage with a last resort extension
-    let credential = BasicCredential::new(b"Bob".to_vec());
+    let credential = BasicCredential::new(b"Bob".to_vec()).unwrap();
     let signer =
         openmls_basic_credential::SignatureKeyPair::new(ciphersuite.signature_algorithm()).unwrap();
 
     let extensions = Extensions::single(last_resort);
+    let crypto_config = CryptoConfig::with_default_version(ciphersuite);
     let capabilities = Capabilities::new(
         None,
         None,
@@ -423,7 +428,7 @@
         .key_package_extensions(extensions)
         .leaf_node_capabilities(capabilities)
         .build(
-            ciphersuite,
+            crypto_config,
             provider,
             &signer,
             CredentialWithKey {
@@ -432,9 +437,8 @@
             },
         )
         .expect("error building key package with last resort extension");
-    assert!(kp.key_package().last_resort());
+    assert!(kp.last_resort());
     let encoded_kp = kp
-        .key_package()
         .tls_serialize_detached()
         .expect("error encoding key package with last resort extension");
     let decoded_kp = KeyPackageIn::tls_deserialize(&mut encoded_kp.as_slice())
@@ -453,7 +457,7 @@
     );
 
     let mls_group_create_config = MlsGroupCreateConfig::builder()
-        .ciphersuite(ciphersuite)
+        .crypto_config(CryptoConfig::with_default_version(ciphersuite))
         .build();
 
     // === Alice creates a group ===
@@ -471,7 +475,7 @@
         .add_members(
             provider,
             &alice_credential_with_key_and_signer.signer,
-            &[kp.key_package().clone()],
+            &[kp.clone()],
         )
         .expect("An unexpected error occurred.");
 
@@ -498,15 +502,23 @@
     bob_group
         .merge_pending_commit(provider)
         .expect("An unexpected error occurred.");
-    use openmls_traits::storage::StorageProvider;
-
-    let _: KeyPackageBundle = provider
-        .storage()
-        .key_package(
-            &kp.key_package()
-                .hash_ref(provider.crypto())
-                .expect("error hashing key package"),
-        )
-        .expect("error retrieving key package")
-        .expect("key package does not exist");
+
+    // This should not have deleted the KP or private keys from the store
+    let kp: Option<KeyPackage> = provider.key_store().read(
+        kp.hash_ref(provider.crypto())
+            .expect("error hashing kp")
+            .as_slice(),
+    );
+    assert!(kp.is_some());
+
+    let kp = kp.unwrap();
+
+    let leaf_keypair =
+        EncryptionKeyPair::read_from_key_store(provider, kp.leaf_node().encryption_key());
+    assert!(leaf_keypair.is_some());
+
+    let private_key = provider
+        .key_store()
+        .read::<HpkePrivateKey>(kp.hpke_init_key().as_slice());
+    assert!(private_key.is_some());
 }