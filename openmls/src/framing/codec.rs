use tls_codec::{Serialize, Size};

use super::{
    mls_auth_content_in::FramedContentAuthDataIn, mls_content_in::FramedContentBodyIn,
    private_message_in::PrivateContentTbeIn, *,
};
use std::io::{Read, Write};

impl Size for PrivateMessageContent {
    fn tls_serialized_len(&self) -> usize {
        self.content.tls_serialized_len() +
           self.auth.tls_serialized_len() +
            // Note: The padding is appended as a "raw" all-zero byte slice
            // with length `length_of_padding`. Thus, we only need to add
            // this length here.
            self.length_of_padding
    }
}

impl Serialize for PrivateMessageContent {
    fn tls_serialize<W: Write>(&self, writer: &mut W) -> Result<usize, Error> {
        let mut written = 0;

        // The `content` field is serialized without the `content_type`, which
        // is not part of the struct as per MLS spec.
        written += self.content.serialize_without_type(writer)?;

        written += self.auth.tls_serialize(writer)?;
        let padding = vec![0u8; self.length_of_padding];
        writer.write_all(&padding)?;
        written += self.length_of_padding;

        Ok(written)
    }
}

/// This function implements deserialization manually, as it requires `content_type` as additional input.
pub(super) fn deserialize_ciphertext_content<R: Read>(
    bytes: &mut R,
    content_type: ContentType,
<<<<<<< HEAD
) -> Result<PrivateMessageContent, tls_codec::Error> {
    let content = FramedContentBody::deserialize_without_type(bytes, content_type)?;
    let auth = FramedContentAuthData::deserialize(bytes, content_type)?;
=======
) -> Result<PrivateContentTbeIn, tls_codec::Error> {
    let content = FramedContentBodyIn::deserialize_without_type(bytes, content_type)?;
    let auth = FramedContentAuthDataIn::deserialize(bytes, content_type)?;
>>>>>>> 700cd8bd

    let padding = {
        let mut buffer = Vec::new();
        bytes
            .read_to_end(&mut buffer)
            .map_err(|_| Error::InvalidInput)?;
        buffer
    };

<<<<<<< HEAD
    let length_of_padding = padding.len();

    // ValSem011: PrivateMessageContent padding must be all-zero.
=======
    // ValSem011: PrivateContentTbe padding must be all-zero.
>>>>>>> 700cd8bd
    if !padding.into_iter().all(|byte| byte == 0x00) {
        return Err(Error::InvalidInput);
    }

<<<<<<< HEAD
    Ok(PrivateMessageContent {
        content,
        auth,
        length_of_padding,
    })
=======
    Ok(PrivateContentTbeIn { content, auth })
>>>>>>> 700cd8bd
}<|MERGE_RESOLUTION|>--- conflicted
+++ resolved
@@ -2,7 +2,7 @@
 
 use super::{
     mls_auth_content_in::FramedContentAuthDataIn, mls_content_in::FramedContentBodyIn,
-    private_message_in::PrivateContentTbeIn, *,
+    private_message_in::PrivateMessageContentIn, *,
 };
 use std::io::{Read, Write};
 
@@ -38,15 +38,9 @@
 pub(super) fn deserialize_ciphertext_content<R: Read>(
     bytes: &mut R,
     content_type: ContentType,
-<<<<<<< HEAD
-) -> Result<PrivateMessageContent, tls_codec::Error> {
-    let content = FramedContentBody::deserialize_without_type(bytes, content_type)?;
-    let auth = FramedContentAuthData::deserialize(bytes, content_type)?;
-=======
-) -> Result<PrivateContentTbeIn, tls_codec::Error> {
+) -> Result<PrivateMessageContentIn, tls_codec::Error> {
     let content = FramedContentBodyIn::deserialize_without_type(bytes, content_type)?;
     let auth = FramedContentAuthDataIn::deserialize(bytes, content_type)?;
->>>>>>> 700cd8bd
 
     let padding = {
         let mut buffer = Vec::new();
@@ -56,24 +50,10 @@
         buffer
     };
 
-<<<<<<< HEAD
-    let length_of_padding = padding.len();
-
-    // ValSem011: PrivateMessageContent padding must be all-zero.
-=======
-    // ValSem011: PrivateContentTbe padding must be all-zero.
->>>>>>> 700cd8bd
+    // ValSem011: PrivateMessageContentIn padding must be all-zero.
     if !padding.into_iter().all(|byte| byte == 0x00) {
         return Err(Error::InvalidInput);
     }
 
-<<<<<<< HEAD
-    Ok(PrivateMessageContent {
-        content,
-        auth,
-        length_of_padding,
-    })
-=======
-    Ok(PrivateContentTbeIn { content, auth })
->>>>>>> 700cd8bd
+    Ok(PrivateMessageContentIn { content, auth })
 }