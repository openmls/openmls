--- conflicted
+++ resolved
@@ -118,12 +118,7 @@
     #[inline]
     fn new(
         framing_parameters: FramingParameters,
-<<<<<<< HEAD
-        sender_index: LeafIndex,
-        sender_type: SenderType,
-=======
         sender: Sender,
->>>>>>> 9eae472d
         payload: Payload,
         credential_bundle: &CredentialBundle,
         context: &GroupContext,
@@ -163,12 +158,7 @@
         };
         let mut mls_plaintext = Self::new(
             framing_parameters,
-<<<<<<< HEAD
-            sender_index,
-            SenderType::Member,
-=======
             sender,
->>>>>>> 9eae472d
             payload,
             credential_bundle,
             context,
@@ -217,12 +207,6 @@
         context: &GroupContext,
         backend: &impl OpenMlsCryptoProvider,
     ) -> Result<Self, MlsPlaintextError> {
-<<<<<<< HEAD
-        Self::new(
-            framing_parameters,
-            sender_index,
-            SenderType::NewMember,
-=======
         let sender = Sender {
             sender_type: SenderType::NewMember,
             sender: sender_index,
@@ -230,7 +214,6 @@
         Self::new(
             framing_parameters,
             sender,
->>>>>>> 9eae472d
             Payload {
                 payload: MlsPlaintextContentType::Proposal(proposal),
                 content_type: ContentType::Proposal,
@@ -241,14 +224,9 @@
         )
     }
 
-<<<<<<< HEAD
-    /// This constructor builds an `MlsPlaintext` containing a Commit.
-    /// The sender type is always `SenderType::NewMember`.
-=======
     /// This constructor builds an `MlsPlaintext` containing a Commit. The given
     /// `CommitType` determines the `SenderType`: If it's an `Internal` commit,
     /// it's `SenderType::Member` and `SenderType::NewMember` otherwise.
->>>>>>> 9eae472d
     pub fn commit(
         framing_parameters: FramingParameters,
         sender_index: LeafIndex,
@@ -264,12 +242,7 @@
         };
         Self::new(
             framing_parameters,
-<<<<<<< HEAD
-            sender_index,
-            SenderType::Member,
-=======
             sender,
->>>>>>> 9eae472d
             Payload {
                 payload: MlsPlaintextContentType::Commit(commit),
                 content_type: ContentType::Commit,
