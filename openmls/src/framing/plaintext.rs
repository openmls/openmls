//! # MlsPlaintext
//!
//! An MlsPlaintext is a framing structure for MLS messages. It can contain
//! Proposals, Commits and application messages.
//!
//! There are two different of ways of constructing an [`MlsPlaintext`].
//!
//! An [`MlsPlaintext`] must always contain a valid signature.
//!
//! ## Sending an MlsPlaintext
//! When creating an MlsPlaintext for sending it can be created through a
//! [`MlsPlaintext::new_proposal()`], [`MlsPlaintext::new_commit()`], and
//! [`MlsPlaintext::new_application`].
//! These plaintexts are signed. Note that proposals and application messages
//! might need to get a membership tag and commits must get a confirmation tag
//! in addition.
//!
//! ## Receiving an MlsPlaintext
//! It is not possible to receive an [`MlsPlaintext`] object. Instead, a
//! [`VerifiableMlsPlaintext`] must be received, which gets transformed into an
//! [`MlsPlaintext`] by calling `verify` on it. This ensures that all [`MlsPlaintext`]
//! objects contain a valid signature.

use crate::ciphersuite::signable::{Signable, SignedStruct, Verifiable, VerifiedStruct};

use super::*;
use mls_group::create_commit_params::CommitType;
use openmls_traits::OpenMlsCryptoProvider;
use std::convert::TryFrom;
use tls_codec::{Serialize, TlsByteVecU32, TlsDeserialize, TlsSerialize, TlsSize};

/// `MLSPlaintext` is a framing structure for MLS messages. It can contain
/// Proposals, Commits and application messages.
///
/// 9. Message framing
///
/// ```c
/// struct {
///     opaque group_id<0..255>;
///     uint64 epoch;
///     Sender sender;
///     opaque authenticated_data<0..2^32-1>;
///
///     ContentType content_type;
///     select (MLSPlaintext.content_type) {
///         case application:
///             opaque application_data<0..2^32-1>;
///
///         case proposal:
///             Proposal proposal;
///
///         case commit:
///             Commit commit;
///     }
///
///     opaque signature<0..2^16-1>;
///     optional<MAC> confirmation_tag;
///     optional<MAC> membership_tag;
/// } MLSPlaintext;
/// ```
#[derive(Debug, PartialEq, Clone, Serialize, Deserialize, TlsSerialize, TlsSize)]
pub struct MlsPlaintext {
    wire_format: WireFormat,
    group_id: GroupId,
    epoch: GroupEpoch,
    sender: Sender,
    authenticated_data: TlsByteVecU32,
    content_type: ContentType,
    content: MlsPlaintextContentType,
    signature: Signature,
    confirmation_tag: Option<ConfirmationTag>,
    membership_tag: Option<MembershipTag>,
}

pub(crate) struct Payload {
    pub(crate) payload: MlsPlaintextContentType,
    pub(crate) content_type: ContentType,
}

// This block only has pub(super) getters.
impl MlsPlaintext {
    pub(super) fn signature(&self) -> &Signature {
        &self.signature
    }

    pub(super) fn wire_format(&self) -> WireFormat {
        self.wire_format
    }

    #[cfg(test)]
    pub(super) fn unset_confirmation_tag(&mut self) {
        self.confirmation_tag = None;
    }

    #[cfg(test)]
    pub(super) fn set_content(&mut self, content: MlsPlaintextContentType) {
        self.content = content;
    }

    #[cfg(test)]
    pub(super) fn set_signature(&mut self, signature: Signature) {
        self.signature = signature;
    }

    #[cfg(test)]
    pub(super) fn set_membership_tag_test(&mut self, tag: MembershipTag) {
        self.membership_tag = Some(tag);
    }

    #[cfg(test)]
    pub(super) fn set_wire_format(&mut self, wire_format: WireFormat) {
        self.wire_format = wire_format;
    }
}

impl MlsPlaintext {
    /// Convenience function for creating an `MlsPlaintext`.
    #[inline]
    fn new(
        framing_parameters: FramingParameters,
        sender: Sender,
        payload: Payload,
        credential_bundle: &CredentialBundle,
        context: &GroupContext,
        backend: &impl OpenMlsCryptoProvider,
    ) -> Result<Self, MlsPlaintextError> {
        let serialized_context = context.tls_serialize_detached()?;
        let mls_plaintext = MlsPlaintextTbs::new(
            framing_parameters.wire_format(),
            context.group_id().clone(),
            context.epoch(),
            sender,
            framing_parameters.aad().into(),
            payload,
        )
        .with_context(serialized_context);
        Ok(mls_plaintext.sign(backend, credential_bundle)?)
    }

    /// Create message with membership tag
    #[inline]
    fn new_with_membership_tag(
        framing_parameters: FramingParameters,
        sender_index: LeafIndex,
        payload: Payload,
        credential_bundle: &CredentialBundle,
        context: &GroupContext,
        membership_key: &MembershipKey,
        backend: &impl OpenMlsCryptoProvider,
    ) -> Result<Self, MlsPlaintextError> {
        let sender = Sender {
            sender_type: SenderType::Member,
            sender: sender_index,
        };
        let mut mls_plaintext = Self::new(
            framing_parameters,
            sender,
            payload,
            credential_bundle,
            context,
            backend,
        )?;
        mls_plaintext.set_membership_tag(
            backend,
            &context.tls_serialize_detached()?,
            membership_key,
        )?;
        Ok(mls_plaintext)
    }

    /// This constructor builds an `MlsPlaintext` containing a Proposal.
    /// The sender type is always `SenderType::Member`.
    pub fn member_proposal(
        framing_parameters: FramingParameters,
        sender_index: LeafIndex,
        proposal: Proposal,
        credential_bundle: &CredentialBundle,
        context: &GroupContext,
        membership_key: &MembershipKey,
        backend: &impl OpenMlsCryptoProvider,
    ) -> Result<Self, MlsPlaintextError> {
        Self::new_with_membership_tag(
            framing_parameters,
            sender_index,
            Payload {
                payload: MlsPlaintextContentType::Proposal(proposal),
                content_type: ContentType::Proposal,
            },
            credential_bundle,
            context,
            membership_key,
            backend,
        )
    }

    /// This constructor builds an `MlsPlaintext` containing a Proposal.
    /// The sender type is always `SenderType::NewMember`.
    pub fn new_member_proposal(
        framing_parameters: FramingParameters,
        sender_index: LeafIndex,
        proposal: Proposal,
        credential_bundle: &CredentialBundle,
        context: &GroupContext,
        backend: &impl OpenMlsCryptoProvider,
    ) -> Result<Self, MlsPlaintextError> {
        let sender = Sender {
            sender_type: SenderType::NewMember,
            sender: sender_index,
        };
        Self::new(
            framing_parameters,
            sender,
            Payload {
                payload: MlsPlaintextContentType::Proposal(proposal),
                content_type: ContentType::Proposal,
            },
            credential_bundle,
            context,
            backend,
        )
    }

    /// This constructor builds an `MlsPlaintext` containing a Commit. The given
<<<<<<< HEAD
    /// `CommitType` determines the `SenderType`: If it's an `Internal` commit,
=======
    /// `CommitType` determines the `SenderType`: If it's a `Member` commit,
>>>>>>> 4d3bd618
    /// it's `SenderType::Member` and `SenderType::NewMember` otherwise.
    pub fn commit(
        framing_parameters: FramingParameters,
        sender_index: LeafIndex,
        commit: Commit,
        commit_type: CommitType,
        credential_bundle: &CredentialBundle,
        context: &GroupContext,
        backend: &impl OpenMlsCryptoProvider,
    ) -> Result<Self, MlsPlaintextError> {
        let sender = Sender {
            sender_type: commit_type.into(),
            sender: sender_index,
        };
        Self::new(
            framing_parameters,
            sender,
            Payload {
                payload: MlsPlaintextContentType::Commit(commit),
                content_type: ContentType::Commit,
            },
            credential_bundle,
            context,
            backend,
        )
    }

    /// This constructor builds an `MlsPlaintext` containing an application
    /// message. The sender type is always `SenderType::Member`.
    pub fn new_application(
        sender_index: LeafIndex,
        authenticated_data: &[u8],
        application_message: &[u8],
        credential_bundle: &CredentialBundle,
        context: &GroupContext,
        membership_key: &MembershipKey,
        backend: &impl OpenMlsCryptoProvider,
    ) -> Result<Self, MlsPlaintextError> {
        let framing_parameters =
            FramingParameters::new(authenticated_data, WireFormat::MlsCiphertext);
        Self::new_with_membership_tag(
            framing_parameters,
            sender_index,
            Payload {
                payload: MlsPlaintextContentType::Application(application_message.into()),
                content_type: ContentType::Application,
            },
            credential_bundle,
            context,
            membership_key,
            backend,
        )
    }

    /// Returns a reference to the `content` field.
    pub fn content(&self) -> &MlsPlaintextContentType {
        &self.content
    }

    /// Returns the `content` field and consumes the parent.
    pub fn take_content(self) -> MlsPlaintextContentType {
        self.content
    }

    /// Get the content type of this message.
    pub(crate) fn content_type(&self) -> ContentType {
        self.content_type
    }

    /// Get the sender of this message.
    pub fn sender(&self) -> &Sender {
        &self.sender
    }

    /// Get the sender leaf index of this message.
    pub fn sender_index(&self) -> LeafIndex {
        self.sender.to_leaf_index()
    }

    /// Get the membership tag of this message.
    pub fn membership_tag(&self) -> Option<&MembershipTag> {
        self.membership_tag.as_ref()
    }

    /// Adds a membership tag to this `MlsPlaintext`. The membership_tag is
    /// produced using the the membership secret.
    ///
    /// This should be used after signing messages from group members.
    pub(crate) fn set_membership_tag(
        &mut self,
        backend: &impl OpenMlsCryptoProvider,
        serialized_context: &[u8],
        membership_key: &MembershipKey,
    ) -> Result<(), MlsPlaintextError> {
        let tbs_payload = encode_tbs(self, serialized_context)?;
        let tbm_payload =
            MlsPlaintextTbmPayload::new(&tbs_payload, &self.signature, &self.confirmation_tag)?;
        let membership_tag = membership_key.tag(backend, tbm_payload)?;

        self.membership_tag = Some(membership_tag);
        Ok(())
    }

    /// Remove the membership tag for testing.
    #[cfg(any(feature = "test-utils", test))]
    pub(crate) fn remove_membership_tag(&mut self) {
        self.membership_tag = None;
    }

    /// Tries to extract an application messages from an `MlsPlaintext`. Returns
    /// `MlsPlaintextError::NotAnApplicationMessage` if the `MlsPlaintext`
    /// contained something other than an application message.
    pub fn as_application_message(&self) -> Result<&[u8], MlsPlaintextError> {
        match &self.content {
            MlsPlaintextContentType::Application(message) => Ok(message.as_slice()),
            _ => Err(MlsPlaintextError::NotAnApplicationMessage),
        }
    }

    /// Returns `true` if this is a handshake message and `false` otherwise.
    pub fn is_handshake_message(&self) -> bool {
        self.content_type.is_handshake_message()
    }

    /// Get the group ID.
    pub fn group_id(&self) -> &GroupId {
        &self.group_id
    }

    /// Get the group epoch.
    pub fn epoch(&self) -> GroupEpoch {
        self.epoch
    }

    /// Set the confirmation tag.
    pub(crate) fn set_confirmation_tag(&mut self, tag: ConfirmationTag) {
        self.confirmation_tag = Some(tag)
    }

    pub(crate) fn confirmation_tag(&self) -> Option<&ConfirmationTag> {
        self.confirmation_tag.as_ref()
    }

    /// The the authenticated data of this MlsPlaintext as byte slice.
    pub fn authenticated_data(&self) -> &[u8] {
        self.authenticated_data.as_slice()
    }

    #[cfg(test)]
    pub(crate) fn invalidate_signature(&mut self) {
        let mut modified_signature = self.signature().as_slice().to_vec();
        modified_signature[0] ^= 0xFF;
        self.signature.modify(&modified_signature);
    }

    #[cfg(test)]
    pub(crate) fn set_sender(&mut self, sender: Sender) {
        self.sender = sender
    }
}

// === Helper structs ===

#[derive(
    PartialEq, Clone, Copy, Debug, Serialize, Deserialize, TlsDeserialize, TlsSerialize, TlsSize,
)]
#[repr(u8)]
pub enum ContentType {
    Application = 1,
    Proposal = 2,
    Commit = 3,
}

impl TryFrom<u8> for ContentType {
    type Error = tls_codec::Error;
    fn try_from(value: u8) -> Result<Self, tls_codec::Error> {
        match value {
            1 => Ok(ContentType::Application),
            2 => Ok(ContentType::Proposal),
            3 => Ok(ContentType::Commit),
            _ => Err(tls_codec::Error::DecodingError(format!(
                "{} is not a valid content type",
                value
            ))),
        }
    }
}

impl From<&MlsPlaintextContentType> for ContentType {
    fn from(value: &MlsPlaintextContentType) -> Self {
        match value {
            MlsPlaintextContentType::Application(_) => ContentType::Application,
            MlsPlaintextContentType::Proposal(_) => ContentType::Proposal,
            MlsPlaintextContentType::Commit(_) => ContentType::Commit,
        }
    }
}

impl ContentType {
    /// Returns `true` if this is a handshake message and `false` otherwise.
    pub(crate) fn is_handshake_message(&self) -> bool {
        self == &ContentType::Proposal || self == &ContentType::Commit
    }

    /// Returns `true` if this is a commit message and `false` otherwise.
    pub(crate) fn is_commit(&self) -> bool {
        self == &ContentType::Commit
    }
}

#[allow(clippy::large_enum_variant)]
#[derive(Debug, PartialEq, Clone, Serialize, Deserialize)]
pub enum MlsPlaintextContentType {
    Application(TlsByteVecU32),
    Proposal(Proposal),
    Commit(Commit),
}

impl From<MlsPlaintext> for MlsPlaintextContentType {
    fn from(plaintext: MlsPlaintext) -> Self {
        plaintext.content
    }
}

/// 9.1 Content Authentication
///
/// ```c
/// struct {
///   MLSPlaintextTBS tbs;
///   opaque signature<0..2^16-1>;
///   optional<MAC> confirmation_tag;
/// } MLSPlaintextTBM;
/// ```
#[derive(Debug)]
pub(crate) struct MlsPlaintextTbmPayload<'a> {
    tbs_payload: &'a [u8],
    signature: &'a Signature,
    confirmation_tag: &'a Option<ConfirmationTag>,
}

impl<'a> MlsPlaintextTbmPayload<'a> {
    pub(crate) fn new(
        tbs_payload: &'a [u8],
        signature: &'a Signature,
        confirmation_tag: &'a Option<ConfirmationTag>,
    ) -> Result<Self, MlsPlaintextError> {
        Ok(Self {
            tbs_payload,
            signature,
            confirmation_tag,
        })
    }
    pub(crate) fn into_bytes(self) -> Result<Vec<u8>, tls_codec::Error> {
        let mut buffer = self.tbs_payload.to_vec();
        self.signature.tls_serialize(&mut buffer)?;
        self.confirmation_tag.tls_serialize(&mut buffer)?;
        Ok(buffer)
    }
}

/// Wrapper around a `Mac` used for type safety.
#[derive(
    Debug, PartialEq, Clone, Serialize, Deserialize, TlsSerialize, TlsDeserialize, TlsSize,
)]
pub struct MembershipTag(pub(crate) Mac);

#[derive(Debug, Clone)]
pub struct MlsPlaintextTbs {
    pub(super) serialized_context: Option<Vec<u8>>,
    pub(super) wire_format: WireFormat,
    pub(super) group_id: GroupId,
    pub(super) epoch: GroupEpoch,
    pub(super) sender: Sender,
    pub(super) authenticated_data: TlsByteVecU32,
    pub(super) content_type: ContentType,
    pub(super) payload: MlsPlaintextContentType,
}

fn encode_tbs<'a>(
    plaintext: &MlsPlaintext,
    serialized_context: impl Into<Option<&'a [u8]>>,
) -> Result<Vec<u8>, tls_codec::Error> {
    let mut out = Vec::new();
    codec::serialize_plaintext_tbs(
        serialized_context,
        plaintext.wire_format,
        &plaintext.group_id,
        &plaintext.epoch,
        &plaintext.sender,
        &plaintext.authenticated_data,
        &plaintext.content_type,
        &plaintext.content,
        &mut out,
    )?;
    Ok(out)
}

#[derive(Debug, Clone)]
pub struct VerifiableMlsPlaintext {
    pub(super) tbs: MlsPlaintextTbs,
    pub(super) signature: Signature,
    pub(super) confirmation_tag: Option<ConfirmationTag>,
    pub(super) membership_tag: Option<MembershipTag>,
}

impl VerifiableMlsPlaintext {
    /// Create a new [`VerifiableMlsPlaintext`] from a [`MlsPlaintextTbs`] and
    /// a [`Signature`].
    pub(crate) fn new(
        tbs: MlsPlaintextTbs,
        signature: Signature,
        confirmation_tag: impl Into<Option<ConfirmationTag>>,
        membership_tag: impl Into<Option<MembershipTag>>,
    ) -> Self {
        Self {
            tbs,
            signature,
            confirmation_tag: confirmation_tag.into(),
            membership_tag: membership_tag.into(),
        }
    }

    /// Create a [`VerifiableMlsPlaintext`] from an [`MlsPlaintext`] and the
    /// serialized context.
    pub fn from_plaintext(
        mls_plaintext: MlsPlaintext,
        serialized_context: impl Into<Option<Vec<u8>>>,
    ) -> Self {
        let signature = mls_plaintext.signature.clone();
        let membership_tag = mls_plaintext.membership_tag.clone();
        let confirmation_tag = mls_plaintext.confirmation_tag.clone();

        match serialized_context.into() {
            Some(context) => Self {
                tbs: MlsPlaintextTbs::from_plaintext(mls_plaintext).with_context(context),
                signature,
                confirmation_tag,
                membership_tag,
            },
            None => Self {
                tbs: MlsPlaintextTbs::from_plaintext(mls_plaintext),
                signature,
                confirmation_tag,
                membership_tag,
            },
        }
    }

    /// Verify the membership tag of an `UnverifiedMlsPlaintext` sent from a
    /// group member. Returns `Ok(())` if successful or `VerificationError`
    /// otherwise. Note, that the context must have been set before calling this
    /// function.
    // TODO #133: Include this in the validation
    pub fn verify_membership(
        &self,
        backend: &impl OpenMlsCryptoProvider,
        membership_key: &MembershipKey,
    ) -> Result<(), MlsPlaintextError> {
        log::debug!("Verifying membership tag.");
        log_crypto!(trace, "  Membership key: {:x?}", membership_key);
        log_crypto!(trace, "  Serialized context: {:x?}", serialized_context);
        let tbs_payload = self.tbs.tls_serialize_detached()?;
        let tbm_payload =
            MlsPlaintextTbmPayload::new(&tbs_payload, &self.signature, &self.confirmation_tag)?;
        let expected_membership_tag = &membership_key.tag(backend, tbm_payload)?;

        // Verify the membership tag
        if let Some(membership_tag) = &self.membership_tag {
            // TODO #133: make this a constant-time comparison
            if membership_tag != expected_membership_tag {
                return Err(VerificationError::InvalidMembershipTag.into());
            }
        } else {
            return Err(VerificationError::MissingMembershipTag.into());
        }
        Ok(())
    }

    /// Get the sender.
    pub fn sender(&self) -> &Sender {
        &self.tbs.sender
    }

    /// Set the sender.
    #[cfg(test)]
    pub(crate) fn set_sender(&mut self, sender: Sender) {
        self.tbs.sender = sender;
    }

    /// Get the sender index as [`LeafIndex`].
    pub(crate) fn sender_index(&self) -> LeafIndex {
        self.tbs.sender.sender
    }

    /// Get the group id as [`GroupId`].
    pub(crate) fn group_id(&self) -> &GroupId {
        &self.tbs.group_id
    }

    /// Set the group id.
    #[cfg(test)]
    pub(crate) fn set_group_id(&mut self, group_id: GroupId) {
        self.tbs.group_id = group_id;
    }

    /// Set the serialized context before verifying the signature.
    pub fn set_context(&mut self, serialized_context: Vec<u8>) {
        self.tbs.serialized_context = Some(serialized_context);
    }

    /// Set the serialized context before verifying the signature.
    pub fn has_context(&self) -> bool {
        self.tbs.serialized_context.is_some()
    }

    /// Get the epoch.
    pub fn epoch(&self) -> GroupEpoch {
        self.tbs.epoch()
    }

    /// Set the epoch.
    #[cfg(test)]
    pub(crate) fn set_epoch(&mut self, epoch: GroupEpoch) {
        self.tbs.epoch = epoch;
    }

    /// Get the underlying MlsPlaintext data of the tbs object.
    pub fn payload(&self) -> &MlsPlaintextTbs {
        &self.tbs
    }

    /// Get the wire format.
    pub fn wire_format(&self) -> WireFormat {
        self.tbs.wire_format
    }

    /// Returns `true` if the `membership_tag` field is present and `false`
    /// otherwise.
    pub fn has_membership_tag(&self) -> bool {
        self.membership_tag.is_some()
    }

    /// Get the membership tag.
    pub(crate) fn membership_tag(&self) -> &Option<MembershipTag> {
        &self.membership_tag
    }

    /// Set the membership tag.
    #[cfg(test)]
    pub fn set_membership_tag(&mut self, tag: MembershipTag) {
        self.membership_tag = Some(tag);
    }

    /// Unset the membership tag.
    #[cfg(test)]
    pub fn unset_membership_tag(&mut self) {
        self.membership_tag = None;
    }

    /// Returns `true` if this is a commit message and `false` otherwise.
    pub fn is_commit(&self) -> bool {
        self.tbs.content_type.is_commit()
    }

    /// Get the confirmation tag.
    pub fn confirmation_tag(&self) -> Option<&ConfirmationTag> {
        self.confirmation_tag.as_ref()
    }

    /// Set the confirmation tag.
    #[cfg(test)]
    pub fn set_confirmation_tag(&mut self, confirmation_tag: Option<ConfirmationTag>) {
        self.confirmation_tag = confirmation_tag;
    }

    /// Get the content type
    pub fn content_type(&self) -> ContentType {
        self.tbs.content_type
    }

    /// Set the content type.
    #[cfg(test)]
    pub(crate) fn set_content_type(&mut self, content_type: ContentType) {
        self.tbs.content_type = content_type;
    }

    /// Set the content.
    #[cfg(test)]
    pub(crate) fn set_content(&mut self, content: MlsPlaintextContentType) {
        self.tbs.payload = content;
    }

    /// Get the signature.
    pub fn signature(&self) -> &Signature {
        &self.signature
    }

    /// Set the signature.
    #[cfg(test)]
    pub(crate) fn set_signature(&mut self, signature: Signature) {
        self.signature = signature;
    }
}

impl Signable for MlsPlaintextTbs {
    type SignedOutput = MlsPlaintext;

    fn unsigned_payload(&self) -> Result<Vec<u8>, tls_codec::Error> {
        self.tls_serialize_detached()
    }
}

impl MlsPlaintextTbs {
    /// Create an MlsPlaintextTbs from an existing values.
    /// Note that if you would like to add a serialized context, you
    /// should subsequently call [`with_context`].
    pub(crate) fn new(
        wire_format: WireFormat,
        group_id: GroupId,
        epoch: GroupEpoch,
        sender: Sender,
        authenticated_data: TlsByteVecU32,
        payload: Payload,
    ) -> Self {
        MlsPlaintextTbs {
            serialized_context: None,
            wire_format,
            group_id,
            epoch,
            sender,
            authenticated_data,
            content_type: payload.content_type,
            payload: payload.payload,
        }
    }
    /// Adds a serialized context to MlsPlaintextTbs.
    /// This consumes the original struct and can be used as a builder function.
    pub(crate) fn with_context(mut self, serialized_context: Vec<u8>) -> Self {
        self.serialized_context = Some(serialized_context);
        self
    }

    /// Create a new signable MlsPlaintext from an existing MlsPlaintext.
    /// This consumes the existing plaintext.
    /// To get the `MlsPlaintext` back use `sign`.
    fn from_plaintext(mls_plaintext: MlsPlaintext) -> Self {
        MlsPlaintextTbs {
            wire_format: mls_plaintext.wire_format,
            serialized_context: None,
            group_id: mls_plaintext.group_id,
            epoch: mls_plaintext.epoch,
            sender: mls_plaintext.sender,
            authenticated_data: mls_plaintext.authenticated_data,
            content_type: mls_plaintext.content_type,
            payload: mls_plaintext.content,
        }
    }

    /// Get the group id as byte slice.
    pub fn group_id(&self) -> &[u8] {
        self.group_id.as_slice()
    }

    /// Get the epoch.
    pub fn epoch(&self) -> GroupEpoch {
        self.epoch
    }

    /// Returns `true` if this is a handshake message and `false` otherwise.
    pub fn is_handshake_message(&self) -> bool {
        self.content_type.is_handshake_message()
    }
}

impl Verifiable for VerifiableMlsPlaintext {
    fn unsigned_payload(&self) -> Result<Vec<u8>, tls_codec::Error> {
        self.tbs.tls_serialize_detached()
    }

    fn signature(&self) -> &Signature {
        &self.signature
    }
}

mod private_mod {
    #[derive(Default)]
    pub struct Seal;
}

impl VerifiedStruct<VerifiableMlsPlaintext> for MlsPlaintext {
    fn from_verifiable(v: VerifiableMlsPlaintext, _seal: Self::SealingType) -> Self {
        Self {
            wire_format: v.tbs.wire_format,
            group_id: v.tbs.group_id,
            epoch: v.tbs.epoch,
            sender: v.tbs.sender,
            authenticated_data: v.tbs.authenticated_data,
            content_type: v.tbs.content_type,
            content: v.tbs.payload,
            signature: v.signature,
            confirmation_tag: v.confirmation_tag,
            membership_tag: v.membership_tag,
        }
    }

    type SealingType = private_mod::Seal;
}

impl SignedStruct<MlsPlaintextTbs> for MlsPlaintext {
    fn from_payload(tbs: MlsPlaintextTbs, signature: Signature) -> Self {
        Self {
            wire_format: tbs.wire_format,
            group_id: tbs.group_id,
            epoch: tbs.epoch,
            sender: tbs.sender,
            authenticated_data: tbs.authenticated_data,
            content_type: tbs.content_type,
            content: tbs.payload,
            signature,
            // Tags must always be added after the signature
            confirmation_tag: None,
            membership_tag: None,
        }
    }
}

#[derive(TlsSerialize, TlsSize)]
pub(crate) struct MlsPlaintextCommitContent<'a> {
    pub(super) wire_format: WireFormat,
    pub(super) group_id: &'a GroupId,
    pub(super) epoch: GroupEpoch,
    pub(super) sender: &'a Sender,
    pub(super) authenticated_data: &'a TlsByteVecU32,
    pub(super) content_type: ContentType,
    pub(super) commit: &'a Commit,
    pub(super) signature: &'a Signature,
}

impl<'a> TryFrom<&'a MlsPlaintext> for MlsPlaintextCommitContent<'a> {
    type Error = &'static str;

    fn try_from(mls_plaintext: &'a MlsPlaintext) -> Result<Self, Self::Error> {
        let commit = match &mls_plaintext.content {
            MlsPlaintextContentType::Commit(commit) => commit,
            _ => return Err("MlsPlaintext needs to contain a Commit."),
        };
        Ok(MlsPlaintextCommitContent {
            wire_format: mls_plaintext.wire_format,
            group_id: &mls_plaintext.group_id,
            epoch: mls_plaintext.epoch,
            sender: &mls_plaintext.sender,
            authenticated_data: &mls_plaintext.authenticated_data,
            content_type: mls_plaintext.content_type,
            commit,
            signature: &mls_plaintext.signature,
        })
    }
}

#[derive(TlsSerialize, TlsSize)]
pub(crate) struct MlsPlaintextCommitAuthData<'a> {
    pub(crate) confirmation_tag: Option<&'a ConfirmationTag>,
}

impl<'a> TryFrom<&'a MlsPlaintext> for MlsPlaintextCommitAuthData<'a> {
    type Error = &'static str;

    fn try_from(mls_plaintext: &'a MlsPlaintext) -> Result<Self, Self::Error> {
        match mls_plaintext.confirmation_tag.as_ref() {
            Some(confirmation_tag) => Ok(MlsPlaintextCommitAuthData {
                confirmation_tag: Some(confirmation_tag),
            }),
            None => Err("MLSPlaintext needs to contain a confirmation tag."),
        }
    }
}

impl<'a> From<&'a ConfirmationTag> for MlsPlaintextCommitAuthData<'a> {
    fn from(confirmation_tag: &'a ConfirmationTag) -> Self {
        MlsPlaintextCommitAuthData {
            confirmation_tag: Some(confirmation_tag),
        }
    }
}<|MERGE_RESOLUTION|>--- conflicted
+++ resolved
@@ -221,11 +221,7 @@
     }
 
     /// This constructor builds an `MlsPlaintext` containing a Commit. The given
-<<<<<<< HEAD
-    /// `CommitType` determines the `SenderType`: If it's an `Internal` commit,
-=======
     /// `CommitType` determines the `SenderType`: If it's a `Member` commit,
->>>>>>> 4d3bd618
     /// it's `SenderType::Member` and `SenderType::NewMember` otherwise.
     pub fn commit(
         framing_parameters: FramingParameters,
