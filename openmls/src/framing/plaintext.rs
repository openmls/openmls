--- conflicted
+++ resolved
@@ -21,15 +21,12 @@
 //! [`MlsPlaintext`] by calling `verify` on it. This ensures that all [`MlsPlaintext`]
 //! objects contain a valid signature.
 
-<<<<<<< HEAD
 use crate::{
-    ciphersuite::signable::{Signable, SignedStruct, Verifiable, VerifiedStruct},
+    ciphersuite::{
+        hash_ref::KeyPackageRef,
+        signable::{Signable, SignedStruct, Verifiable, VerifiedStruct},
+    },
     error::LibraryError,
-=======
-use crate::ciphersuite::{
-    hash_ref::KeyPackageRef,
-    signable::{Signable, SignedStruct, Verifiable, VerifiedStruct},
->>>>>>> fd8a3d4d
 };
 
 use super::*;
@@ -132,12 +129,8 @@
         credential_bundle: &CredentialBundle,
         context: &GroupContext,
         backend: &impl OpenMlsCryptoProvider,
-<<<<<<< HEAD
     ) -> Result<Self, LibraryError> {
-=======
-    ) -> Result<Self, MlsPlaintextError> {
         let sender_type = sender.sender_type;
->>>>>>> fd8a3d4d
         let mut mls_plaintext = MlsPlaintextTbs::new(
             framing_parameters.wire_format(),
             context.group_id().clone(),
@@ -147,15 +140,10 @@
             payload,
         );
 
-<<<<<<< HEAD
-        if sender.sender_type == SenderType::Member {
+        if sender_type == SenderType::Member {
             let serialized_context = context
                 .tls_serialize_detached()
                 .map_err(LibraryError::missing_bound_check)?;
-=======
-        if sender_type == SenderType::Member {
-            let serialized_context = context.tls_serialize_detached()?;
->>>>>>> fd8a3d4d
             mls_plaintext = mls_plaintext.with_context(serialized_context);
         }
 
@@ -172,16 +160,8 @@
         context: &GroupContext,
         membership_key: &MembershipKey,
         backend: &impl OpenMlsCryptoProvider,
-<<<<<<< HEAD
     ) -> Result<Self, LibraryError> {
-        let sender = Sender {
-            sender_type: SenderType::Member,
-            sender: sender_index,
-        };
-=======
-    ) -> Result<Self, MlsPlaintextError> {
         let sender = Sender::build_member(sender_reference);
->>>>>>> fd8a3d4d
         let mut mls_plaintext = Self::new(
             framing_parameters,
             sender,
@@ -237,15 +217,7 @@
         credential_bundle: &CredentialBundle,
         context: &GroupContext,
         backend: &impl OpenMlsCryptoProvider,
-<<<<<<< HEAD
     ) -> Result<Self, LibraryError> {
-        let sender = Sender {
-            sender_type: commit_type.into(),
-            sender: sender_index,
-        };
-=======
-    ) -> Result<Self, MlsPlaintextError> {
->>>>>>> fd8a3d4d
         Self::new(
             framing_parameters,
             sender,
