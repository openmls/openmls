--- conflicted
+++ resolved
@@ -247,165 +247,6 @@
         })
     }
 
-<<<<<<< HEAD
-    /// Decrypt the sender data from this [`PrivateMessage`].
-    pub(crate) fn sender_data(
-        &self,
-        message_secrets: &MessageSecrets,
-        backend: &impl OpenMlsCryptoProvider,
-        ciphersuite: Ciphersuite,
-    ) -> Result<MlsSenderData, MessageDecryptionError> {
-        log::debug!("Decrypting PrivateMessage");
-        // Derive key from the key schedule using the ciphertext.
-        let sender_data_key = message_secrets
-            .sender_data_secret()
-            .derive_aead_key(backend, self.ciphertext.as_slice())
-            .map_err(LibraryError::unexpected_crypto_error)?;
-        // Derive initial nonce from the key schedule using the ciphertext.
-        let sender_data_nonce = message_secrets
-            .sender_data_secret()
-            .derive_aead_nonce(ciphersuite, backend, self.ciphertext.as_slice())
-            .map_err(LibraryError::unexpected_crypto_error)?;
-        // Serialize sender data AAD
-        let mls_sender_data_aad =
-            MlsSenderDataAad::new(self.group_id.clone(), self.epoch, self.content_type);
-        let mls_sender_data_aad_bytes = mls_sender_data_aad
-            .tls_serialize_detached()
-            .map_err(LibraryError::missing_bound_check)?;
-        // Decrypt sender data
-        log_crypto!(
-            trace,
-            "Decryption key for sender data: {sender_data_key:x?}"
-        );
-        log_crypto!(trace, "Decryption of sender data mls_sender_data_aad_bytes: {mls_sender_data_aad_bytes:x?} - sender_data_nonce: {sender_data_nonce:x?}");
-        let sender_data_bytes = sender_data_key
-            .aead_open(
-                backend,
-                self.encrypted_sender_data.as_slice(),
-                &mls_sender_data_aad_bytes,
-                &sender_data_nonce,
-            )
-            .map_err(|_| {
-                log::error!("Sender data decryption error");
-                MessageDecryptionError::AeadError
-            })?;
-        log::trace!("  Successfully decrypted sender data.");
-        MlsSenderData::tls_deserialize(&mut sender_data_bytes.as_slice())
-            .map_err(|_| MessageDecryptionError::MalformedContent)
-    }
-
-    /// Decrypt this [`PrivateMessage`] and return the [`PrivateContentTbe`].
-    #[inline]
-    fn decrypt(
-        &self,
-        backend: &impl OpenMlsCryptoProvider,
-        ratchet_key: AeadKey,
-        ratchet_nonce: &AeadNonce,
-    ) -> Result<PrivateContentTbe, MessageDecryptionError> {
-        // Serialize content AAD
-        let private_message_content_aad_bytes = PrivateContentAad {
-            group_id: self.group_id.clone(),
-            epoch: self.epoch,
-            content_type: self.content_type,
-            authenticated_data: VLByteSlice(self.authenticated_data.as_slice()),
-        }
-        .tls_serialize_detached()
-        .map_err(LibraryError::missing_bound_check)?;
-        // Decrypt payload
-        log_crypto!(
-            trace,
-            "Decryption key for private message: {ratchet_key:x?}"
-        );
-        log_crypto!(trace, "Decryption of private message private_message_content_aad_bytes: {private_message_content_aad_bytes:x?} - ratchet_nonce: {ratchet_nonce:x?}");
-        log::trace!("Decrypting ciphertext {:x?}", self.ciphertext);
-        let private_message_content_bytes = ratchet_key
-            .aead_open(
-                backend,
-                self.ciphertext.as_slice(),
-                &private_message_content_aad_bytes,
-                ratchet_nonce,
-            )
-            .map_err(|_| {
-                log::error!("  Ciphertext decryption error");
-                debug_assert!(false, "Ciphertext decryption failed");
-                MessageDecryptionError::AeadError
-            })?;
-        log_content!(
-            trace,
-            "  Successfully decrypted PublicMessage bytes: {:x?}",
-            private_message_content_bytes
-        );
-        deserialize_ciphertext_content(
-            &mut private_message_content_bytes.as_slice(),
-            self.content_type(),
-        )
-        .map_err(|_| MessageDecryptionError::MalformedContent)
-    }
-
-    /// This function decrypts a [`PrivateMessage`] into a [`VerifiableAuthenticatedContent`].
-    /// In order to get an [`FramedContent`] the result must be verified.
-    pub(crate) fn to_verifiable_content(
-        &self,
-        ciphersuite: Ciphersuite,
-        backend: &impl OpenMlsCryptoProvider,
-        message_secrets: &mut MessageSecrets,
-        sender_index: LeafNodeIndex,
-        sender_ratchet_configuration: &SenderRatchetConfiguration,
-        sender_data: MlsSenderData,
-    ) -> Result<VerifiableAuthenticatedContent, MessageDecryptionError> {
-        let secret_type = SecretType::from(&self.content_type);
-        // Extract generation and key material for encryption
-        let (ratchet_key, ratchet_nonce) = message_secrets
-            .secret_tree_mut()
-            .secret_for_decryption(
-                ciphersuite,
-                backend,
-                sender_index,
-                secret_type,
-                sender_data.generation,
-                sender_ratchet_configuration,
-            )
-            .map_err(|_| {
-                log::error!(
-                    "  Ciphertext generation out of bounds {}",
-                    sender_data.generation
-                );
-                debug_assert!(
-                    false,
-                    "  Ciphertext generation out of bounds {}",
-                    sender_data.generation
-                );
-                MessageDecryptionError::GenerationOutOfBound
-            })?;
-        // Prepare the nonce by xoring with the reuse guard.
-        let prepared_nonce = ratchet_nonce.xor_with_reuse_guard(&sender_data.reuse_guard);
-        let private_message_content = self.decrypt(backend, ratchet_key, &prepared_nonce)?;
-
-        // Extract sender. The sender type is always of type Member for PrivateMessage.
-        let sender = Sender::from_sender_data(sender_data);
-        log_content!(
-            trace,
-            "  Successfully decoded PublicMessage with: {:x?}",
-            private_message_content.content
-        );
-
-        let verifiable = VerifiableAuthenticatedContent::new(
-            WireFormat::PrivateMessage,
-            FramedContent {
-                group_id: self.group_id.clone(),
-                epoch: self.epoch,
-                sender,
-                authenticated_data: self.authenticated_data.clone(),
-                body: private_message_content.content,
-            },
-            Some(message_secrets.serialized_context().to_vec()),
-            private_message_content.auth,
-        );
-        Ok(verifiable)
-    }
-
-=======
->>>>>>> de300fb9
     /// Returns `true` if this is a handshake message and `false` otherwise.
     #[cfg(test)]
     pub(crate) fn is_handshake_message(&self) -> bool {
