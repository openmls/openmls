--- conflicted
+++ resolved
@@ -178,12 +178,6 @@
     ) -> Result<(), ValidationError> {
         log::debug!("Verifying membership tag.");
         log_crypto!(trace, "  Membership key: {:x?}", membership_key);
-<<<<<<< HEAD
-        let tbs_payload = self
-            .content
-            .tls_serialize_detached()
-            .map_err(LibraryError::missing_bound_check)?;
-=======
         log_crypto!(trace, "  Serialized context: {:x?}", serialized_context);
         let tbs_payload = FramedContentTbs::new_and_serialize_detached(
             ProtocolVersion::default(),
@@ -192,7 +186,6 @@
             serialized_context,
         )
         .map_err(LibraryError::missing_bound_check)?;
->>>>>>> 870421ae
         let tbm_payload = AuthenticatedContentTbm::new(&tbs_payload, &self.auth)?;
         let expected_membership_tag = &membership_key.tag(backend, tbm_payload)?;
 
