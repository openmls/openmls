<<<<<<< HEAD
use core_group::past_secrets::MessageSecretsStore;
//use crate::test_utils::*;
use openmls_traits::OpenMlsCryptoProvider;

use rstest::*;
use rstest_reuse::{self, *};

use core_group::create_commit_params::CreateCommitParams;
use core_group::proposals::ProposalStore;
use core_group::proposals::StagedProposal;
use openmls_rust_crypto::OpenMlsRustCrypto;
use tls_codec::{Deserialize, Serialize};

=======
>>>>>>> cd194a10
use crate::{
    ciphersuite::signable::{Signable, Verifiable},
    config::*,
    framing::*,
    group::core_group::{
        create_commit_params::CreateCommitParams,
        proposals::{ProposalStore, StagedProposal},
    },
    key_packages::KeyPackageBundle,
    tree::sender_ratchet::SenderRatchetConfiguration,
    utils::print_tree,
};

use rstest::*;
use rstest_reuse::{self, *};

use openmls_rust_crypto::OpenMlsRustCrypto;
use openmls_traits::OpenMlsCryptoProvider;
use tls_codec::{Deserialize, Serialize};

/// This tests serializing/deserializing MlsPlaintext
#[apply(ciphersuites_and_backends)]
fn codec_plaintext(ciphersuite: &'static Ciphersuite, backend: &impl OpenMlsCryptoProvider) {
    let credential_bundle = CredentialBundle::new(
        vec![7, 8, 9],
        CredentialType::Basic,
        ciphersuite.signature_scheme(),
        backend,
    )
    .expect("An unexpected error occurred.");
    let sender = Sender {
        sender_type: SenderType::Member,
        sender: 2u32,
    };
    let group_context =
        GroupContext::new(GroupId::random(backend), GroupEpoch(1), vec![], vec![], &[])
            .expect("An unexpected error occurred.");

    let serialized_context = group_context
        .tls_serialize_detached()
        .expect("An unexpected error occurred.");
    let signature_input = MlsPlaintextTbs::new(
        WireFormat::MlsPlaintext,
        GroupId::random(backend),
        GroupEpoch(1u64),
        sender,
        vec![1, 2, 3].into(),
        Payload {
            content_type: ContentType::Application,
            payload: MlsPlaintextContentType::Application(vec![4, 5, 6].into()),
        },
    )
    .with_context(serialized_context.clone());
    let orig: MlsPlaintext = signature_input
        .sign(backend, &credential_bundle)
        .expect("Signing failed.");

    let enc = orig
        .tls_serialize_detached()
        .expect("An unexpected error occurred.");
    let mut copy = VerifiableMlsPlaintext::tls_deserialize(&mut enc.as_slice())
        .expect("An unexpected error occurred.");
    copy.set_context(serialized_context);
    let copy = copy
        .verify(backend, credential_bundle.credential())
        .expect("An unexpected error occurred.");
    assert_eq!(orig, copy);
    assert!(!orig.is_handshake_message());
}

/// This tests serializing/deserializing MlsCiphertext
#[apply(ciphersuites_and_backends)]
fn codec_ciphertext(ciphersuite: &'static Ciphersuite, backend: &impl OpenMlsCryptoProvider) {
    let credential_bundle = CredentialBundle::new(
        vec![7, 8, 9],
        CredentialType::Basic,
        ciphersuite.signature_scheme(),
        backend,
    )
    .expect("An unexpected error occurred.");
    let sender = Sender {
        sender_type: SenderType::Member,
        sender: 0u32,
    };
    let group_context = GroupContext::new(
        GroupId::from_slice(&[5, 5, 5]),
        GroupEpoch(1),
        vec![],
        vec![],
        &[],
    )
    .expect("An unexpected error occurred.");

    let serialized_context = group_context
        .tls_serialize_detached()
        .expect("An unexpected error occurred.");
    let signature_input = MlsPlaintextTbs::new(
        WireFormat::MlsCiphertext,
        GroupId::random(backend),
        GroupEpoch(1u64),
        sender,
        vec![1, 2, 3].into(),
        Payload {
            payload: MlsPlaintextContentType::Application(vec![4, 5, 6].into()),
            content_type: ContentType::Application,
        },
    )
    .with_context(serialized_context);
    let plaintext: MlsPlaintext = signature_input
        .sign(backend, &credential_bundle)
        .expect("Signing failed.");

    let mut key_schedule = KeySchedule::init(
        ciphersuite,
        backend,
        JoinerSecret::random(ciphersuite, backend, ProtocolVersion::default()),
        None, // PSK
    )
    .expect("Could not create KeySchedule.");

    let serialized_group_context = group_context
        .tls_serialize_detached()
        .expect("Could not serialize group context.");

    key_schedule
        .add_context(backend, &serialized_group_context)
        .expect("Could not add context to key schedule");

    let mut message_secrets = MessageSecrets::random(ciphersuite, backend);

    let orig = MlsCiphertext::try_from_plaintext(
        &plaintext,
        ciphersuite,
        backend,
        MlsMessageHeader {
            group_id: group_context.group_id().clone(),
            epoch: group_context.epoch(),
            sender: sender.to_leaf_index(),
        },
        &mut message_secrets,
        0,
    )
    .expect("Could not encrypt MlsPlaintext.");

    let enc = orig
        .tls_serialize_detached()
        .expect("An unexpected error occurred.");
    let copy =
        MlsCiphertext::tls_deserialize(&mut enc.as_slice()).expect("An unexpected error occurred.");

    assert_eq!(orig, copy);
    assert!(!orig.is_handshake_message());
}

/// This tests the correctness of wire format checks
#[apply(ciphersuites_and_backends)]
fn wire_format_checks(ciphersuite: &'static Ciphersuite, backend: &impl OpenMlsCryptoProvider) {
    let configuration = &SenderRatchetConfiguration::default();
    let credential_bundle = CredentialBundle::new(
        vec![7, 8, 9],
        CredentialType::Basic,
        ciphersuite.signature_scheme(),
        backend,
    )
    .expect("An unexpected error occurred.");
    let sender = Sender {
        sender_type: SenderType::Member,
        sender: (0u32),
    };
    let group_context = GroupContext::new(
        GroupId::from_slice(&[5, 5, 5]),
        GroupEpoch(1),
        vec![],
        vec![],
        &[],
    )
    .expect("An unexpected error occurred.");

    let serialized_context = group_context
        .tls_serialize_detached()
        .expect("An unexpected error occurred.");
    let signature_input = MlsPlaintextTbs::new(
        WireFormat::MlsCiphertext,
        GroupId::random(backend),
        GroupEpoch(1u64),
        sender,
        vec![1, 2, 3].into(),
        Payload {
            content_type: ContentType::Application,
            payload: MlsPlaintextContentType::Application(vec![4, 5, 6].into()),
        },
    )
    .with_context(serialized_context);
    let mut plaintext: MlsPlaintext = signature_input
        .sign(backend, &credential_bundle)
        .expect("Signing failed.");

    let mut key_schedule = KeySchedule::init(
        ciphersuite,
        backend,
        JoinerSecret::random(ciphersuite, backend, ProtocolVersion::default()),
        None, // PSK
    )
    .expect("Could not create KeySchedule.");

    let serialized_group_context = group_context
        .tls_serialize_detached()
        .expect("Could not serialize group context.");

    key_schedule
        .add_context(backend, &serialized_group_context)
        .expect("Could not add context to key schedule");

    let mut message_secrets = MessageSecrets::random(ciphersuite, backend);

    let mut ciphertext = MlsCiphertext::try_from_plaintext(
        &plaintext,
        ciphersuite,
        backend,
        MlsMessageHeader {
            group_id: group_context.group_id().clone(),
            epoch: group_context.epoch(),
            sender: sender.to_leaf_index(),
        },
        &mut message_secrets,
        0,
    )
    .expect("Could not encrypt MlsPlaintext.");

    // Decrypt the ciphertext and expect the correct wire format

    let verifiable_plaintext = ciphertext
        .to_plaintext(ciphersuite, backend, &mut message_secrets, configuration)
        .expect("Could not decrypt MlsCiphertext.");

    assert_eq!(
        verifiable_plaintext.wire_format(),
        WireFormat::MlsCiphertext
    );

    // Try to decrypt a ciphertext with the wrong wire format

    ciphertext.set_wire_format(WireFormat::MlsPlaintext);

    assert_eq!(
        ciphertext
            .to_plaintext(ciphersuite, backend, &mut message_secrets, configuration)
            .expect_err("Could decrypt despite wrong wire format."),
        MlsCiphertextError::WrongWireFormat
    );

    // Try to encrypt an MlsPlaintext with the wrong wire format

    plaintext.set_wire_format(WireFormat::MlsPlaintext);

    assert_eq!(
        MlsCiphertext::try_from_plaintext(
            &plaintext,
            ciphersuite,
            backend,
            MlsMessageHeader {
                group_id: group_context.group_id().clone(),
                epoch: group_context.epoch(),
                sender: sender.to_leaf_index(),
            },
            &mut message_secrets,
            0,
        )
        .expect_err("Could encrypt despite wrong wire format."),
        MlsCiphertextError::WrongWireFormat
    );
}

#[apply(ciphersuites_and_backends)]
fn membership_tag(ciphersuite: &'static Ciphersuite, backend: &impl OpenMlsCryptoProvider) {
    let credential_bundle = CredentialBundle::new(
        vec![7, 8, 9],
        CredentialType::Basic,
        ciphersuite.signature_scheme(),
        backend,
    )
    .expect("An unexpected error occurred.");
    let group_context =
        GroupContext::new(GroupId::random(backend), GroupEpoch(1), vec![], vec![], &[])
            .expect("An unexpected error occurred.");
    let membership_key = MembershipKey::from_secret(
        Secret::random(ciphersuite, backend, None /* MLS version */)
            .expect("Not enough randomness."),
    );
    let mut mls_plaintext = MlsPlaintext::new_application(
        2u32,
        &[1, 2, 3],
        &[4, 5, 6],
        &credential_bundle,
        &group_context,
        &membership_key,
        backend,
    )
    .expect("An unexpected error occurred.");
    let serialized_context: Vec<u8> = group_context
        .tls_serialize_detached()
        .expect("An unexpected error occurred.");

    let verifiable_mls_plaintext =
        VerifiableMlsPlaintext::from_plaintext(mls_plaintext.clone(), serialized_context.clone());

    println!(
        "Membership tag error: {:?}",
        verifiable_mls_plaintext.verify_membership(backend, &membership_key)
    );

    // Verify signature & membership tag
    assert!(verifiable_mls_plaintext
        .verify_membership(backend, &membership_key)
        .is_ok());

    // Change the content of the plaintext message
    mls_plaintext.set_content(MlsPlaintextContentType::Application(vec![7, 8, 9].into()));
    let verifiable_mls_plaintext =
        VerifiableMlsPlaintext::from_plaintext(mls_plaintext.clone(), serialized_context);

    // Expect the signature & membership tag verification to fail
    assert!(verifiable_mls_plaintext
        .verify_membership(backend, &membership_key)
        .is_err());
}

#[apply(ciphersuites_and_backends)]
fn unknown_sender(ciphersuite: &'static Ciphersuite, backend: &impl OpenMlsCryptoProvider) {
    let group_aad = b"Alice's test group";
    let framing_parameters = FramingParameters::new(group_aad, WireFormat::MlsPlaintext);
    let configuration = &SenderRatchetConfiguration::default();

    // Define credential bundles
    let alice_credential_bundle = CredentialBundle::new(
        "Alice".into(),
        CredentialType::Basic,
        ciphersuite.signature_scheme(),
        backend,
    )
    .expect("An unexpected error occurred.");
    let bob_credential_bundle = CredentialBundle::new(
        "Bob".into(),
        CredentialType::Basic,
        ciphersuite.signature_scheme(),
        backend,
    )
    .expect("An unexpected error occurred.");
    let charlie_credential_bundle = CredentialBundle::new(
        "Charlie".into(),
        CredentialType::Basic,
        ciphersuite.signature_scheme(),
        backend,
    )
    .expect("An unexpected error occurred.");

    // Generate KeyPackages
    let bob_key_package_bundle = KeyPackageBundle::new(
        &[ciphersuite.name()],
        &bob_credential_bundle,
        backend,
        Vec::new(),
    )
    .expect("An unexpected error occurred.");
    let bob_key_package = bob_key_package_bundle.key_package();

    let charlie_key_package_bundle = KeyPackageBundle::new(
        &[ciphersuite.name()],
        &charlie_credential_bundle,
        backend,
        Vec::new(),
    )
    .expect("An unexpected error occurred.");
    let charlie_key_package = charlie_key_package_bundle.key_package();

    let alice_key_package_bundle = KeyPackageBundle::new(
        &[ciphersuite.name()],
        &alice_credential_bundle,
        backend,
        Vec::new(),
    )
    .expect("An unexpected error occurred.");

    // Alice creates a group
    let mut group_alice = CoreGroup::builder(GroupId::random(backend), alice_key_package_bundle)
        .build(backend)
        .expect("Error creating group.");

    // Alice adds Bob
    let bob_add_proposal = group_alice
        .create_add_proposal(
            framing_parameters,
            &alice_credential_bundle,
            bob_key_package.clone(),
            backend,
        )
        .expect("Could not create proposal.");

    let mut proposal_store = ProposalStore::from_staged_proposal(
        StagedProposal::from_mls_plaintext(ciphersuite, backend, bob_add_proposal)
            .expect("Could not create StagedProposal."),
    );

    let params = CreateCommitParams::builder()
        .framing_parameters(framing_parameters)
        .credential_bundle(&alice_credential_bundle)
        .proposal_store(&proposal_store)
        .force_self_update(false)
        .build();
    let create_commit_result = group_alice
        .create_commit(params, backend)
        .expect("Error creating Commit");

    group_alice
        .merge_staged_commit(
            create_commit_result.staged_commit,
            &mut proposal_store,
            &mut MessageSecretsStore::new(0),
        )
        .expect("error merging pending commit");

    // Alice adds Charlie

    let charlie_add_proposal = group_alice
        .create_add_proposal(
            framing_parameters,
            &alice_credential_bundle,
            charlie_key_package.clone(),
            backend,
        )
        .expect("Could not create proposal.");

    proposal_store.empty();
    proposal_store.add(
        StagedProposal::from_mls_plaintext(ciphersuite, backend, charlie_add_proposal)
            .expect("Could not create staged proposal."),
    );

    let params = CreateCommitParams::builder()
        .framing_parameters(framing_parameters)
        .credential_bundle(&alice_credential_bundle)
        .proposal_store(&proposal_store)
        .force_self_update(false)
        .build();
    let create_commit_result = group_alice
        .create_commit(params, backend)
        .expect("Error creating Commit");

    group_alice
        .merge_staged_commit(
            create_commit_result.staged_commit,
            &mut proposal_store,
            &mut MessageSecretsStore::new(0),
        )
        .expect("error merging pending commit");

    let mut group_charlie = CoreGroup::new_from_welcome(
        create_commit_result
            .welcome_option
            .expect("An unexpected error occurred."),
        Some(group_alice.treesync().export_nodes()),
        charlie_key_package_bundle,
        backend,
    )
    .expect("Charlie: Error creating group from Welcome");

    // Alice removes Bob
    let bob_remove_proposal = group_alice
        .create_remove_proposal(framing_parameters, &alice_credential_bundle, 1u32, backend)
        .expect("Could not create proposal.");

    proposal_store.empty();
    proposal_store.add(
        StagedProposal::from_mls_plaintext(ciphersuite, backend, bob_remove_proposal)
            .expect("Could not create staged proposal."),
    );

    let params = CreateCommitParams::builder()
        .framing_parameters(framing_parameters)
        .credential_bundle(&alice_credential_bundle)
        .proposal_store(&proposal_store)
        .force_self_update(false)
        .build();
    let create_commit_result = group_alice
        .create_commit(params, backend)
        .expect("Error creating Commit");

    let staged_commit = group_charlie
        .stage_commit(&create_commit_result.commit, &proposal_store, &[], backend)
        .expect("Charlie: Could not stage Commit");
    group_charlie
        .merge_commit(staged_commit)
        .expect("error merging commit");

    group_alice
        .merge_staged_commit(
            create_commit_result.staged_commit,
            &mut proposal_store,
            &mut MessageSecretsStore::new(0),
        )
        .expect("error merging pending commit");

    print_tree(group_alice.treesync(), "Alice tree");
    print_tree(group_charlie.treesync(), "Charlie tree");

    // Alice sends a message with a sender that points to a blank leaf
    // Expected result: MlsCiphertextError::UnknownSender

    let bogus_sender = 1u32;
    let bogus_sender_message = MlsPlaintext::new_application(
        bogus_sender,
        &[],
        &[1, 2, 3],
        &alice_credential_bundle,
        group_alice.context(),
        &MembershipKey::from_secret(
            Secret::random(ciphersuite, backend, None).expect("Not enough randomness."),
        ),
        backend,
    )
    .expect("Could not create new MlsPlaintext.");

    let enc_message = MlsCiphertext::try_from_plaintext(
        &bogus_sender_message,
        ciphersuite,
        backend,
        MlsMessageHeader {
            group_id: group_alice.group_id().clone(),
            epoch: group_alice.context().epoch(),
            sender: 1u32,
        },
        group_alice.message_secrets_mut(),
        0,
    )
    .expect("Encryption error");

    let received_message = group_charlie
        .decrypt(&enc_message, backend, configuration)
        .expect("error decrypting message");
    let received_message = group_charlie.verify(received_message, backend);
    assert_eq!(
        received_message.unwrap_err(),
        CoreGroupError::MlsPlaintextError(MlsPlaintextError::UnknownSender)
    );

    // Alice sends a message with a sender that is outside of the group
    // Expected result: MlsCiphertextError::GenerationOutOfBound
    let bogus_sender = 100u32;
    let bogus_sender_message = MlsPlaintext::new_application(
        bogus_sender,
        &[],
        &[1, 2, 3],
        &alice_credential_bundle,
        group_alice.context(),
        &MembershipKey::from_secret(
            Secret::random(ciphersuite, backend, None).expect("Not enough randomness."),
        ),
        backend,
    )
    .expect("Could not create new MlsPlaintext.");

    let enc_message = MlsCiphertext::try_from_plaintext(
        &bogus_sender_message,
        ciphersuite,
        backend,
        MlsMessageHeader {
            group_id: group_alice.group_id().clone(),
            epoch: group_alice.context().epoch(),
            sender: 1u32,
        },
        group_alice.message_secrets_mut(),
        0,
    )
    .expect("Encryption error");

    let received_message = group_charlie.decrypt(&enc_message, backend, configuration);
    assert_eq!(
        received_message.unwrap_err(),
        CoreGroupError::MlsCiphertextError(MlsCiphertextError::GenerationOutOfBound)
    );
}

#[apply(ciphersuites_and_backends)]
fn confirmation_tag_presence(
    ciphersuite: &'static Ciphersuite,
    backend: &impl OpenMlsCryptoProvider,
) {
    let group_aad = b"Alice's test group";
    let framing_parameters = FramingParameters::new(group_aad, WireFormat::MlsPlaintext);

    // Define credential bundles
    let alice_credential_bundle = CredentialBundle::new(
        "Alice".into(),
        CredentialType::Basic,
        ciphersuite.signature_scheme(),
        backend,
    )
    .expect("An unexpected error occurred.");
    let bob_credential_bundle = CredentialBundle::new(
        "Bob".into(),
        CredentialType::Basic,
        ciphersuite.signature_scheme(),
        backend,
    )
    .expect("An unexpected error occurred.");

    // Generate KeyPackages
    let bob_key_package_bundle = KeyPackageBundle::new(
        &[ciphersuite.name()],
        &bob_credential_bundle,
        backend,
        Vec::new(),
    )
    .expect("An unexpected error occurred.");
    let bob_key_package = bob_key_package_bundle.key_package();

    let alice_key_package_bundle = KeyPackageBundle::new(
        &[ciphersuite.name()],
        &alice_credential_bundle,
        backend,
        Vec::new(),
    )
    .expect("An unexpected error occurred.");

    // Alice creates a group
    let mut group_alice = CoreGroup::builder(GroupId::random(backend), alice_key_package_bundle)
        .build(backend)
        .expect("Error creating group.");

    // Alice adds Bob
    let bob_add_proposal = group_alice
        .create_add_proposal(
            framing_parameters,
            &alice_credential_bundle,
            bob_key_package.clone(),
            backend,
        )
        .expect("Could not create proposal.");

    let mut proposal_store = ProposalStore::from_staged_proposal(
        StagedProposal::from_mls_plaintext(ciphersuite, backend, bob_add_proposal)
            .expect("Could not create StagedProposal."),
    );

    let params = CreateCommitParams::builder()
        .framing_parameters(framing_parameters)
        .credential_bundle(&alice_credential_bundle)
        .proposal_store(&proposal_store)
        .force_self_update(false)
        .build();
    let create_commit_result = group_alice
        .create_commit(params, backend)
        .expect("Error creating Commit");

    group_alice
        .merge_staged_commit(
            create_commit_result.staged_commit,
            &mut proposal_store,
            &mut MessageSecretsStore::new(0),
        )
        .expect("error merging pending commit");

    // We have to create Bob's group so he can process the commit with the
    // broken confirmation tag, because Alice can't process her own commit.
    let mut group_bob = CoreGroup::new_from_welcome(
        create_commit_result
            .welcome_option
            .expect("commit didn't return a welcome as expected"),
        Some(group_alice.treesync().export_nodes()),
        bob_key_package_bundle,
        backend,
    )
    .expect("error creating group from welcome");

    // Alice does an update
    let proposal_store = ProposalStore::default();

    let params = CreateCommitParams::builder()
        .framing_parameters(framing_parameters)
        .credential_bundle(&alice_credential_bundle)
        .proposal_store(&proposal_store)
        .force_self_update(true)
        .build();
    let mut create_commit_result = group_alice
        .create_commit(params, backend)
        .expect("Error creating Commit");

    create_commit_result.commit.unset_confirmation_tag();

    let err = group_bob
        .stage_commit(&create_commit_result.commit, &proposal_store, &[], backend)
        .expect_err("No error despite missing confirmation tag.");

    assert_eq!(
        err,
        CoreGroupError::StageCommitError(StageCommitError::ConfirmationTagMissing)
    );
}

#[apply(ciphersuites_and_backends)]
fn invalid_plaintext_signature(
    ciphersuite: &'static Ciphersuite,
    backend: &impl OpenMlsCryptoProvider,
) {
    let group_aad = b"Alice's test group";
    let framing_parameters = FramingParameters::new(group_aad, WireFormat::MlsPlaintext);

    // Define credential bundles
    let alice_credential_bundle = CredentialBundle::new(
        "Alice".into(),
        CredentialType::Basic,
        ciphersuite.signature_scheme(),
        backend,
    )
    .expect("An unexpected error occurred.");
    let bob_credential_bundle = CredentialBundle::new(
        "Bob".into(),
        CredentialType::Basic,
        ciphersuite.signature_scheme(),
        backend,
    )
    .expect("An unexpected error occurred.");

    // Generate KeyPackages
    let bob_key_package_bundle = KeyPackageBundle::new(
        &[ciphersuite.name()],
        &bob_credential_bundle,
        backend,
        Vec::new(),
    )
    .expect("An unexpected error occurred.");
    let bob_key_package = bob_key_package_bundle.key_package();

    let alice_key_package_bundle = KeyPackageBundle::new(
        &[ciphersuite.name()],
        &alice_credential_bundle,
        backend,
        Vec::new(),
    )
    .expect("An unexpected error occurred.");

    // Alice creates a group
    let mut group_alice = CoreGroup::builder(GroupId::random(backend), alice_key_package_bundle)
        .build(backend)
        .expect("Error creating group.");

    // Alice adds Bob so that there is someone to process the broken commits.
    let bob_add_proposal = group_alice
        .create_add_proposal(
            framing_parameters,
            &alice_credential_bundle,
            bob_key_package.clone(),
            backend,
        )
        .expect("Could not create proposal.");

    let mut proposal_store = ProposalStore::from_staged_proposal(
        StagedProposal::from_mls_plaintext(ciphersuite, backend, bob_add_proposal.clone())
            .expect("Could not create StagedProposal."),
    );

    let params = CreateCommitParams::builder()
        .framing_parameters(framing_parameters)
        .credential_bundle(&alice_credential_bundle)
        .proposal_store(&proposal_store)
        .force_self_update(false)
        .build();
    let create_commit_result = group_alice
        .create_commit(params, backend)
        .expect("Error creating Commit");

    group_alice
        .merge_staged_commit(
            create_commit_result.staged_commit,
            &mut proposal_store,
            &mut MessageSecretsStore::new(0),
        )
        .expect("error merging pending commit");

    let mut group_bob = CoreGroup::new_from_welcome(
        create_commit_result
            .welcome_option
            .expect("commit creation didn't result in a welcome"),
        Some(group_alice.treesync().export_nodes()),
        bob_key_package_bundle,
        backend,
    )
    .expect("error creating group from welcome");

    // Now alice creates an update
    let params = CreateCommitParams::builder()
        .framing_parameters(framing_parameters)
        .credential_bundle(&alice_credential_bundle)
        .proposal_store(&proposal_store)
        .force_self_update(true)
        .build();
    let mut create_commit_result = group_alice
        .create_commit(params, backend)
        .expect("Error creating Commit");

    let original_encoded_commit = create_commit_result
        .commit
        .tls_serialize_detached()
        .expect("An unexpected error occurred.");
    let mut input_commit =
        VerifiableMlsPlaintext::tls_deserialize(&mut original_encoded_commit.as_slice())
            .expect("An unexpected error occurred.");
    let original_input_commit = input_commit.clone();

    // Remove membership tag.
    let good_membership_tag = input_commit.membership_tag().clone();
    input_commit.unset_membership_tag();
    let membership_error = group_bob
        .verify_membership_tag(backend, &mut input_commit)
        .err()
        .expect("Membership verification should have returned an error");

    assert_eq!(
        membership_error,
        CoreGroupError::MlsPlaintextError(MlsPlaintextError::VerificationError(
            VerificationError::MissingMembershipTag
        ))
    );

    // Tamper with membership tag.
    let mut modified_membership_tag = good_membership_tag
        .clone()
        .expect("There should have been a membership tag.");
    modified_membership_tag.0.mac_value[0] ^= 0xFF;
    input_commit.set_membership_tag(modified_membership_tag);
    let membership_error = group_bob
        .verify_membership_tag(backend, &mut input_commit)
        .err()
        .expect("Membership verification should have returned an error");

    assert_eq!(
        membership_error,
        CoreGroupError::MlsPlaintextError(MlsPlaintextError::VerificationError(
            VerificationError::InvalidMembershipTag
        ))
    );

    let decoded_commit = group_bob
        .verify(original_input_commit, backend)
        .expect("Error verifying valid commit message");
    assert_eq!(
        decoded_commit
            .tls_serialize_detached()
            .expect("An unexpected error occurred."),
        original_encoded_commit
    );

    // Tamper with signature.
    let good_signature = create_commit_result.commit.signature().clone();
    create_commit_result.commit.invalidate_signature();
    let encoded_commit = create_commit_result
        .commit
        .tls_serialize_detached()
        .expect("An unexpected error occurred.");
    let input_commit = VerifiableMlsPlaintext::tls_deserialize(&mut encoded_commit.as_slice())
        .expect("An unexpected error occurred.");
    let decoded_commit = group_bob.verify(input_commit, backend);
    assert_eq!(
        decoded_commit
            .err()
            .expect("group.verify() should have returned an error"),
        CoreGroupError::MlsPlaintextError(MlsPlaintextError::CredentialError(
            CredentialError::InvalidSignature
        ))
    );

    // Fix commit
    create_commit_result.commit.set_signature(good_signature);
    create_commit_result
        .commit
        .set_membership_tag_test(good_membership_tag.expect("An unexpected error occurred."));

    // Remove confirmation tag.
    let good_confirmation_tag = create_commit_result.commit.confirmation_tag().cloned();
    create_commit_result.commit.unset_confirmation_tag();

    // TODO: Need to add another member that can process this commit, as Alice can't.

    let error = group_bob
        .stage_commit(&create_commit_result.commit, &proposal_store, &[], backend)
        .expect_err("Staging commit should have yielded an error.");
    assert_eq!(
        error,
        CoreGroupError::StageCommitError(StageCommitError::ConfirmationTagMissing)
    );

    // Tamper with confirmation tag.
    let mut modified_confirmation_tag = good_confirmation_tag
        .clone()
        .expect("There should have been a membership tag.");
    modified_confirmation_tag.0.mac_value[0] ^= 0xFF;
    create_commit_result
        .commit
        .set_confirmation_tag(modified_confirmation_tag);
    let serialized_group_before =
        serde_json::to_string(&group_bob).expect("An unexpected error occurred.");

    proposal_store.empty();
    proposal_store.add(
        StagedProposal::from_mls_plaintext(ciphersuite, backend, bob_add_proposal.clone())
            .expect("Could not create staged proposal."),
    );

    let error = group_bob
        .stage_commit(&create_commit_result.commit, &proposal_store, &[], backend)
        .expect_err("Staging commit should have yielded an error.");
    assert_eq!(
        error,
        CoreGroupError::StageCommitError(StageCommitError::ConfirmationTagMismatch)
    );
    let serialized_group_after =
        serde_json::to_string(&group_bob).expect("An unexpected error occurred.");
    assert_eq!(serialized_group_before, serialized_group_after);

    // Fix commit again and stage it.
    create_commit_result
        .commit
        .set_confirmation_tag(good_confirmation_tag.expect("An unexpected error occurred."));
    let encoded_commit = create_commit_result
        .commit
        .tls_serialize_detached()
        .expect("An unexpected error occurred.");
    let input_commit = VerifiableMlsPlaintext::tls_deserialize(&mut encoded_commit.as_slice())
        .expect("An unexpected error occurred.");
    let decoded_commit = group_bob
        .verify(input_commit, backend)
        .expect("Error verifying commit");
    assert_eq!(
        original_encoded_commit,
        decoded_commit
            .tls_serialize_detached()
            .expect("An unexpected error occurred.")
    );

    proposal_store.empty();
    proposal_store.add(
        StagedProposal::from_mls_plaintext(ciphersuite, backend, bob_add_proposal)
            .expect("Could not create staged proposal."),
    );

    group_bob
        .stage_commit(&decoded_commit, &proposal_store, &[], backend)
        .expect("Alice: Error staging commit.");
}<|MERGE_RESOLUTION|>--- conflicted
+++ resolved
@@ -1,38 +1,24 @@
-<<<<<<< HEAD
-use core_group::past_secrets::MessageSecretsStore;
-//use crate::test_utils::*;
 use openmls_traits::OpenMlsCryptoProvider;
 
 use rstest::*;
 use rstest_reuse::{self, *};
 
-use core_group::create_commit_params::CreateCommitParams;
-use core_group::proposals::ProposalStore;
-use core_group::proposals::StagedProposal;
 use openmls_rust_crypto::OpenMlsRustCrypto;
 use tls_codec::{Deserialize, Serialize};
 
-=======
->>>>>>> cd194a10
 use crate::{
     ciphersuite::signable::{Signable, Verifiable},
     config::*,
     framing::*,
     group::core_group::{
         create_commit_params::CreateCommitParams,
+        past_secrets::MessageSecretsStore,
         proposals::{ProposalStore, StagedProposal},
     },
     key_packages::KeyPackageBundle,
     tree::sender_ratchet::SenderRatchetConfiguration,
     utils::print_tree,
 };
-
-use rstest::*;
-use rstest_reuse::{self, *};
-
-use openmls_rust_crypto::OpenMlsRustCrypto;
-use openmls_traits::OpenMlsCryptoProvider;
-use tls_codec::{Deserialize, Serialize};
 
 /// This tests serializing/deserializing MlsPlaintext
 #[apply(ciphersuites_and_backends)]
