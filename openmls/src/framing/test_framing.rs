--- conflicted
+++ resolved
@@ -413,12 +413,6 @@
         .create_commit(params, backend)
         .expect("Error creating Commit");
 
-<<<<<<< HEAD
-=======
-    let staged_commit = group_alice
-        .stage_commit(&create_commit_result.commit, &proposal_store, &[], backend)
-        .expect("Could not stage Commit");
->>>>>>> 8621d6d5
     group_alice
         .merge_staged_commit(
             create_commit_result.staged_commit,
@@ -454,12 +448,6 @@
         .create_commit(params, backend)
         .expect("Error creating Commit");
 
-<<<<<<< HEAD
-=======
-    let staged_commit = group_alice
-        .stage_commit(&create_commit_result.commit, &proposal_store, &[], backend)
-        .expect("Could not stage Commit");
->>>>>>> 8621d6d5
     group_alice
         .merge_staged_commit(
             create_commit_result.staged_commit,
@@ -505,20 +493,7 @@
     group_charlie
         .merge_commit(staged_commit)
         .expect("error merging commit");
-<<<<<<< HEAD
-
-=======
-    let staged_commit = group_alice
-        .stage_commit(
-            &create_commit_result.commit,
-            &proposal_store,
-            &[create_commit_result
-                .key_package_bundle_option
-                .expect("An unexpected error occurred.")],
-            backend,
-        )
-        .expect("Alice: Could not stage Commit");
->>>>>>> 8621d6d5
+
     group_alice
         .merge_staged_commit(
             create_commit_result.staged_commit,
@@ -675,7 +650,7 @@
         .proposal_store(&proposal_store)
         .force_self_update(false)
         .build();
-<<<<<<< HEAD
+
     let create_commit_result = group_alice
         .create_commit(params, backend)
         .expect("Error creating Commit");
@@ -709,19 +684,13 @@
         .proposal_store(&proposal_store)
         .force_self_update(true)
         .build();
-=======
->>>>>>> 8621d6d5
     let mut create_commit_result = group_alice
         .create_commit(params, backend)
         .expect("Error creating Commit");
 
     create_commit_result.commit.unset_confirmation_tag();
 
-<<<<<<< HEAD
     let err = group_bob
-=======
-    let err = group_alice
->>>>>>> 8621d6d5
         .stage_commit(&create_commit_result.commit, &proposal_store, &[], backend)
         .expect_err("No error despite missing confirmation tag.");
 
@@ -799,7 +768,7 @@
         .proposal_store(&proposal_store)
         .force_self_update(false)
         .build();
-<<<<<<< HEAD
+
     let create_commit_result = group_alice
         .create_commit(params, backend)
         .expect("Error creating Commit");
@@ -833,12 +802,6 @@
         .create_commit(params, backend)
         .expect("Error creating Commit");
 
-=======
-    let mut create_commit_result = group_alice
-        .create_commit(params, backend)
-        .expect("Error creating Commit");
-
->>>>>>> 8621d6d5
     let original_encoded_commit = create_commit_result
         .commit
         .tls_serialize_detached()
@@ -919,15 +882,8 @@
     // Remove confirmation tag.
     let good_confirmation_tag = create_commit_result.commit.confirmation_tag().cloned();
     create_commit_result.commit.unset_confirmation_tag();
-<<<<<<< HEAD
-
-    // TODO: Need to add another member that can process this commit, as Alice can't.
 
     let error = group_bob
-=======
-
-    let error = group_alice
->>>>>>> 8621d6d5
         .stage_commit(&create_commit_result.commit, &proposal_store, &[], backend)
         .expect_err("Staging commit should have yielded an error.");
     assert_eq!(
@@ -952,11 +908,7 @@
             .expect("Could not create staged proposal."),
     );
 
-<<<<<<< HEAD
     let error = group_bob
-=======
-    let error = group_alice
->>>>>>> 8621d6d5
         .stage_commit(&create_commit_result.commit, &proposal_store, &[], backend)
         .expect_err("Staging commit should have yielded an error.");
     assert_eq!(
