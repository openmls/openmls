--- conflicted
+++ resolved
@@ -190,13 +190,8 @@
 
     message_secrets.replace_secret_tree(sender_secret_tree);
 
-<<<<<<< HEAD
-    let sender_index = SecretTreeLeafIndex(0);
+    let sender_index = LeafNodeIndex::new(0);
     let ciphertext = PrivateMessage::encrypt_with_different_header(
-=======
-    let sender_index = LeafNodeIndex::new(0);
-    let ciphertext = MlsCiphertext::encrypt_with_different_header(
->>>>>>> 6ac29607
         &plaintext,
         ciphersuite,
         backend,
@@ -350,13 +345,8 @@
         Secret::random(ciphersuite, backend, None /* MLS version */)
             .expect("Not enough randomness."),
     );
-<<<<<<< HEAD
     let mut public_message: PublicMessage = AuthenticatedContent::new_application(
-        987543210,
-=======
-    let mut mls_plaintext: MlsPlaintext = MlsAuthContent::new_application(
         LeafNodeIndex::new(987543210),
->>>>>>> 6ac29607
         &[1, 2, 3],
         &[4, 5, 6],
         &credential_bundle,
@@ -572,13 +562,8 @@
 
     // Alice sends a message with a sender that is outside of the group
     // Expected result: SenderError::UnknownSender
-<<<<<<< HEAD
     let bogus_sender_message = AuthenticatedContent::new_application(
-        0,
-=======
-    let bogus_sender_message = MlsAuthContent::new_application(
         LeafNodeIndex::new(0),
->>>>>>> 6ac29607
         &[],
         &[1, 2, 3],
         &alice_credential_bundle,
