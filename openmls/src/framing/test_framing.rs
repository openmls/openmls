use crate::ciphersuite::signable::Signable;
use crate::ciphersuite::signable::Verifiable;
use crate::config::*;
use crate::framing::*;
use crate::prelude::KeyPackageBundle;
use crate::prelude::_print_tree;

/// This tests serializing/deserializing MlsPlaintext
#[test]
fn codec() {
    for ciphersuite in Config::supported_ciphersuites() {
        let credential_bundle = CredentialBundle::new(
            vec![7, 8, 9],
            CredentialType::Basic,
            ciphersuite.signature_scheme(),
        )
        .unwrap();
        let sender = Sender {
            sender_type: SenderType::Member,
            sender: LeafIndex::from(2u32),
        };
        let group_context =
            GroupContext::new(GroupId::random(), GroupEpoch(1), vec![], vec![], &[]).unwrap();

        let serialized_context = group_context.serialized();
        let signature_input = MlsPlaintextTbs::new(
            serialized_context,
            GroupId::random(),
            GroupEpoch(1u64),
            sender,
            vec![1, 2, 3],
            ContentType::Application,
            MlsPlaintextContentType::Application(vec![4, 5, 6]),
        );
        let orig: MlsPlaintext = signature_input
            .sign(&credential_bundle)
            .expect("Signing failed.")
            .into();

        let enc = orig.encode_detached().unwrap();
        let copy = VerifiableMlsPlaintext::decode(&mut Cursor::new(&enc)).unwrap();
        let copy = copy
            .set_context(serialized_context)
            .verify(credential_bundle.credential())
            .unwrap();
        assert_eq!(orig, copy);
        assert!(!orig.is_handshake_message());
    }
}

#[test]
fn membership_tag() {
    for ciphersuite in Config::supported_ciphersuites() {
        let credential_bundle = CredentialBundle::new(
            vec![7, 8, 9],
            CredentialType::Basic,
            ciphersuite.signature_scheme(),
        )
        .unwrap();
        let group_context =
            GroupContext::new(GroupId::random(), GroupEpoch(1), vec![], vec![], &[]).unwrap();
        let membership_key =
            MembershipKey::from_secret(Secret::random(ciphersuite, None /* MLS version */));
        let mut mls_plaintext = MlsPlaintext::new_application(
            LeafIndex::from(2u32),
            &[1, 2, 3],
            &[4, 5, 6],
            &&credential_bundle,
            &group_context,
            &membership_key,
        )
        .unwrap();

        let serialized_context = group_context.serialized();

        println!(
            "Membership tag error: {:?}",
            mls_plaintext.verify_membership(serialized_context, &membership_key)
        );

        // Verify signature & membership tag
        assert!(mls_plaintext
            .verify_membership(serialized_context, &membership_key)
            .is_ok());

        // Change the content of the plaintext message
        mls_plaintext.set_content(MlsPlaintextContentType::Application(vec![7, 8, 9]));

        // Expect the signature & membership tag verification to fail
        assert!(mls_plaintext
            .verify_membership(serialized_context, &membership_key)
            .is_err());
    }
}

#[test]
fn unknown_sender() {
    for ciphersuite in Config::supported_ciphersuites() {
        let group_aad = b"Alice's test group";

        // Define credential bundles
        let alice_credential_bundle = CredentialBundle::new(
            "Alice".into(),
            CredentialType::Basic,
            ciphersuite.signature_scheme(),
        )
        .unwrap();
        let bob_credential_bundle = CredentialBundle::new(
            "Bob".into(),
            CredentialType::Basic,
            ciphersuite.signature_scheme(),
        )
        .unwrap();
        let charlie_credential_bundle = CredentialBundle::new(
            "Charlie".into(),
            CredentialType::Basic,
            ciphersuite.signature_scheme(),
        )
        .unwrap();

        // Generate KeyPackages
        let bob_key_package_bundle =
            KeyPackageBundle::new(&[ciphersuite.name()], &bob_credential_bundle, Vec::new())
                .unwrap();
        let bob_key_package = bob_key_package_bundle.key_package();

        let charlie_key_package_bundle = KeyPackageBundle::new(
            &[ciphersuite.name()],
            &charlie_credential_bundle,
            Vec::new(),
        )
        .unwrap();
        let charlie_key_package = charlie_key_package_bundle.key_package();

        let alice_key_package_bundle =
            KeyPackageBundle::new(&[ciphersuite.name()], &alice_credential_bundle, Vec::new())
                .unwrap();

        // Alice creates a group
        let group_id = [1, 2, 3, 4];
        let mut group_alice = MlsGroup::new(
            &group_id,
            ciphersuite.name(),
            alice_key_package_bundle,
            MlsGroupConfig::default(),
            None, /* Initial PSK */
            None, /* MLS version */
        )
        .unwrap();

        // Alice adds Bob
        let bob_add_proposal = group_alice
            .create_add_proposal(group_aad, &alice_credential_bundle, bob_key_package.clone())
            .expect("Could not create proposal.");

        let (commit, _welcome_option, _kpb_option) = group_alice
            .create_commit(
                group_aad,
                &alice_credential_bundle,
                &[&bob_add_proposal],
                &[],
                false,
                None,
            )
            .expect("Error creating Commit");

        group_alice
            .apply_commit(&commit, &[&bob_add_proposal], &[], None)
            .expect("Could not apply Commit");

        // Alice adds Charlie

        let charlie_add_proposal = group_alice
            .create_add_proposal(
                group_aad,
                &alice_credential_bundle,
                charlie_key_package.clone(),
            )
            .expect("Could not create proposal.");

        let (commit, welcome_option, _kpb_option) = group_alice
            .create_commit(
                group_aad,
                &alice_credential_bundle,
                &[&charlie_add_proposal],
                &[],
                false,
                None,
            )
            .expect("Error creating Commit");

        group_alice
            .apply_commit(&commit, &[&charlie_add_proposal], &[], None)
            .expect("Could not apply Commit");

        let mut group_charlie = MlsGroup::new_from_welcome(
            welcome_option.unwrap(),
            Some(group_alice.tree().public_key_tree_copy()),
            charlie_key_package_bundle,
            None,
        )
        .expect("Charlie: Error creating group from Welcome");

        // Alice removes Bob
        let bob_remove_proposal = group_alice
            .create_remove_proposal(group_aad, &alice_credential_bundle, LeafIndex::from(1usize))
            .expect("Could not create proposal.");
        let (commit, _welcome_option, kpb_option) = group_alice
            .create_commit(
                group_aad,
                &alice_credential_bundle,
                &[&bob_remove_proposal],
                &[],
                false,
                None,
            )
            .expect("Error creating Commit");

        _print_tree(&group_alice.tree(), "Alice tree");
        _print_tree(&group_charlie.tree(), "Charlie tree");

        group_charlie
            .apply_commit(&commit, &[&bob_remove_proposal], &[], None)
            .expect("Charlie: Could not apply Commit");
        group_alice
            .apply_commit(
                &commit,
                &[&bob_remove_proposal],
                &[kpb_option.unwrap()],
                None,
            )
            .expect("Alice: Could not apply Commit");

        _print_tree(&group_alice.tree(), "Alice tree");
        _print_tree(&group_charlie.tree(), "Charlie tree");

        // Alice sends a message with a sender that points to a blank leaf
        // Expected result: MlsCiphertextError::UnknownSender

        let bogus_sender = LeafIndex::from(1usize);
        let bogus_sender_message = MlsPlaintext::new_application(
            bogus_sender,
            &[],
            &[1, 2, 3],
            &alice_credential_bundle,
            &group_alice.context(),
            &MembershipKey::from_secret(Secret::random(ciphersuite, None)),
        )
        .expect("Could not create new MlsPlaintext.");

        let enc_message = MlsCiphertext::try_from_plaintext(
            &bogus_sender_message,
            ciphersuite,
            group_alice.context(),
            LeafIndex::from(1usize),
            group_alice.epoch_secrets(),
            &mut group_alice.secret_tree_mut(),
            0,
        )
        .expect("Encryption error");

        let received_message = group_charlie.decrypt(&enc_message);
        assert_eq!(
            received_message.unwrap_err(),
            MlsGroupError::MlsPlaintextError(MlsPlaintextError::UnknownSender)
        );

        // Alice sends a message with a sender that is outside of the group
        // Expected result: MlsCiphertextError::GenerationOutOfBound
        let bogus_sender = LeafIndex::from(100usize);
        let bogus_sender_message = MlsPlaintext::new_application(
            bogus_sender,
            &[],
            &[1, 2, 3],
            &alice_credential_bundle,
            &group_alice.context(),
            &MembershipKey::from_secret(Secret::random(ciphersuite, None)),
        )
        .expect("Could not create new MlsPlaintext.");

        let mut secret_tree = SecretTree::new(
            EncryptionSecret::random(ciphersuite),
            LeafIndex::from(100usize),
        );

        let enc_message = MlsCiphertext::try_from_plaintext(
            &bogus_sender_message,
            ciphersuite,
            group_alice.context(),
            LeafIndex::from(99usize),
            group_alice.epoch_secrets(),
            &mut secret_tree,
            0,
        )
        .expect("Encryption error");

        let received_message = group_charlie.decrypt(&enc_message);
        assert_eq!(
            received_message.unwrap_err(),
            MlsGroupError::MlsCiphertextError(MlsCiphertextError::GenerationOutOfBound)
        );
    }
}

#[test]
fn confirmation_tag_presence() {
    for ciphersuite in Config::supported_ciphersuites() {
        let group_aad = b"Alice's test group";

        // Define credential bundles
        let alice_credential_bundle = CredentialBundle::new(
            "Alice".into(),
            CredentialType::Basic,
            ciphersuite.signature_scheme(),
        )
        .unwrap();
        let bob_credential_bundle = CredentialBundle::new(
            "Bob".into(),
            CredentialType::Basic,
            ciphersuite.signature_scheme(),
        )
        .unwrap();

        // Generate KeyPackages
        let bob_key_package_bundle =
            KeyPackageBundle::new(&[ciphersuite.name()], &bob_credential_bundle, Vec::new())
                .unwrap();
        let bob_key_package = bob_key_package_bundle.key_package();

        let alice_key_package_bundle =
            KeyPackageBundle::new(&[ciphersuite.name()], &alice_credential_bundle, Vec::new())
                .unwrap();

        // Alice creates a group
        let group_id = [1, 2, 3, 4];
        let mut group_alice = MlsGroup::new(
            &group_id,
            ciphersuite.name(),
            alice_key_package_bundle,
            MlsGroupConfig::default(),
            None, /* Initial PSK */
            None, /* MLS version */
        )
        .unwrap();

        // Alice adds Bob
        let bob_add_proposal = group_alice
            .create_add_proposal(group_aad, &alice_credential_bundle, bob_key_package.clone())
            .expect("Could not create proposal.");

        let (mut commit, _welcome_option, _kpb_option) = group_alice
            .create_commit(
                group_aad,
                &alice_credential_bundle,
                &[&bob_add_proposal],
                &[],
                false,
                None,
            )
            .expect("Error creating Commit");

        commit.unset_confirmation_tag();

        let err = group_alice
            .apply_commit(&commit, &[&bob_add_proposal], &[], None)
            .expect_err("No error despite missing confirmation tag.");

        assert_eq!(
            err,
            MlsGroupError::ApplyCommitError(ApplyCommitError::ConfirmationTagMissing)
        );
    }
}

ctest_ciphersuites!(invalid_plaintext_signature,test (ciphersuite_name: CiphersuiteName) {
    log::info!("Testing ciphersuite {:?}", ciphersuite_name);
    let ciphersuite = Config::ciphersuite(ciphersuite_name).unwrap();
    let group_aad = b"Alice's test group";

    // Define credential bundles
    let alice_credential_bundle = CredentialBundle::new(
        "Alice".into(),
        CredentialType::Basic,
        ciphersuite.signature_scheme(),
    )
    .unwrap();
    let bob_credential_bundle = CredentialBundle::new(
        "Bob".into(),
        CredentialType::Basic,
        ciphersuite.signature_scheme(),
    )
    .unwrap();

    // Generate KeyPackages
    let bob_key_package_bundle =
        KeyPackageBundle::new(&[ciphersuite.name()], &bob_credential_bundle, Vec::new())
            .unwrap();
    let bob_key_package = bob_key_package_bundle.key_package();

    let alice_key_package_bundle =
        KeyPackageBundle::new(&[ciphersuite.name()], &alice_credential_bundle, Vec::new())
            .unwrap();

    // Alice creates a group
    let group_id = [1, 2, 3, 4];
    let mut group_alice = MlsGroup::new(
        &group_id,
        ciphersuite.name(),
        alice_key_package_bundle,
<<<<<<< HEAD
        GroupConfig::default(),
=======
        MlsGroupConfig::default(),
>>>>>>> 8d18dada
        None, /* Initial PSK */
        None, /* MLS version */
    )
    .unwrap();

    // Alice adds Bob
    let bob_add_proposal = group_alice
        .create_add_proposal(group_aad, &alice_credential_bundle, bob_key_package.clone())
        .expect("Could not create proposal.");

    let (mut commit, _welcome, _kpb_option) = group_alice
        .create_commit(
            group_aad,
            &alice_credential_bundle,
            &[&bob_add_proposal],
            &[],
            false,
            None,
        )
        .expect("Error creating Commit");

    let original_encoded_commit = commit.encode_detached().unwrap();
    let input_commit = VerifiableMlsPlaintext::decode_detached(&original_encoded_commit).unwrap();
    let decoded_commit = group_alice.verify(input_commit).expect("Error verifying valid commit message");
    assert_eq!(decoded_commit.encode_detached().unwrap(), original_encoded_commit);

    // Remove membership tag.
    let good_membership_tag = commit.membership_tag().clone();
    commit.unset_membership_tag();
    let membership_error = commit.verify_membership(
        group_alice.context().serialized(),
        group_alice.epoch_secrets().membership_key())
        .err()
        .expect("Membership verification should have returned an error");
    assert_eq!(
        membership_error,
        MlsPlaintextError::VerificationError(VerificationError::MissingMembershipTag));

    // Tamper with membership tag.
    let mut modified_membership_tag = good_membership_tag
        .clone()
        .expect("There should have been a membership tag.");
    modified_membership_tag.0.mac_value[0] ^= 0xFF;
    commit.set_membership_tag_test(modified_membership_tag);
    let membership_error = commit.verify_membership(
        group_alice.context().serialized(),
        group_alice.epoch_secrets().membership_key())
        .err()
        .expect("Membership verification should have returned an error");
    assert_eq!(
        membership_error,
        MlsPlaintextError::VerificationError(VerificationError::InvalidMembershipTag));

    // Tamper with signature.
    let good_signature = commit.signature().clone();
    let mut modified_signature = commit.signature().as_slice().to_vec();
    modified_signature[0] ^= 0xFF;
    commit.signature_mut().modify(&modified_signature);
    let encoded_commit = commit.encode_detached().unwrap();
    let input_commit = VerifiableMlsPlaintext::decode_detached(&encoded_commit).unwrap();
    let decoded_commit = group_alice.verify(input_commit);
    assert_eq!(
        decoded_commit.err().expect("group.verify() should have returned an error"),
<<<<<<< HEAD
        MlsCiphertextError::PlaintextError(MlsPlaintextError::CredentialError(CredentialError::InvalidSignature)));
=======
        MlsGroupError::MlsPlaintextError(MlsPlaintextError::CredentialError(CredentialError::InvalidSignature)));
>>>>>>> 8d18dada

    // Fix commit
    commit.set_signature(good_signature);
    commit.set_membership_tag_test(good_membership_tag.unwrap());

    // Remove confirmation tag.
    let good_confirmation_tag = commit.confirmation_tag().cloned();
    commit.unset_confirmation_tag();
    let error = group_alice
        .apply_commit(&commit, &[&bob_add_proposal], &[], None)
        .err()
        .expect("Applying commit should have yielded an error.");
    assert_eq!(
        error,
<<<<<<< HEAD
        GroupError::ApplyCommitError(ApplyCommitError::ConfirmationTagMissing));
=======
        MlsGroupError::ApplyCommitError(ApplyCommitError::ConfirmationTagMissing));
>>>>>>> 8d18dada

    // Tamper with confirmation tag.
    let mut modified_confirmation_tag = good_confirmation_tag
        .clone()
        .expect("There should have been a membership tag.");
    modified_confirmation_tag.0.mac_value[0] ^= 0xFF;
    commit.set_confirmation_tag(modified_confirmation_tag);
    let serialized_group_before = serde_json::to_string(&group_alice).unwrap();
    let error = group_alice
        .apply_commit(&commit, &[&bob_add_proposal], &[], None)
        .err()
        .expect("Applying commit should have yielded an error.");
    assert_eq!(
        error,
<<<<<<< HEAD
        GroupError::ApplyCommitError(ApplyCommitError::ConfirmationTagMismatch));
=======
        MlsGroupError::ApplyCommitError(ApplyCommitError::ConfirmationTagMismatch));
>>>>>>> 8d18dada
    let serialized_group_after = serde_json::to_string(&group_alice).unwrap();
    assert_eq!(serialized_group_before, serialized_group_after);

    // Fix commit again and apply it.
    commit.set_confirmation_tag(good_confirmation_tag.unwrap());
    let encoded_commit = commit.encode_detached().unwrap();
    let input_commit = VerifiableMlsPlaintext::decode_detached(&encoded_commit).unwrap();
    let decoded_commit = group_alice.verify(input_commit).expect("Error verifying commit");
    assert_eq!(original_encoded_commit, decoded_commit.encode_detached().unwrap());
    group_alice
        .apply_commit(&decoded_commit, &[&bob_add_proposal], &[], None)
        .expect("Alice: Error applying commit.");
});<|MERGE_RESOLUTION|>--- conflicted
+++ resolved
@@ -407,11 +407,7 @@
         &group_id,
         ciphersuite.name(),
         alice_key_package_bundle,
-<<<<<<< HEAD
-        GroupConfig::default(),
-=======
         MlsGroupConfig::default(),
->>>>>>> 8d18dada
         None, /* Initial PSK */
         None, /* MLS version */
     )
@@ -475,11 +471,7 @@
     let decoded_commit = group_alice.verify(input_commit);
     assert_eq!(
         decoded_commit.err().expect("group.verify() should have returned an error"),
-<<<<<<< HEAD
-        MlsCiphertextError::PlaintextError(MlsPlaintextError::CredentialError(CredentialError::InvalidSignature)));
-=======
         MlsGroupError::MlsPlaintextError(MlsPlaintextError::CredentialError(CredentialError::InvalidSignature)));
->>>>>>> 8d18dada
 
     // Fix commit
     commit.set_signature(good_signature);
@@ -494,11 +486,7 @@
         .expect("Applying commit should have yielded an error.");
     assert_eq!(
         error,
-<<<<<<< HEAD
-        GroupError::ApplyCommitError(ApplyCommitError::ConfirmationTagMissing));
-=======
         MlsGroupError::ApplyCommitError(ApplyCommitError::ConfirmationTagMissing));
->>>>>>> 8d18dada
 
     // Tamper with confirmation tag.
     let mut modified_confirmation_tag = good_confirmation_tag
@@ -513,11 +501,7 @@
         .expect("Applying commit should have yielded an error.");
     assert_eq!(
         error,
-<<<<<<< HEAD
-        GroupError::ApplyCommitError(ApplyCommitError::ConfirmationTagMismatch));
-=======
         MlsGroupError::ApplyCommitError(ApplyCommitError::ConfirmationTagMismatch));
->>>>>>> 8d18dada
     let serialized_group_after = serde_json::to_string(&group_alice).unwrap();
     assert_eq!(serialized_group_before, serialized_group_after);
 
