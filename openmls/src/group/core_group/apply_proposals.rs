use std::collections::HashSet;

use openmls_traits::OpenMlsCryptoProvider;

use crate::{
    binary_tree::LeafIndex,
    group::CoreGroupError,
    key_packages::KeyPackageBundle,
    messages::proposals::{AddProposal, ProposalType},
    schedule::{InitSecret, PreSharedKeyId, PreSharedKeys},
    treesync::{diff::TreeSyncDiff, node::leaf_node::LeafNode},
};

use super::{
    proposals::{CreationProposalQueue, StagedProposalQueue},
    CoreGroup,
};

/// This struct contain the return values of the `apply_proposals()` function
pub struct ApplyProposalsValues {
    pub(crate) path_required: bool,
    pub(crate) self_removed: bool,
    pub(crate) invitation_list: Vec<(LeafIndex, AddProposal)>,
    pub(crate) presharedkeys: PreSharedKeys,
    pub(crate) external_init_secret_option: Option<InitSecret>,
}

impl ApplyProposalsValues {
    /// This function creates a `HashSet` of node indexes of the new nodes that
    /// were added to the tree. The `HashSet` will be querried by the
    /// `resolve()` function to filter out those nodes from the resolution.
    pub fn exclusion_list(&self) -> HashSet<&LeafIndex> {
        // Collect the new leaves' indexes so we can filter them out in the resolution
        // later
        let new_leaves_indexes: HashSet<&LeafIndex> = self
            .invitation_list
            .iter()
            .map(|(index, _)| index)
            .collect();
        new_leaves_indexes
    }
}

/// Applies a list of proposals from a Commit to the tree.
/// `proposal_queue` is the queue of proposals received or sent in the
/// current epoch `updates_key_package_bundles` is the list of own
/// KeyPackageBundles corresponding to updates or commits sent in the
/// current epoch
impl CoreGroup {
    pub(crate) fn apply_proposals(
        &self,
        diff: &mut TreeSyncDiff,
<<<<<<< HEAD
        _backend: &impl OpenMlsCryptoProvider,
        proposal_queue: &CreationProposalQueue,
=======
        backend: &impl OpenMlsCryptoProvider,
        proposal_queue: CreationProposalQueue,
>>>>>>> 7922ecc0
        key_package_bundles: &[KeyPackageBundle],
    ) -> Result<ApplyProposalsValues, CoreGroupError> {
        log::debug!("Applying proposal");
        let mut has_updates = false;
        let mut has_removes = false;
        let mut self_removed = false;
        let mut external_init_secret_option = None;

        // Process updates first
        for queued_proposal in proposal_queue.filtered_by_type(ProposalType::Update) {
            has_updates = true;
            // Unwrapping here is safe because we know the proposal type
            let update_proposal = &queued_proposal.proposal().as_update().unwrap();
            // Check if this is our own update.
            let sender_index = queued_proposal.sender().to_leaf_index();
            let leaf_node: LeafNode = if sender_index == self.tree.own_leaf_index() {
                let own_kpb = match key_package_bundles
                    .iter()
                    .find(|&kpb| kpb.key_package() == update_proposal.key_package())
                {
                    Some(kpb) => kpb,
                    // We lost the KeyPackageBundle apparently
                    None => return Err(CoreGroupError::MissingKeyPackageBundle),
                };
                own_kpb.clone().into()
            } else {
                update_proposal.key_package().clone().into()
            };
            diff.update_leaf(leaf_node, queued_proposal.sender().to_leaf_index())?;
        }

        // Process removes
        for queued_proposal in proposal_queue.filtered_by_type(ProposalType::Remove) {
            has_removes = true;
            // Unwrapping here is safe because we know the proposal type
            let remove_proposal = &queued_proposal.proposal().as_remove().unwrap();
            // Check if we got removed from the group
            if remove_proposal.removed() == self.treesync().own_leaf_index() {
                self_removed = true;
            }
            // Blank the direct path of the removed member
            diff.blank_leaf(remove_proposal.removed())?;
        }

        // Process external init proposals
        for queued_proposal in proposal_queue.filtered_by_type(ProposalType::ExternalInit) {
            // If we are the originator of the external init, we don't need to
            // get the init secret from the proposal. This branching will not be
            // necessary after #617.
            if queued_proposal.sender().to_leaf_index() != self.treesync().own_leaf_index() {
                // Unwrapping here is safe because we know the proposal type
                let external_init_proposal = &queued_proposal
                    .proposal()
                    .as_external_init()
                    .ok_or(CoreGroupError::LibraryError)?;
                // Decrypt the context an derive the external init.
                let external_priv = self
                    .group_epoch_secrets()
                    .external_secret()
                    .derive_external_keypair(backend.crypto(), self.ciphersuite())
                    .private
                    .into();
                external_init_secret_option = Some(InitSecret::from_kem_output(
                    backend,
                    self.ciphersuite(),
                    self.mls_version,
                    &external_priv,
                    external_init_proposal.kem_output(),
                )?);
                // Ignore every external init beyond the first one.
                break;
            }
        }

        // Process adds
        let add_proposals: Vec<AddProposal> = proposal_queue
            .filtered_by_type(ProposalType::Add)
            .map(|queued_proposal| {
                let proposal = &queued_proposal.proposal();
                // Unwrapping here is safe because we know the proposal type
                proposal.as_add().unwrap()
            })
            .collect();

        // Extract KeyPackages from proposals
        let mut invitation_list = Vec::new();
        for add_proposal in &add_proposals {
            let leaf_index = diff.add_leaf(add_proposal.key_package().clone())?;
            invitation_list.push((leaf_index, add_proposal.clone()))
        }

        // Process PSK proposals
        let psks: Vec<PreSharedKeyId> = proposal_queue
            .filtered_by_type(ProposalType::Presharedkey)
            .map(|queued_proposal| {
                // FIXME: remove unwrap
                // Unwrapping here is safe because we know the proposal type
                let psk_proposal = queued_proposal.proposal().as_presharedkey().unwrap();
                psk_proposal.into_psk_id()
            })
            .collect();

        let presharedkeys = PreSharedKeys { psks: psks.into() };

        // Determine if Commit needs a path field
        let path_required = has_updates || has_removes || external_init_secret_option.is_some();

        Ok(ApplyProposalsValues {
            path_required,
            self_removed,
            invitation_list,
            presharedkeys,
            external_init_secret_option,
        })
    }

    /// Applies a list of staged proposals from a Commit to the tree.
    /// `proposal_queue` is the queue of proposals received or sent in the
    /// current epoch `updates_key_package_bundles` is the list of own
    /// KeyPackageBundles corresponding to updates or commits sent in the
    /// current epoch
    pub(crate) fn apply_staged_proposals(
        &self,
        diff: &mut TreeSyncDiff,
        backend: &impl OpenMlsCryptoProvider,
        proposal_queue: &StagedProposalQueue,
        key_package_bundles: &[KeyPackageBundle],
    ) -> Result<ApplyProposalsValues, CoreGroupError> {
        log::debug!("Applying proposal");
        let mut has_updates = false;
        let mut has_removes = false;
        let mut self_removed = false;
        let mut external_init_secret_option = None;

        // Process updates first
        for queued_proposal in proposal_queue.filtered_by_type(ProposalType::Update) {
            has_updates = true;
            // Unwrapping here is safe because we know the proposal type
            let update_proposal = &queued_proposal.proposal().as_update().unwrap();
            // Check if this is our own update.
            let sender_index = queued_proposal.sender().to_leaf_index();
            let leaf_node: LeafNode = if sender_index == self.tree.own_leaf_index() {
                let own_kpb = match key_package_bundles
                    .iter()
                    .find(|&kpb| kpb.key_package() == update_proposal.key_package())
                {
                    Some(kpb) => kpb,
                    // We lost the KeyPackageBundle apparently
                    None => return Err(CoreGroupError::MissingKeyPackageBundle),
                };
                own_kpb.clone().into()
            } else {
                update_proposal.key_package().clone().into()
            };
            diff.update_leaf(leaf_node, queued_proposal.sender().to_leaf_index())?;
        }

        // Process removes
        for queued_proposal in proposal_queue.filtered_by_type(ProposalType::Remove) {
            has_removes = true;
            // Unwrapping here is safe because we know the proposal type
            let remove_proposal = &queued_proposal.proposal().as_remove().unwrap();
            // Check if we got removed from the group
            if remove_proposal.removed() == self.treesync().own_leaf_index() {
                self_removed = true;
            }
            // Blank the direct path of the removed member
            diff.blank_leaf(remove_proposal.removed())?;
        }

        // Process external init proposals
        for queued_proposal in proposal_queue.filtered_by_type(ProposalType::ExternalInit) {
            // If we are the originator of the external init, we don't need to
            // get the init secret from the proposal. This branching will not be
            // necessary after #617.
            if queued_proposal.sender().to_leaf_index() != self.treesync().own_leaf_index() {
                // We know the proposal type, so this should not fail
                let external_init_proposal = &queued_proposal
                    .proposal()
                    .as_external_init()
                    .ok_or(CoreGroupError::LibraryError)?;
                // Decrypt the context an derive the external init.
                let external_priv = self
                    .group_epoch_secrets()
                    .external_secret()
                    .derive_external_keypair(backend.crypto(), self.ciphersuite())
                    .private
                    .into();
                external_init_secret_option = Some(InitSecret::from_kem_output(
                    backend,
                    self.ciphersuite(),
                    self.mls_version,
                    &external_priv,
                    external_init_proposal.kem_output(),
                )?);
                // Ignore every external init beyond the first one.
                break;
            }
        }

        // Process adds
        let add_proposals: Vec<AddProposal> = proposal_queue
            .filtered_by_type(ProposalType::Add)
            .map(|queued_proposal| {
                let proposal = &queued_proposal.proposal();
                // Unwrapping here is safe because we know the proposal type
                proposal.as_add().unwrap()
            })
            .collect();

        // Extract KeyPackages from proposals
        let mut invitation_list = Vec::new();
        for add_proposal in &add_proposals {
            let leaf_index = diff.add_leaf(add_proposal.key_package().clone())?;
            invitation_list.push((leaf_index, add_proposal.clone()))
        }

        // Process PSK proposals
        let psks: Vec<PreSharedKeyId> = proposal_queue
            .filtered_by_type(ProposalType::Presharedkey)
            .map(|queued_proposal| {
                // FIXME: remove unwrap
                // Unwrapping here is safe because we know the proposal type
                let psk_proposal = queued_proposal.proposal().as_presharedkey().unwrap();
                psk_proposal.into_psk_id()
            })
            .collect();

        let presharedkeys = PreSharedKeys { psks: psks.into() };

        // Determine if Commit needs a path field
        let path_required = has_updates || has_removes || external_init_secret_option.is_some();

        Ok(ApplyProposalsValues {
            path_required,
            self_removed,
            invitation_list,
            external_init_secret_option,
            presharedkeys,
        })
    }
}<|MERGE_RESOLUTION|>--- conflicted
+++ resolved
@@ -50,13 +50,8 @@
     pub(crate) fn apply_proposals(
         &self,
         diff: &mut TreeSyncDiff,
-<<<<<<< HEAD
-        _backend: &impl OpenMlsCryptoProvider,
+        backend: &impl OpenMlsCryptoProvider,
         proposal_queue: &CreationProposalQueue,
-=======
-        backend: &impl OpenMlsCryptoProvider,
-        proposal_queue: CreationProposalQueue,
->>>>>>> 7922ecc0
         key_package_bundles: &[KeyPackageBundle],
     ) -> Result<ApplyProposalsValues, CoreGroupError> {
         log::debug!("Applying proposal");
