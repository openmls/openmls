use std::collections::HashSet;

use openmls_traits::OpenMlsCryptoProvider;

use crate::{
    binary_tree::LeafIndex,
    group::CoreGroupError,
    key_packages::KeyPackageBundle,
    messages::{
        proposals::{AddProposal, ProposalType},
        Proposal,
    },
    schedule::{InitSecret, PreSharedKeyId, PreSharedKeys},
    treesync::{diff::TreeSyncDiff, node::leaf_node::LeafNode},
};

use super::{proposals::ProposalQueue, CoreGroup};

/// This struct contain the return values of the `apply_proposals()` function
pub(crate) struct ApplyProposalsValues {
    pub(crate) path_required: bool,
    pub(crate) self_removed: bool,
    pub(crate) invitation_list: Vec<(LeafIndex, AddProposal)>,
    pub(crate) presharedkeys: PreSharedKeys,
    pub(crate) external_init_secret_option: Option<InitSecret>,
}

impl ApplyProposalsValues {
    /// This function creates a `HashSet` of node indexes of the new nodes that
    /// were added to the tree. The `HashSet` will be querried by the
    /// `resolve()` function to filter out those nodes from the resolution.
    pub(crate) fn exclusion_list(&self) -> HashSet<&LeafIndex> {
        // Collect the new leaves' indexes so we can filter them out in the resolution
        // later
        let new_leaves_indexes: HashSet<&LeafIndex> = self
            .invitation_list
            .iter()
            .map(|(index, _)| index)
            .collect();
        new_leaves_indexes
    }
}

/// Applies a list of proposals from a Commit to the tree.
/// `proposal_queue` is the queue of proposals received or sent in the
/// current epoch `updates_key_package_bundles` is the list of own
/// KeyPackageBundles corresponding to updates or commits sent in the
/// current epoch
impl CoreGroup {
    pub(crate) fn apply_proposals(
        &self,
        diff: &mut TreeSyncDiff,
        backend: &impl OpenMlsCryptoProvider,
        proposal_queue: &ProposalQueue,
        key_package_bundles: &[KeyPackageBundle],
    ) -> Result<ApplyProposalsValues, CoreGroupError> {
        log::debug!("Applying proposal");
        let mut has_updates = false;
        let mut has_removes = false;
        let mut self_removed = false;
        let mut external_init_secret_option = None;

        // Process external init proposals. We do this before the removes, so we
        // know that removing "ourselves" (i.e. removing the group member in the
        // same leaf as we are in) is valid in this case. We only care about the
        // first proposal and ignore all others.
        if let Some(queued_proposal) = proposal_queue
            .filtered_by_type(ProposalType::ExternalInit)
            .next()
        {
            if let Some(external_init_proposal) = &queued_proposal.proposal().as_external_init() {
                // Decrypt the content and derive the external init secret.
                let external_priv = self
                    .group_epoch_secrets()
                    .external_secret()
                    .derive_external_keypair(backend.crypto(), self.ciphersuite())
                    .private
                    .into();
                external_init_secret_option = Some(InitSecret::from_kem_output(
                    backend,
                    self.ciphersuite(),
                    self.mls_version,
                    &external_priv,
                    external_init_proposal.kem_output(),
                )?);
            }
        }

        // Process updates first
        for queued_proposal in proposal_queue.filtered_by_type(ProposalType::Update) {
            has_updates = true;
            // We know this is an update proposal
            if let Proposal::Update(update_proposal) = queued_proposal.proposal() {
                // Check if this is our own update.
                let sender_index = queued_proposal.sender().to_leaf_index();
                let leaf_node: LeafNode = if sender_index == self.tree.own_leaf_index() {
                    let own_kpb = match key_package_bundles
                        .iter()
                        .find(|&kpb| kpb.key_package() == update_proposal.key_package())
                    {
                        Some(kpb) => kpb,
                        // We lost the KeyPackageBundle apparently
                        None => return Err(CoreGroupError::MissingKeyPackageBundle),
                    };
                    own_kpb.clone().into()
                } else {
                    update_proposal.key_package().clone().into()
                };
                diff.update_leaf(leaf_node, queued_proposal.sender().to_leaf_index())?;
            }
        }

        // Process removes
        for queued_proposal in proposal_queue.filtered_by_type(ProposalType::Remove) {
            has_removes = true;
<<<<<<< HEAD
            // Unwrapping here is safe because we know the proposal type
            let remove_proposal = &queued_proposal.proposal().as_remove().unwrap();
            // Check if we got removed from the group. If it's an external init, it's not
            // really a self-remove.
            if remove_proposal.removed() == self.treesync().own_leaf_index()
                && external_init_secret_option.is_none()
            {
                self_removed = true;
=======
            // We know this is a remove proposal
            if let Proposal::Remove(remove_proposal) = queued_proposal.proposal() {
                // Check if we got removed from the group
                if remove_proposal.removed() == self.treesync().own_leaf_index() {
                    self_removed = true;
                }
                // Blank the direct path of the removed member
                diff.blank_leaf(remove_proposal.removed())?;
>>>>>>> 4faa8505
            }
        }

<<<<<<< HEAD
=======
        // Process external init proposals
        for queued_proposal in proposal_queue.filtered_by_type(ProposalType::ExternalInit) {
            // If we are the originator of the external init, we don't need to
            // get the init secret from the proposal. This branching will not be
            // necessary after #617.
            if queued_proposal.sender().to_leaf_index() != self.treesync().own_leaf_index() {
                // We know the proposal type
                if let Proposal::ExternalInit(external_init_proposal) = &queued_proposal.proposal()
                {
                    // Decrypt the context an derive the external init.
                    let external_priv = self
                        .group_epoch_secrets()
                        .external_secret()
                        .derive_external_keypair(backend.crypto(), self.ciphersuite())
                        .private
                        .into();
                    external_init_secret_option = Some(InitSecret::from_kem_output(
                        backend,
                        self.ciphersuite(),
                        self.mls_version,
                        &external_priv,
                        external_init_proposal.kem_output(),
                    )?);
                }
                // Ignore every external init beyond the first one.
                break;
            }
        }

>>>>>>> 4faa8505
        // Process adds
        let add_proposals: Vec<&AddProposal> = proposal_queue
            .filtered_by_type(ProposalType::Add)
            .filter_map(|queued_proposal| {
                if let Proposal::Add(add_proposal) = queued_proposal.proposal() {
                    Some(add_proposal)
                } else {
                    None
                }
            })
            .collect();

        // Extract KeyPackages from proposals
        let mut invitation_list = Vec::new();
        for add_proposal in add_proposals {
            let leaf_index = diff.add_leaf(add_proposal.key_package().clone())?;
            invitation_list.push((leaf_index, add_proposal.clone()))
        }

        // Process PSK proposals
        let psks: Vec<PreSharedKeyId> = proposal_queue
            .filtered_by_type(ProposalType::Presharedkey)
            .filter_map(|queued_proposal| {
                if let Proposal::PreSharedKey(psk_proposal) = queued_proposal.proposal() {
                    Some(psk_proposal.clone().into_psk_id())
                } else {
                    None
                }
            })
            .collect();

        let presharedkeys = PreSharedKeys { psks: psks.into() };

        // Determine if Commit needs a path field
        let path_required = has_updates || has_removes || external_init_secret_option.is_some();

        Ok(ApplyProposalsValues {
            path_required,
            self_removed,
            invitation_list,
            presharedkeys,
            external_init_secret_option,
        })
    }
}<|MERGE_RESOLUTION|>--- conflicted
+++ resolved
@@ -68,7 +68,7 @@
             .filtered_by_type(ProposalType::ExternalInit)
             .next()
         {
-            if let Some(external_init_proposal) = &queued_proposal.proposal().as_external_init() {
+            if let Proposal::ExternalInit(external_init_proposal) = queued_proposal.proposal() {
                 // Decrypt the content and derive the external init secret.
                 let external_priv = self
                     .group_epoch_secrets()
@@ -82,7 +82,7 @@
                     self.mls_version,
                     &external_priv,
                     external_init_proposal.kem_output(),
-                )?);
+                )?)
             }
         }
 
@@ -113,60 +113,19 @@
         // Process removes
         for queued_proposal in proposal_queue.filtered_by_type(ProposalType::Remove) {
             has_removes = true;
-<<<<<<< HEAD
-            // Unwrapping here is safe because we know the proposal type
-            let remove_proposal = &queued_proposal.proposal().as_remove().unwrap();
-            // Check if we got removed from the group. If it's an external init, it's not
-            // really a self-remove.
-            if remove_proposal.removed() == self.treesync().own_leaf_index()
-                && external_init_secret_option.is_none()
-            {
-                self_removed = true;
-=======
             // We know this is a remove proposal
             if let Proposal::Remove(remove_proposal) = queued_proposal.proposal() {
                 // Check if we got removed from the group
-                if remove_proposal.removed() == self.treesync().own_leaf_index() {
+                if remove_proposal.removed() == self.treesync().own_leaf_index()
+                    && external_init_secret_option.is_none()
+                {
                     self_removed = true;
                 }
                 // Blank the direct path of the removed member
                 diff.blank_leaf(remove_proposal.removed())?;
->>>>>>> 4faa8505
             }
         }
 
-<<<<<<< HEAD
-=======
-        // Process external init proposals
-        for queued_proposal in proposal_queue.filtered_by_type(ProposalType::ExternalInit) {
-            // If we are the originator of the external init, we don't need to
-            // get the init secret from the proposal. This branching will not be
-            // necessary after #617.
-            if queued_proposal.sender().to_leaf_index() != self.treesync().own_leaf_index() {
-                // We know the proposal type
-                if let Proposal::ExternalInit(external_init_proposal) = &queued_proposal.proposal()
-                {
-                    // Decrypt the context an derive the external init.
-                    let external_priv = self
-                        .group_epoch_secrets()
-                        .external_secret()
-                        .derive_external_keypair(backend.crypto(), self.ciphersuite())
-                        .private
-                        .into();
-                    external_init_secret_option = Some(InitSecret::from_kem_output(
-                        backend,
-                        self.ciphersuite(),
-                        self.mls_version,
-                        &external_priv,
-                        external_init_proposal.kem_output(),
-                    )?);
-                }
-                // Ignore every external init beyond the first one.
-                break;
-            }
-        }
-
->>>>>>> 4faa8505
         // Process adds
         let add_proposals: Vec<&AddProposal> = proposal_queue
             .filtered_by_type(ProposalType::Add)
