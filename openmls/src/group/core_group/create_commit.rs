--- conflicted
+++ resolved
@@ -89,103 +89,13 @@
             return Err(CreateCommitError::CannotRemoveSelf);
         }
 
-<<<<<<< HEAD
-=======
-        // Update keys in the leaf.
-        let external_commit_keypair_option = if params.commit_type() == CommitType::External {
-            // If this is an external commit we add a fresh leaf to the diff.
-            // Generate a KeyPackageBundle to generate a payload from for later
-            // path generation.
-            let KeyPackageCreationResult {
-                key_package,
-                encryption_keypair,
-                // The KeyPackage is immediately put into the group. No need for
-                // the init key.
-                init_private_key: _,
-            } = KeyPackage::builder().build_without_key_storage(
-                CryptoConfig {
-                    ciphersuite,
-                    version: self.version(),
-                },
-                backend,
-                signer,
-                params
-                    .take_credential_with_key()
-                    .ok_or(CreateCommitError::MissingCredential)?,
-            )?;
-
-            let mut leaf_node: OpenMlsLeafNode = key_package.into();
-            leaf_node.set_leaf_index(self.own_leaf_index());
-            diff.add_leaf(leaf_node)
-                .map_err(|_| LibraryError::custom("Tree full: cannot add more members"))?;
-            Some(encryption_keypair)
-        } else {
-            None
-        };
-
-        let serialized_group_context = self
-            .group_context
-            .tls_serialize_detached()
-            .map_err(LibraryError::missing_bound_check)?;
->>>>>>> 88dafd8d
         let path_processing_result =
             // If path is needed, compute path values
             if apply_proposals_values.path_required
                 || contains_own_updates
                 || params.force_self_update()
             {
-<<<<<<< HEAD
-                diff.process_path(backend, self.own_leaf_index(), apply_proposals_values.exclusion_list(), params.commit_type(), params.credential_bundle())?
-=======
-                let mut new_keypairs = if let Some(encryption_keypair) = external_commit_keypair_option {
-                    // If this is an external commit, we need to add the keypair
-                    // we generated earlier.
-                    vec![encryption_keypair]
-                } else {
-                    // If we're already in the tree, we rekey our existing leaf.
-                    let own_diff_leaf = diff
-                        .leaf_mut(self.own_leaf_index())
-                        .map_err(|_| LibraryError::custom("Unable to get own leaf from diff"))?;
-                    let encryption_keypair = own_diff_leaf.rekey(
-                        self.group_id(),
-                        self.ciphersuite,
-                        ProtocolVersion::default(), // XXX: openmls/openmls#1065
-                        backend,
-                        signer
-                    )?;
-                    vec![encryption_keypair]
-                };
-
-                // Derive and apply an update path based on the previously
-                // generated new leaf.
-                let (plain_path, mut new_parent_keypairs, commit_secret) = diff.apply_own_update_path(
-                    backend,
-                    signer,
-                    ciphersuite,
-                    self.group_id().clone(),
-                    self.own_leaf_index()
-                )?;
-
-                new_keypairs.append(&mut new_parent_keypairs);
-
-                // Encrypt the path to the correct recipient nodes.
-                let encrypted_path = diff.encrypt_path(
-                    backend,
-                    self.ciphersuite(),
-                    &plain_path,
-                    &serialized_group_context,
-                    &apply_proposals_values.exclusion_list(),
-                    self.own_leaf_index()
-                );
-                let leaf_node = diff.leaf(self.own_leaf_index()).map_err(|_| LibraryError::custom("Couldn't find own leaf"))?.clone();
-                let encrypted_path = UpdatePath::new(leaf_node.into(),  encrypted_path);
-                PathProcessingResult {
-                    commit_secret: Some(commit_secret),
-                    encrypted_path: Some(encrypted_path),
-                    plain_path: Some(plain_path),
-                    new_keypairs,
-                }
->>>>>>> 88dafd8d
+                diff.process_path(backend, self.own_leaf_index(), apply_proposals_values.exclusion_list(), params.commit_type(), signer, params.take_credential_with_key())?
             } else {
                 // If path is not needed, return empty path processing results
                 PathProcessingResult::default()
