use openmls_traits::OpenMlsCryptoProvider;

use crate::{
    ciphersuite::signable::Signable,
    config::Config,
    framing::*,
    group::{core_group::*, *},
    messages::*,
    treesync::{
        diff::TreeSyncDiff,
        node::parent_node::PlainUpdatePathNode,
        treekem::{PlaintextSecret, UpdatePath},
    },
};

use super::{
    create_commit_params::{CommitType, CreateCommitParams},
<<<<<<< HEAD
    proposals::{CreationProposalQueue, ProposalStore},
    staged_commit::{StagedCommit, StagedCommitState},
=======
    proposals::CreationProposalQueue,
>>>>>>> 871676ff
};

/// A helper struct which contains the values resulting from the preparation of
/// a commit with path.
#[derive(Default)]
struct PathProcessingResult {
    commit_secret: Option<CommitSecret>,
    encrypted_path: Option<UpdatePath>,
    plain_path: Option<Vec<PlainUpdatePathNode>>,
    key_package_bundle: Option<KeyPackageBundle>,
}

impl CoreGroup {
    pub fn create_commit(
        &self,
        params: CreateCommitParams,
        backend: &impl OpenMlsCryptoProvider,
    ) -> Result<CreateCommitResult, CoreGroupError> {
        let ciphersuite = self.ciphersuite();

        let sender_type = match params.commit_type() {
            CommitType::External => SenderType::NewMember,
            CommitType::Member => SenderType::Member,
        };
        // Filter proposals
        let (proposal_queue, contains_own_updates) = CreationProposalQueue::filter_proposals(
            ciphersuite,
            backend,
            sender_type,
            params.proposal_store(),
            params.inline_proposals(),
            self.treesync().own_leaf_index(),
            self.treesync().leaf_count()?,
        )?;

        // TODO: #581 Filter proposals by support
        // 11.2:
        // Proposals with a non-default proposal type MUST NOT be included in a commit
        // unless the proposal type is supported by all the members of the group that will
        // process the Commit (i.e., not including any members being added or removed by
        // the Commit).

        let proposal_reference_list = proposal_queue.commit_list();

        let sender_index = self.sender_index();
        // Make a copy of the current tree to apply proposals safely
        let mut diff: TreeSyncDiff = self.treesync().empty_diff()?;

        // Apply proposals to tree
        let apply_proposals_values =
            self.apply_proposals(&mut diff, backend, &proposal_queue, &[])?;
        if apply_proposals_values.self_removed {
            return Err(CreateCommitError::CannotRemoveSelf.into());
        }

        let serialized_group_context = self.group_context.tls_serialize_detached()?;
        let path_processing_result =
        // If path is needed, compute path values
            if apply_proposals_values.path_required
                || contains_own_updates
                || params.force_self_update()
            {
                // Create a new key package bundle payload from the existing key
                // package.
                let key_package_bundle_payload = KeyPackageBundlePayload::from_rekeyed_key_package(
                    self.treesync().own_leaf_node()?.key_package(),
                    backend,
                )?;

                // Derive and apply an update path based on the previously
                // generated KeyPackageBundle.
                let (key_package_bundle, plain_path, commit_secret) = diff.apply_own_update_path(
                    backend,
                    ciphersuite,
                    key_package_bundle_payload,
                    params.credential_bundle(),
                )?;

                // Encrypt the path to the correct recipient nodes.
                let encrypted_path = diff.encrypt_path(
                    backend,
                    self.ciphersuite(),
                    &plain_path,
                    &serialized_group_context,
                    &apply_proposals_values.exclusion_list(),
                    key_package_bundle.key_package(),
                )?;
                PathProcessingResult {
                    commit_secret: Some(commit_secret),
                    encrypted_path: Some(encrypted_path),
                    plain_path: Some(plain_path),
                    key_package_bundle: Some(key_package_bundle),
                }
            } else {
                // If path is not needed, return empty path processing results
                PathProcessingResult::default()
            };

        // Create commit message
        let commit = Commit {
            proposals: proposal_reference_list.into(),
            path: path_processing_result.encrypted_path,
        };

        // Create provisional group state
        let mut provisional_epoch = self.group_context.epoch();
        provisional_epoch.increment();

        // Build MlsPlaintext
        let mut mls_plaintext = MlsPlaintext::commit(
            *params.framing_parameters(),
            sender_index,
            commit,
            params.commit_type(),
            params.credential_bundle(),
            &self.group_context,
            backend,
        )?;

        // Calculate the confirmed transcript hash
        let confirmed_transcript_hash = update_confirmed_transcript_hash(
            ciphersuite,
            backend,
            // It is ok to a library error here, because we know the MlsPlaintext contains a
            // Commit
            &MlsPlaintextCommitContent::try_from(&mls_plaintext)
                .map_err(|_| CoreGroupError::LibraryError)?,
            &self.interim_transcript_hash,
        )?;

        // Calculate tree hash
        let tree_hash = diff.compute_tree_hashes(backend, ciphersuite)?;

        // Calculate group context
        let provisional_group_context = GroupContext::new(
            self.group_context.group_id().clone(),
            provisional_epoch,
            tree_hash.clone(),
            confirmed_transcript_hash.clone(),
            self.group_context.extensions(),
        )?;

        let joiner_secret = JoinerSecret::new(
            backend,
            path_processing_result.commit_secret,
            self.group_epoch_secrets()
                .init_secret()
                .ok_or(CoreGroupError::InitSecretNotFound)?,
        )?;

        // Create group secrets for later use, so we can afterwards consume the
        // `joiner_secret`.
        let plaintext_secrets = PlaintextSecret::from_plain_update_path(
            &diff,
            &joiner_secret,
            apply_proposals_values.invitation_list,
            path_processing_result.plain_path.as_deref(),
            &apply_proposals_values.presharedkeys,
            backend,
        )?;

        // Prepare the PskSecret
        let psk_secret = PskSecret::new(
            ciphersuite,
            backend,
            apply_proposals_values.presharedkeys.psks(),
        )?;

        // Create key schedule
        let mut key_schedule = KeySchedule::init(ciphersuite, backend, joiner_secret, psk_secret)?;

        let serialized_provisional_group_context =
            provisional_group_context.tls_serialize_detached()?;

        let welcome_secret = key_schedule.welcome(backend)?;
        key_schedule.add_context(backend, &serialized_provisional_group_context)?;
        let provisional_epoch_secrets = key_schedule.epoch_secrets(backend, false)?;

        // Calculate the confirmation tag
        let confirmation_tag = provisional_epoch_secrets
            .confirmation_key()
            .tag(backend, &confirmed_transcript_hash)?;

        // Set the confirmation tag
        mls_plaintext.set_confirmation_tag(confirmation_tag.clone());

        // Add membership tag
        mls_plaintext.set_membership_tag(
            backend,
            &serialized_group_context,
            self.message_secrets().membership_key(),
        )?;

        // Check if new members were added and, if so, create welcome messages
        let (mls_plaintext, welcome_option, key_package_bundle) = if !plaintext_secrets.is_empty() {
            // Create the ratchet tree extension if necessary
            let other_extensions: Vec<Extension> = if self.use_ratchet_tree_extension {
                vec![Extension::RatchetTree(RatchetTreeExtension::new(
                    diff.export_nodes()?,
                ))]
            } else {
                Vec::new()
            };
            // Create GroupInfo object
            let group_info = GroupInfoPayload::new(
                provisional_group_context.group_id().clone(),
                provisional_group_context.epoch(),
                tree_hash,
                confirmed_transcript_hash.clone(),
                self.group_context_extensions(),
                &other_extensions,
                confirmation_tag.clone(),
                sender_index,
            );
            let group_info = group_info.sign(backend, params.credential_bundle())?;

            // Encrypt GroupInfo object
            let (welcome_key, welcome_nonce) = welcome_secret.derive_welcome_key_nonce(backend)?;
            let encrypted_group_info = welcome_key.aead_seal(
                backend,
                &group_info.tls_serialize_detached()?,
                &[],
                &welcome_nonce,
            )?;
            // Encrypt group secrets
            let secrets = plaintext_secrets
                .into_iter()
                .map(|pts| pts.encrypt(backend, ciphersuite))
                .collect();
            // Create welcome message
            let welcome = Welcome::new(
                Config::supported_versions()[0],
                self.ciphersuite,
                secrets,
                encrypted_group_info,
            );
            (
                mls_plaintext,
                Some(welcome),
                path_processing_result.key_package_bundle,
            )
        } else {
            (
                mls_plaintext,
                None,
                path_processing_result.key_package_bundle,
            )
        };

        let (provisional_group_epoch_secrets, provisional_message_secrets) =
            provisional_epoch_secrets
                .split_secrets(serialized_provisional_group_context, diff.leaf_count());

        let provisional_interim_transcript_hash = update_interim_transcript_hash(
            ciphersuite,
            backend,
            &(&confirmation_tag).into(),
            &confirmed_transcript_hash,
        )?;
        let staged_diff = diff.into_staged_diff(backend, ciphersuite)?;

        let staged_proposal_queue = proposal_queue.into();
        let staged_commit_state = StagedCommitState::new(
            provisional_group_context.clone(),
            provisional_group_epoch_secrets,
            provisional_message_secrets,
            provisional_interim_transcript_hash,
            staged_diff,
        );

        let staged_commit = StagedCommit::new(staged_proposal_queue, Some(staged_commit_state));
        Ok(CreateCommitResult {
            commit: mls_plaintext,
            welcome_option,
            key_package_bundle_option: key_package_bundle,
            staged_commit,
        })
    }
}<|MERGE_RESOLUTION|>--- conflicted
+++ resolved
@@ -15,12 +15,8 @@
 
 use super::{
     create_commit_params::{CommitType, CreateCommitParams},
-<<<<<<< HEAD
-    proposals::{CreationProposalQueue, ProposalStore},
+    proposals::CreationProposalQueue,
     staged_commit::{StagedCommit, StagedCommitState},
-=======
-    proposals::CreationProposalQueue,
->>>>>>> 871676ff
 };
 
 /// A helper struct which contains the values resulting from the preparation of
