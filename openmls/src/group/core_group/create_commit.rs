use openmls_traits::OpenMlsCryptoProvider;

use crate::{
    ciphersuite::signable::Signable,
    config::Config,
    framing::*,
    group::{core_group::*, *},
    messages::*,
    treesync::{
        diff::TreeSyncDiff,
        node::parent_node::PlainUpdatePathNode,
        treekem::{PlaintextSecret, UpdatePath},
    },
};

use super::{
    create_commit_params::{CommitType, CreateCommitParams},
    proposals::ProposalQueue,
    staged_commit::{StagedCommit, StagedCommitState},
};

/// A helper struct which contains the values resulting from the preparation of
/// a commit with path.
#[derive(Default)]
struct PathProcessingResult {
    commit_secret: Option<CommitSecret>,
    encrypted_path: Option<UpdatePath>,
    plain_path: Option<Vec<PlainUpdatePathNode>>,
}

impl CoreGroup {
    pub(crate) fn create_commit(
        &self,
        params: CreateCommitParams,
        backend: &impl OpenMlsCryptoProvider,
    ) -> Result<CreateCommitResult, CoreGroupError> {
        let ciphersuite = self.ciphersuite();

        // If this is an external commit, we don't have an `own_leaf_index` set
        // yet. Instead, we use the index in which we will be put in course of
        // this commit. Our index is determined as if we'd be added through an
        // Add proposal. However, since this might be the "resync" flavour of an
        // external commit, it could be that we're first removing our past self
        // from the group, in which case, we can't just take the next free leaf
        // in the existing tree. Note, that we have to determine the index here
        // (before we actually add our own leaf), because it's needed in the
        // process of proposal filtering and application.
        let (sender, own_leaf_index) = match params.commit_type() {
            CommitType::External => {
                // If this is a "resync" external commit, it should contain a
                // `remove` proposal with the index of our previous self in the
                // group.
<<<<<<< HEAD
                let free_leaf_index = self.treesync().free_leaf_index()?;
                let remove_proposal_option = params
                    .inline_proposals()
                    .iter()
                    .find(|proposal| proposal.is_type(ProposalType::Remove));
                // The external commit is processed like an add, so our new leaf
                // index is the same as if we'd process an add after the remove
                // proposal.
                let leaf_index = if let Some(remove_proposal) = remove_proposal_option {
                    if let Proposal::Remove(remove_proposal) = remove_proposal {
                        let removed_index = remove_proposal.removed();
                        if removed_index < free_leaf_index {
                            removed_index
                        } else {
                            free_leaf_index
                        }
                    } else {
                        return Err(
                            LibraryError::custom("create_commit(): Wrong proposal type").into()
                        );
                    }
                } else {
                    free_leaf_index
                };
                (leaf_index, SenderType::NewMember)
=======
                let leaf_index =
                    self.free_leaf_index(params.inline_proposals().iter().map(Some))?;
                (Sender::build_new_member(), leaf_index)
>>>>>>> fd8a3d4d
            }
            CommitType::Member => (
                Sender::build_member(self.key_package_ref().ok_or(CoreGroupError::LibraryError)?),
                self.own_leaf_index(),
            ),
        };

        // Filter proposals
        let own_kpr = if params.commit_type() == CommitType::External {
            None
        } else {
            Some(self.key_package_ref().ok_or(CoreGroupError::LibraryError)?)
        };
        let (proposal_queue, contains_own_updates) = ProposalQueue::filter_proposals(
            ciphersuite,
            backend,
            sender,
            params.proposal_store(),
            params.inline_proposals(),
            own_kpr,
        )?;

        // TODO: #581 Filter proposals by support
        // 11.2:
        // Proposals with a non-default proposal type MUST NOT be included in a commit
        // unless the proposal type is supported by all the members of the group that
        // will process the Commit (i.e., not including any members being added
        // or removed by the Commit).

        let proposal_reference_list = proposal_queue.commit_list();

        // Make a copy of the current tree to apply proposals safely
        let mut diff: TreeSyncDiff = self.treesync().empty_diff()?;

        // If this is an external commit we have to set our own leaf index manually
        if params.commit_type() == CommitType::External {
            diff.set_own_index(own_leaf_index);
        }

        // Validate the proposals by doing the following checks:

        // ValSem100
        // ValSem101
        // ValSem102
        // ValSem103
        // ValSem104
        // ValSem105
        // ValSem106
        self.validate_add_proposals(&proposal_queue)?;
        // ValSem107
        // ValSem108
        self.validate_remove_proposals(&proposal_queue)?;
        // ValSem109
        // ValSem110
        self.validate_update_proposals(&proposal_queue)?;

        // Apply proposals to tree
        let apply_proposals_values =
            self.apply_proposals(&mut diff, backend, &proposal_queue, &[])?;
        if apply_proposals_values.self_removed {
            return Err(CreateCommitError::CannotRemoveSelf.into());
        }

        // Generate the [`KeyPackageBundlePayload`]. If we're doing an external
        // commit, this is also the place, where we're adding ourselves to the
        // tree.
        let key_package_bundle_payload = self.prepare_kpb_payload(backend, &params, &mut diff)?;

        let serialized_group_context = self.group_context.tls_serialize_detached()?;
        let path_processing_result =
        // If path is needed, compute path values
            if apply_proposals_values.path_required
                || contains_own_updates
                || params.force_self_update()
            {
                // Derive and apply an update path based on the previously
                // generated KeyPackageBundle.
                let (key_package, plain_path, commit_secret) = diff.apply_own_update_path(
                    backend,
                    ciphersuite,
                    key_package_bundle_payload,
                    params.credential_bundle(),
                )?;

                // Encrypt the path to the correct recipient nodes.
                let encrypted_path = diff.encrypt_path(
                    backend,
                    self.ciphersuite(),
                    &plain_path,
                    &serialized_group_context,
                    &apply_proposals_values.exclusion_list(),
                    key_package,
                )?;
                PathProcessingResult {
                    commit_secret: Some(commit_secret),
                    encrypted_path: Some(encrypted_path),
                    plain_path: Some(plain_path),
                }
            } else {
                // If path is not needed, return empty path processing results
                PathProcessingResult::default()
            };

        let sender = match params.commit_type() {
            CommitType::External => Sender::build_new_member(),
            CommitType::Member => {
                Sender::build_member(self.key_package_ref().ok_or(CoreGroupError::LibraryError)?)
            }
        };

        // Create commit message
        let commit = Commit {
            proposals: proposal_reference_list.into(),
            path: path_processing_result.encrypted_path,
        };

        // Create provisional group state
        let mut provisional_epoch = self.group_context.epoch();
        provisional_epoch.increment();

        // Build MlsPlaintext
        let mut mls_plaintext = MlsPlaintext::commit(
            *params.framing_parameters(),
            sender,
            commit,
            params.credential_bundle(),
            &self.group_context,
            backend,
        )?;

        // Calculate the confirmed transcript hash
        let confirmed_transcript_hash = update_confirmed_transcript_hash(
            ciphersuite,
            backend,
            // It is ok to a library error here, because we know the MlsPlaintext contains a
            // Commit
            &MlsPlaintextCommitContent::try_from(&mls_plaintext).map_err(|_| {
                LibraryError::custom("create_commit(): MlsPlaintext did not contain a commit")
            })?,
            &self.interim_transcript_hash,
        )?;

        // Calculate tree hash
        let tree_hash = diff.compute_tree_hashes(backend, ciphersuite)?;

        // Calculate group context
        let provisional_group_context = GroupContext::new(
            self.group_context.group_id().clone(),
            provisional_epoch,
            tree_hash.clone(),
            confirmed_transcript_hash.clone(),
            self.group_context.extensions(),
        )?;

        let joiner_secret = JoinerSecret::new(
            backend,
            path_processing_result.commit_secret,
            self.group_epoch_secrets().init_secret(),
        )?;

        // Create group secrets for later use, so we can afterwards consume the
        // `joiner_secret`.
        let plaintext_secrets = PlaintextSecret::from_plain_update_path(
            &diff,
            &joiner_secret,
            apply_proposals_values.invitation_list,
            path_processing_result.plain_path.as_deref(),
            &apply_proposals_values.presharedkeys,
            backend,
        )?;

        // Prepare the PskSecret
        let psk_secret = PskSecret::new(
            ciphersuite,
            backend,
            apply_proposals_values.presharedkeys.psks(),
        )?;

        // Create key schedule
        let mut key_schedule = KeySchedule::init(ciphersuite, backend, joiner_secret, psk_secret)?;

        let serialized_provisional_group_context =
            provisional_group_context.tls_serialize_detached()?;

        let welcome_secret = key_schedule.welcome(backend)?;
        key_schedule.add_context(backend, &serialized_provisional_group_context)?;
        let provisional_epoch_secrets = key_schedule.epoch_secrets(backend)?;

        // Calculate the confirmation tag
        let confirmation_tag = provisional_epoch_secrets
            .confirmation_key()
            .tag(backend, &confirmed_transcript_hash)?;

        // Set the confirmation tag
        mls_plaintext.set_confirmation_tag(confirmation_tag.clone());

        // Add membership tag if it's a `Member` commit
        if params.commit_type() == CommitType::Member {
            mls_plaintext.set_membership_tag(
                backend,
                &serialized_group_context,
                self.message_secrets().membership_key(),
            )?;
        }

        // Check if new members were added and, if so, create welcome messages
        let welcome_option = if !plaintext_secrets.is_empty() {
            // Create the ratchet tree extension if necessary
            let other_extensions: Vec<Extension> = if self.use_ratchet_tree_extension {
                vec![Extension::RatchetTree(RatchetTreeExtension::new(
                    diff.export_nodes()?,
                ))]
            } else {
                Vec::new()
            };
            // Create GroupInfo object
            let group_info = GroupInfoPayload::new(
                provisional_group_context.group_id().clone(),
                provisional_group_context.epoch(),
                tree_hash,
                confirmed_transcript_hash.clone(),
                self.group_context_extensions(),
                &other_extensions,
                confirmation_tag.clone(),
                diff.hash_ref()?,
            );
            let group_info = group_info.sign(backend, params.credential_bundle())?;

            // Encrypt GroupInfo object
            let (welcome_key, welcome_nonce) = welcome_secret.derive_welcome_key_nonce(backend)?;
            let encrypted_group_info = welcome_key.aead_seal(
                backend,
                &group_info.tls_serialize_detached()?,
                &[],
                &welcome_nonce,
            )?;
            // Encrypt group secrets
            let secrets = plaintext_secrets
                .into_iter()
                .map(|pts| pts.encrypt(backend, ciphersuite))
                .collect();
            // Create welcome message
            let welcome = Welcome::new(
                Config::supported_versions()[0],
                self.ciphersuite,
                secrets,
                encrypted_group_info,
            );
            Some(welcome)
        } else {
            None
        };

        let provisional_interim_transcript_hash = update_interim_transcript_hash(
            ciphersuite,
            backend,
            &MlsPlaintextCommitAuthData::from(&confirmation_tag),
            &confirmed_transcript_hash,
        )?;

        let (provisional_group_epoch_secrets, provisional_message_secrets) =
            provisional_epoch_secrets
                .split_secrets(serialized_provisional_group_context, diff.leaf_count());

        let staged_commit_state = StagedCommitState::new(
            provisional_group_context,
            provisional_group_epoch_secrets,
            provisional_message_secrets,
            provisional_interim_transcript_hash,
            diff.into_staged_diff(backend, ciphersuite)?,
        );
        let staged_commit = StagedCommit::new(proposal_queue, Some(staged_commit_state));

        Ok(CreateCommitResult {
            commit: mls_plaintext,
            welcome_option,
            staged_commit,
        })
    }

    pub(crate) fn free_leaf_index<'a>(
        &self,
        mut inline_proposals: impl Iterator<Item = Option<&'a Proposal>>,
    ) -> Result<u32, CoreGroupError> {
        let free_leaf_index = self.treesync().free_leaf_index()?;
        let remove_proposal_option = inline_proposals
            .find(|proposal| match proposal {
                Some(p) => p.is_type(ProposalType::Remove),
                None => false,
            })
            .flatten();
        let leaf_index = if let Some(remove_proposal) = remove_proposal_option {
            if let Proposal::Remove(remove_proposal) = remove_proposal {
                let removed = remove_proposal.removed();
                let removed_index = self.treesync().leaf_index(removed)?;
                if removed_index < free_leaf_index {
                    removed_index
                } else {
                    free_leaf_index
                }
            } else {
                return Err(CoreGroupError::LibraryError);
            }
        } else {
            free_leaf_index
        };
        Ok(leaf_index)
    }

    /// Helper function that prepares the [`KeyPackageBundlePayload`] for use in
    /// a commit depending on the [`CommitType`].
    fn prepare_kpb_payload(
        &self,
        backend: &impl OpenMlsCryptoProvider,
        params: &CreateCommitParams,
        diff: &mut TreeSyncDiff,
    ) -> Result<KeyPackageBundlePayload, CoreGroupError> {
        let key_package = if params.commit_type() == CommitType::External {
            // Generate a KeyPackageBundle to generate a payload from for later
            // path generation.
            let key_package_bundle = KeyPackageBundle::new(
                &[self.ciphersuite().name()],
                params.credential_bundle(),
                backend,
                vec![],
            )?;

            diff.add_leaf(key_package_bundle.key_package().clone(), backend.crypto())?;
            diff.own_leaf()?.key_package()
        } else {
            self.treesync().own_leaf_node()?.key_package()
        };
        // Create a new key package bundle payload from the existing key
        // package.
        Ok(KeyPackageBundlePayload::from_rekeyed_key_package(
            key_package,
            backend,
        )?)
    }
}<|MERGE_RESOLUTION|>--- conflicted
+++ resolved
@@ -50,40 +50,14 @@
                 // If this is a "resync" external commit, it should contain a
                 // `remove` proposal with the index of our previous self in the
                 // group.
-<<<<<<< HEAD
-                let free_leaf_index = self.treesync().free_leaf_index()?;
-                let remove_proposal_option = params
-                    .inline_proposals()
-                    .iter()
-                    .find(|proposal| proposal.is_type(ProposalType::Remove));
-                // The external commit is processed like an add, so our new leaf
-                // index is the same as if we'd process an add after the remove
-                // proposal.
-                let leaf_index = if let Some(remove_proposal) = remove_proposal_option {
-                    if let Proposal::Remove(remove_proposal) = remove_proposal {
-                        let removed_index = remove_proposal.removed();
-                        if removed_index < free_leaf_index {
-                            removed_index
-                        } else {
-                            free_leaf_index
-                        }
-                    } else {
-                        return Err(
-                            LibraryError::custom("create_commit(): Wrong proposal type").into()
-                        );
-                    }
-                } else {
-                    free_leaf_index
-                };
-                (leaf_index, SenderType::NewMember)
-=======
                 let leaf_index =
                     self.free_leaf_index(params.inline_proposals().iter().map(Some))?;
                 (Sender::build_new_member(), leaf_index)
->>>>>>> fd8a3d4d
             }
             CommitType::Member => (
-                Sender::build_member(self.key_package_ref().ok_or(CoreGroupError::LibraryError)?),
+                Sender::build_member(self.key_package_ref().ok_or(LibraryError::custom(
+                    "CoreGroup::create_commit(): missing key package",
+                ))?),
                 self.own_leaf_index(),
             ),
         };
@@ -92,7 +66,9 @@
         let own_kpr = if params.commit_type() == CommitType::External {
             None
         } else {
-            Some(self.key_package_ref().ok_or(CoreGroupError::LibraryError)?)
+            Some(self.key_package_ref().ok_or(LibraryError::custom(
+                "CoreGroup::create_commit(): missing key package",
+            ))?)
         };
         let (proposal_queue, contains_own_updates) = ProposalQueue::filter_proposals(
             ciphersuite,
@@ -186,9 +162,9 @@
 
         let sender = match params.commit_type() {
             CommitType::External => Sender::build_new_member(),
-            CommitType::Member => {
-                Sender::build_member(self.key_package_ref().ok_or(CoreGroupError::LibraryError)?)
-            }
+            CommitType::Member => Sender::build_member(self.key_package_ref().ok_or(
+                LibraryError::custom("CoreGroup::create_commit(): missing key package"),
+            )?),
         };
 
         // Create commit message
@@ -382,7 +358,10 @@
                     free_leaf_index
                 }
             } else {
-                return Err(CoreGroupError::LibraryError);
+                return Err(LibraryError::custom(
+                    "CoreGroup::create_commit(): missing key package",
+                )
+                .into());
             }
         } else {
             free_leaf_index
