//! Builder for [CreateCommitParams] that is used in [CoreGroup::create_commit()]

use serde::{Deserialize, Serialize};

use crate::{
    credentials::CredentialWithKey, framing::FramingParameters, messages::proposals::Proposal,
};

#[cfg(doc)]
use super::CoreGroup;
use super::LeafNodeParameters;

/// Can be used to denote the type of a commit.
#[derive(Debug, Clone, PartialEq, Serialize, Deserialize)]
pub(crate) enum CommitType {
    External(CredentialWithKey),
    Member,
}

pub(crate) struct CreateCommitParams<'a> {
<<<<<<< HEAD
    framing_parameters: FramingParameters<'a>, // Mandatory
    proposal_store: &'a ProposalStore,         // Mandatory
    inline_proposals: Vec<Proposal>,           // Optional
    force_self_update: bool,                   // Optional
    commit_type: CommitType,                   // Optional (default is `Member`)
    leaf_node_parameters: LeafNodeParameters,  // Optional
=======
    framing_parameters: FramingParameters<'a>,      // Mandatory
    inline_proposals: Vec<Proposal>,                // Optional
    force_self_update: bool,                        // Optional
    commit_type: CommitType,                        // Optional (default is `Member`)
    credential_with_key: Option<CredentialWithKey>, // Mandatory for external commits
>>>>>>> 8d97a323
}

pub(crate) struct TempBuilderCCPM0 {}

pub(crate) struct CreateCommitParamsBuilder<'a> {
    ccp: CreateCommitParams<'a>,
}

impl TempBuilderCCPM0 {
    pub(crate) fn framing_parameters(
        self,
        framing_parameters: FramingParameters,
    ) -> CreateCommitParamsBuilder {
        CreateCommitParamsBuilder {
            ccp: CreateCommitParams {
                framing_parameters,
                inline_proposals: vec![],
                force_self_update: true,
                commit_type: CommitType::Member,
                leaf_node_parameters: LeafNodeParameters::default(),
            },
        }
    }
}

impl<'a> CreateCommitParamsBuilder<'a> {
    pub(crate) fn inline_proposals(mut self, inline_proposals: Vec<Proposal>) -> Self {
        self.ccp.inline_proposals = inline_proposals;
        self
    }
    #[cfg(test)]
    pub(crate) fn force_self_update(mut self, force_self_update: bool) -> Self {
        self.ccp.force_self_update = force_self_update;
        self
    }
    pub(crate) fn commit_type(mut self, commit_type: CommitType) -> Self {
        self.ccp.commit_type = commit_type;
        self
    }
    pub(crate) fn leaf_node_parameters(mut self, leaf_node_parameters: LeafNodeParameters) -> Self {
        self.ccp.leaf_node_parameters = leaf_node_parameters;
        self
    }
    pub(crate) fn build(self) -> CreateCommitParams<'a> {
        self.ccp
    }
}

impl<'a> CreateCommitParams<'a> {
    pub(crate) fn builder() -> TempBuilderCCPM0 {
        TempBuilderCCPM0 {}
    }
    pub(crate) fn framing_parameters(&self) -> &FramingParameters {
        &self.framing_parameters
    }
    pub(crate) fn inline_proposals(&self) -> &[Proposal] {
        &self.inline_proposals
    }
    pub(crate) fn set_inline_proposals(&mut self, inline_proposals: Vec<Proposal>) {
        self.inline_proposals = inline_proposals;
    }
    pub(crate) fn force_self_update(&self) -> bool {
        self.force_self_update
    }
    pub(crate) fn commit_type(&self) -> &CommitType {
        &self.commit_type
    }
    pub(crate) fn leaf_node_parameters(&self) -> &LeafNodeParameters {
        &self.leaf_node_parameters
    }
}<|MERGE_RESOLUTION|>--- conflicted
+++ resolved
@@ -18,20 +18,11 @@
 }
 
 pub(crate) struct CreateCommitParams<'a> {
-<<<<<<< HEAD
     framing_parameters: FramingParameters<'a>, // Mandatory
-    proposal_store: &'a ProposalStore,         // Mandatory
     inline_proposals: Vec<Proposal>,           // Optional
     force_self_update: bool,                   // Optional
     commit_type: CommitType,                   // Optional (default is `Member`)
     leaf_node_parameters: LeafNodeParameters,  // Optional
-=======
-    framing_parameters: FramingParameters<'a>,      // Mandatory
-    inline_proposals: Vec<Proposal>,                // Optional
-    force_self_update: bool,                        // Optional
-    commit_type: CommitType,                        // Optional (default is `Member`)
-    credential_with_key: Option<CredentialWithKey>, // Mandatory for external commits
->>>>>>> 8d97a323
 }
 
 pub(crate) struct TempBuilderCCPM0 {}
