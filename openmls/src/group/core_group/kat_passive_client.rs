--- conflicted
+++ resolved
@@ -155,10 +155,10 @@
     let ratchet_tree: Option<RatchetTree> = test_vector
         .ratchet_tree
         .as_ref()
-        .map(|bytes| RatchetTree::tls_deserialize(&mut bytes.0.as_slice()).unwrap());
+        .map(|bytes| RatchetTree::tls_deserialize_complete(&mut bytes.0.as_slice()).unwrap());
 
     passive_client.join_by_welcome(
-        MlsMessageIn::try_from_bytes(&test_vector.welcome).unwrap(),
+        MlsMessageIn::tls_deserialize_complete(&test_vector.welcome).unwrap(),
         ratchet_tree,
     );
 
@@ -176,7 +176,7 @@
         info!("Epoch #{}", i);
 
         for proposal in epoch.proposals {
-            let message = MlsMessageIn::try_from_bytes(&proposal.0).unwrap();
+            let message = MlsMessageIn::tls_deserialize_complete(&proposal.0).unwrap();
             debug!("Proposal: {message:?}");
             // TODO(#1330)
             if passive_client.process_message(message) == Err(ProcessResult::Skip) {
@@ -184,7 +184,7 @@
             }
         }
 
-        let message = MlsMessageIn::try_from_bytes(&epoch.commit).unwrap();
+        let message = MlsMessageIn::tls_deserialize_complete(&epoch.commit).unwrap();
         debug!("Commit: {message:#?}");
         // TODO(#1330)
         if passive_client.process_message(message) == Err(ProcessResult::Skip) {
@@ -623,79 +623,4 @@
         commit,
         epoch_authenticator,
     }
-<<<<<<< HEAD
-}
-
-pub fn run_test_vector(test_vector: PassiveClientWelcomeTestVector) {
-    let _ = pretty_env_logger::formatted_builder()
-        .is_test(true)
-        .try_init();
-
-    let backend = OpenMlsRustCrypto::default();
-    let cipher_suite = test_vector.cipher_suite.try_into().unwrap();
-    if backend.crypto().supports(cipher_suite).is_err() {
-        println!("Skipping {}", cipher_suite);
-        return;
-    }
-
-    let group_config = MlsGroupConfig::builder()
-        .crypto_config(CryptoConfig::with_default_version(
-            test_vector.cipher_suite.try_into().unwrap(),
-        ))
-        .use_ratchet_tree_extension(true)
-        .wire_format_policy(WireFormatPolicy::new(
-            OutgoingWireFormatPolicy::AlwaysPlaintext,
-            IncomingWireFormatPolicy::Mixed,
-        ))
-        .build();
-
-    let mut passive_client = PassiveClient::new(group_config, test_vector.external_psks.clone());
-
-    passive_client.inject_key_package(
-        test_vector.key_package,
-        test_vector.signature_priv,
-        test_vector.encryption_priv,
-        test_vector.init_priv,
-    );
-
-    let ratchet_tree: Option<RatchetTree> = test_vector
-        .ratchet_tree
-        .as_ref()
-        .map(|bytes| RatchetTree::tls_deserialize_complete(&bytes.0).unwrap());
-
-    passive_client.join_by_welcome(
-        MlsMessageIn::tls_deserialize_complete(test_vector.welcome).unwrap(),
-        ratchet_tree,
-    );
-
-    println!(
-        "Group ID {}",
-        bytes_to_hex(passive_client.group.as_ref().unwrap().group_id().as_slice())
-    );
-
-    assert_eq!(
-        test_vector.initial_epoch_authenticator,
-        passive_client.epoch_authenticator()
-    );
-
-    for (i, epoch) in test_vector.epochs.into_iter().enumerate() {
-        println!("Epoch #{}", i);
-
-        for proposal in epoch.proposals {
-            println!("Proposal");
-            passive_client
-                .process_message(MlsMessageIn::tls_deserialize_complete(&proposal.0).unwrap());
-        }
-
-        println!("Commit");
-        passive_client
-            .process_message(MlsMessageIn::tls_deserialize_complete(&epoch.commit).unwrap());
-
-        assert_eq!(
-            epoch.epoch_authenticator,
-            passive_client.epoch_authenticator()
-        );
-    }
-=======
->>>>>>> 818c180b
 }