//! ### Don't Panic!
//!
//! Functions in this module should never panic. However, if there is a bug in
//! the implementation, a function will return an unrecoverable `LibraryError`.
//! This means that some functions that are not expected to fail and throw an
//! error, will still return a `Result` since they may throw a `LibraryError`.

// Private
mod apply_proposals;
mod new_from_welcome;
mod validation;

// Crate
pub(crate) mod create_commit;
pub(crate) mod create_commit_params;
pub(crate) mod new_from_external_init;
pub(crate) mod past_secrets;
pub(crate) mod process;
pub(crate) mod proposals;
pub(crate) mod staged_commit;

// Tests
#[cfg(test)]
mod test_core_group;
#[cfg(test)]
mod test_create_commit_params;
#[cfg(test)]
mod test_external_init;
#[cfg(test)]
mod test_past_secrets;
#[cfg(test)]
mod test_proposals;

#[cfg(test)]
use super::errors::CreateGroupContextExtProposalError;
use super::public_group::PublicGroup;
use crate::framing::mls_auth_content::VerifiableAuthenticatedContent;

use crate::group::config::CryptoConfig;
use crate::treesync::node::encryption_keys::EncryptionKeyPair;
use crate::{
    binary_tree::array_representation::LeafNodeIndex,
    ciphersuite::{signable::Signable, HpkePublicKey},
    credentials::*,
    error::LibraryError,
    extensions::errors::*,
    framing::{mls_auth_content::AuthenticatedContent, *},
    group::*,
    key_packages::*,
    messages::{
        group_info::{GroupInfo, GroupInfoTBS, VerifiableGroupInfo},
        proposals::*,
        *,
    },
    schedule::{message_secrets::*, psk::*, *},
    tree::{secret_tree::SecretTreeError, sender_ratchet::SenderRatchetConfiguration},
    treesync::{
        node::leaf_node::{Capabilities, Lifetime},
        *,
    },
    versions::ProtocolVersion,
};

use self::{past_secrets::MessageSecretsStore, staged_commit::StagedCommit};
#[cfg(test)]
use crate::treesync::node::leaf_node::OpenMlsLeafNode;
use log::{debug, trace};
use openmls_traits::key_store::OpenMlsKeyStore;
use openmls_traits::{crypto::OpenMlsCrypto, types::Ciphersuite};
use serde::{Deserialize, Serialize};
#[cfg(test)]
use std::convert::TryFrom;
#[cfg(test)]
use std::io::{Error, Read, Write};
use tls_codec::Serialize as TlsSerializeTrait;

use super::{
    errors::{
        CoreGroupBuildError, CreateAddProposalError, ExporterError, ProposalValidationError,
        ValidationError,
    },
    group_context::*,
};

#[derive(Debug)]
pub(crate) struct CreateCommitResult {
    pub(crate) commit: AuthenticatedContent,
    pub(crate) welcome_option: Option<Welcome>,
    pub(crate) staged_commit: StagedCommit,
    pub(crate) group_info: Option<GroupInfo>,
}

/// A member in the group is identified by this [`Member`] struct.
#[derive(Debug, Clone, PartialEq, Eq, Serialize, Deserialize)]
pub struct Member {
    /// The member's leaf index in the ratchet tree.
    pub index: LeafNodeIndex,
    /// The member's identity from the credential.
    pub identity: Vec<u8>,
    /// The member's public HPHKE encryption key.
    pub encryption_key: Vec<u8>,
    /// The member's public signature key.
    pub signature_key: Vec<u8>,
}

impl Member {
    /// Create new member.
    pub fn new(
        index: LeafNodeIndex,
        encryption_key: Vec<u8>,
        signature_key: Vec<u8>,
        identity: Vec<u8>,
    ) -> Self {
        Self {
            index,
            encryption_key,
            signature_key,
            identity,
        }
    }
}

#[derive(Debug, Serialize, Deserialize)]
#[cfg_attr(test, derive(PartialEq))]
pub(crate) struct CoreGroup {
    public_group: PublicGroup,
    group_epoch_secrets: GroupEpochSecrets,
<<<<<<< HEAD
    own_leaf_index: LeafNodeIndex,
=======
    tree: TreeSync,
    own_leaf_index: LeafNodeIndex,
    interim_transcript_hash: Vec<u8>,
>>>>>>> 59f9c0cb
    // Group config.
    // Set to true if the ratchet tree extension is added to the `GroupInfo`.
    // Defaults to `false`.
    use_ratchet_tree_extension: bool,
    /// A [`MessageSecretsStore`] that stores message secrets.
    /// By default this store has the length of 1, i.e. only the [`MessageSecrets`]
    /// of the current epoch is kept.
    /// If more secrets from past epochs should be kept in order to be
    /// able to decrypt application messages from previous epochs, the size of
    /// the store must be increased through [`max_past_epochs()`].
    message_secrets_store: MessageSecretsStore,
}

/// Builder for [`CoreGroup`].
pub(crate) struct CoreGroupBuilder {
    own_leaf_extensions: Extensions,
    group_id: GroupId,
    crypto_config: CryptoConfig,
    config: Option<CoreGroupConfig>,
    psk_ids: Vec<PreSharedKeyId>,
    version: Option<ProtocolVersion>,
    required_capabilities: Option<RequiredCapabilitiesExtension>,
    max_past_epochs: usize,
    lifetime: Option<Lifetime>,
}

impl CoreGroupBuilder {
    /// Create a new [`CoreGroupBuilder`].
    pub(crate) fn new(group_id: GroupId, crypto_config: CryptoConfig) -> Self {
        Self {
            group_id,
            config: None,
            psk_ids: vec![],
            version: None,
            required_capabilities: None,
            max_past_epochs: 0,
            own_leaf_extensions: Extensions::empty(),
            lifetime: None,
            crypto_config,
        }
    }
    /// Set the [`CoreGroupConfig`] of the [`CoreGroup`].
    pub(crate) fn with_config(mut self, config: CoreGroupConfig) -> Self {
        self.config = Some(config);
        self
    }
    /// Set the [`Vec<PreSharedKeyId>`] of the [`CoreGroup`].
    #[cfg(test)]
    pub(crate) fn with_psk(mut self, psk_ids: Vec<PreSharedKeyId>) -> Self {
        self.psk_ids = psk_ids;
        self
    }
    /// Set the [`RequiredCapabilitiesExtension`] of the [`CoreGroup`].
    pub(crate) fn with_required_capabilities(
        mut self,
        required_capabilities: RequiredCapabilitiesExtension,
    ) -> Self {
        self.required_capabilities = Some(required_capabilities);
        self
    }
    /// Set the number of past epochs the group should keep secrets.
    pub fn with_max_past_epoch_secrets(mut self, max_past_epochs: usize) -> Self {
        self.max_past_epochs = max_past_epochs;
        self
    }
    /// Set the [`Lifetime`] for the own leaf in the group.
    pub fn with_lifetime(mut self, lifetime: Lifetime) -> Self {
        self.lifetime = Some(lifetime);
        self
    }

    /// Build the [`CoreGroup`].
    /// Any values that haven't been set in the builder are set to their default
    /// values (which might be random).
    ///
    /// This function performs cryptographic operations and there requires an
    /// [`OpenMlsCryptoProvider`].
    pub(crate) fn build<KeyStore: OpenMlsKeyStore>(
        self,
        credential_bundle: &CredentialBundle,
        backend: &impl OpenMlsCryptoProvider<KeyStoreProvider = KeyStore>,
    ) -> Result<CoreGroup, CoreGroupBuildError<KeyStore::Error>> {
        let ciphersuite = self.crypto_config.ciphersuite;
        let config = self.config.unwrap_or_default();
        let capabilities = self
            .required_capabilities
            .as_ref()
            .map(|re| re.extension_types());
        let version = self.version.unwrap_or_default();

        debug!("Created group {:x?}", self.group_id);
        trace!(" >>> with {:?}, {:?}", ciphersuite, config);
        let (tree, commit_secret, leaf_keypair) = TreeSync::new(
            backend,
            CryptoConfig {
                ciphersuite,
                version,
            },
            credential_bundle,
            self.lifetime.unwrap_or_default(),
            Capabilities::new(
                Some(&[version]),     // TODO: Allow more versions
                Some(&[ciphersuite]), // TODO: allow more ciphersuites
                capabilities,
                None,
                None,
            ),
            self.own_leaf_extensions,
        )?;

        let required_capabilities = self.required_capabilities.unwrap_or_default();
        required_capabilities.check_support().map_err(|e| match e {
            ExtensionError::UnsupportedProposalType => CoreGroupBuildError::UnsupportedProposalType,
            ExtensionError::UnsupportedExtensionType => {
                CoreGroupBuildError::UnsupportedExtensionType
            }
            _ => LibraryError::custom("Unexpected ExtensionError").into(),
        })?;
        let required_capabilities =
            Extensions::single(Extension::RequiredCapabilities(required_capabilities));

        let group_context = GroupContext::create_initial_group_context(
            ciphersuite,
            self.group_id,
            tree.tree_hash().to_vec(),
            required_capabilities,
        );
        // Derive an initial joiner secret based on the commit secret.
        // Derive an epoch secret from the joiner secret.
        // We use a random `InitSecret` for initialization.
        let joiner_secret = JoinerSecret::new(
            backend,
            commit_secret,
            &InitSecret::random(ciphersuite, backend, version)
                .map_err(LibraryError::unexpected_crypto_error)?,
        )
        .map_err(LibraryError::unexpected_crypto_error)?;

        let serialized_group_context = group_context
            .tls_serialize_detached()
            .map_err(LibraryError::missing_bound_check)?;

        // Prepare the PskSecret
        let psk_secret = PskSecret::new(ciphersuite, backend, &self.psk_ids)?;

        let mut key_schedule = KeySchedule::init(ciphersuite, backend, joiner_secret, psk_secret)?;
        key_schedule
            .add_context(backend, &serialized_group_context)
            .map_err(|_| LibraryError::custom("Using the key schedule in the wrong state"))?;

        let epoch_secrets = key_schedule
            .epoch_secrets(backend)
            .map_err(|_| LibraryError::custom("Using the key schedule in the wrong state"))?;

        let (group_epoch_secrets, message_secrets) =
            epoch_secrets.split_secrets(serialized_group_context, 1u32, LeafNodeIndex::new(0u32));

        let initial_confirmation_tag = message_secrets
            .confirmation_key()
            .tag(backend, &[])
            .map_err(LibraryError::unexpected_crypto_error)?;

        let message_secrets_store =
            MessageSecretsStore::new_with_secret(self.max_past_epochs, message_secrets);

        let public_group = PublicGroup::new(tree, group_context, initial_confirmation_tag);

        let group = CoreGroup {
            public_group,
            group_epoch_secrets,
            use_ratchet_tree_extension: config.add_ratchet_tree_extension,
            message_secrets_store,
            own_leaf_index: LeafNodeIndex::new(0),
        };

        // Store the private key of the own leaf in the key store as an epoch keypair.
        group
            .store_epoch_keypairs(backend, &[leaf_keypair])
            .map_err(CoreGroupBuildError::KeyStoreError)?;

        Ok(group)
    }
}

/// Public [`CoreGroup`] functions.
impl CoreGroup {
    /// Get a builder for [`CoreGroup`].
    pub(crate) fn builder(group_id: GroupId, crypto_config: CryptoConfig) -> CoreGroupBuilder {
        CoreGroupBuilder::new(group_id, crypto_config)
    }

    // === Create handshake messages ===
    // TODO: share functionality between these.

    // 11.1.1. Add
    // struct {
    //     KeyPackage key_package;
    // } Add;
    pub(crate) fn create_add_proposal(
        &self,
        framing_parameters: FramingParameters,
        credential_bundle: &CredentialBundle,
        joiner_key_package: KeyPackage,
        backend: &impl OpenMlsCryptoProvider,
    ) -> Result<AuthenticatedContent, CreateAddProposalError> {
        joiner_key_package
            .leaf_node()
            .validate_required_capabilities(self.required_capabilities())?;
        let add_proposal = AddProposal {
            key_package: joiner_key_package,
        };
        let proposal = Proposal::Add(add_proposal);
        AuthenticatedContent::member_proposal(
            framing_parameters,
            self.own_leaf_index(),
            proposal,
            credential_bundle,
            self.context(),
            backend,
        )
        .map_err(|e| e.into())
    }

    // 11.1.2. Update
    // struct {
    //     KeyPackage key_package;
    // } Update;
    pub(crate) fn create_update_proposal(
        &self,
        framing_parameters: FramingParameters,
        credential_bundle: &CredentialBundle,
        // XXX: There's no need to own this. The [`UpdateProposal`] should
        //      operate on a reference to make this more efficient.
        leaf_node: LeafNode,
        backend: &impl OpenMlsCryptoProvider,
    ) -> Result<AuthenticatedContent, LibraryError> {
        let update_proposal = UpdateProposal { leaf_node };
        let proposal = Proposal::Update(update_proposal);
        AuthenticatedContent::member_proposal(
            framing_parameters,
            self.own_leaf_index(),
            proposal,
            credential_bundle,
            self.context(),
            backend,
        )
    }

    // 11.1.3. Remove
    // struct {
    //     KeyPackageRef removed;
    // } Remove;
    pub(crate) fn create_remove_proposal(
        &self,
        framing_parameters: FramingParameters,
        credential_bundle: &CredentialBundle,
        removed: LeafNodeIndex,
        backend: &impl OpenMlsCryptoProvider,
    ) -> Result<AuthenticatedContent, ValidationError> {
        if !self.treesync().is_leaf_in_tree(removed) {
            return Err(ValidationError::UnknownMember);
        }
        let remove_proposal = RemoveProposal { removed };
        let proposal = Proposal::Remove(remove_proposal);
        AuthenticatedContent::member_proposal(
            framing_parameters,
            self.own_leaf_index(),
            proposal,
            credential_bundle,
            self.context(),
            backend,
        )
        .map_err(ValidationError::LibraryError)
    }

    // 11.1.4. PreSharedKey
    // struct {
    //     PreSharedKeyID psk;
    // } PreSharedKey;
    // TODO: #751
    #[cfg(test)]
    pub(crate) fn create_presharedkey_proposal(
        &self,
        framing_parameters: FramingParameters,
        credential_bundle: &CredentialBundle,
        psk: PreSharedKeyId,
        backend: &impl OpenMlsCryptoProvider,
    ) -> Result<AuthenticatedContent, LibraryError> {
        let presharedkey_proposal = PreSharedKeyProposal::new(psk);
        let proposal = Proposal::PreSharedKey(presharedkey_proposal);
        AuthenticatedContent::member_proposal(
            framing_parameters,
            self.own_leaf_index(),
            proposal,
            credential_bundle,
            self.context(),
            backend,
        )
    }

    /// Create a `GroupContextExtensions` proposal.
    #[cfg(test)]
    pub(crate) fn create_group_context_ext_proposal(
        &self,
        framing_parameters: FramingParameters,
        credential_bundle: &CredentialBundle,
        extensions: Extensions,
        backend: &impl OpenMlsCryptoProvider,
    ) -> Result<AuthenticatedContent, CreateGroupContextExtProposalError> {
        // Ensure that the group supports all the extensions that are wanted.

        let required_extension = extensions
            .iter()
            .find(|extension| extension.extension_type() == ExtensionType::RequiredCapabilities);
        if let Some(required_extension) = required_extension {
            let required_capabilities = required_extension.as_required_capabilities_extension()?;
            // Ensure we support all the capabilities.
            required_capabilities.check_support()?;
            self.own_leaf_node()?
                .validate_required_capabilities(required_capabilities)?;
            // Ensure that all other leaf nodes support all the required
            // extensions as well.
            self.treesync()
                .check_extension_support(required_capabilities.extension_types())?;
        }
        let proposal = GroupContextExtensionProposal::new(extensions);
        let proposal = Proposal::GroupContextExtensions(proposal);
        AuthenticatedContent::member_proposal(
            framing_parameters,
            self.own_leaf_index(),
            proposal,
            credential_bundle,
            self.context(),
            backend,
        )
        .map_err(|e| e.into())
    }

    // Create application message
    pub(crate) fn create_application_message(
        &mut self,
        aad: &[u8],
        msg: &[u8],
        credential_bundle: &CredentialBundle,
        padding_size: usize,
        backend: &impl OpenMlsCryptoProvider,
    ) -> Result<PrivateMessage, MessageEncryptionError> {
        let public_message = AuthenticatedContent::new_application(
            self.own_leaf_index(),
            aad,
            msg,
            credential_bundle,
            self.context(),
            backend,
        )?;
        self.encrypt(public_message, padding_size, backend)
    }

    // Encrypt an PublicMessage into an PrivateMessage
    pub(crate) fn encrypt(
        &mut self,
        public_message: AuthenticatedContent,
        padding_size: usize,
        backend: &impl OpenMlsCryptoProvider,
    ) -> Result<PrivateMessage, MessageEncryptionError> {
        log::trace!("{:?}", public_message.confirmation_tag());
        PrivateMessage::try_from_authenticated_content(
            &public_message,
            self.ciphersuite(),
            backend,
            self.message_secrets_store.message_secrets_mut(),
            padding_size,
        )
    }

    /// Decrypt an PrivateMessage into an PublicMessage
    #[cfg(any(feature = "test-utils", test))]
    pub(crate) fn decrypt(
        &mut self,
        private_message: &PrivateMessage,
        backend: &impl OpenMlsCryptoProvider,
        sender_ratchet_configuration: &SenderRatchetConfiguration,
    ) -> Result<VerifiableAuthenticatedContent, MessageDecryptionError> {
        use crate::tree::index::SecretTreeLeafIndex;

        let ciphersuite = self.ciphersuite();
        let message_secrets = self
            .message_secrets_mut(private_message.epoch())
            .map_err(|_| MessageDecryptionError::AeadError)?;
        let sender_data = private_message.sender_data(message_secrets, backend, ciphersuite)?;
        if !self.treesync().is_leaf_in_tree(sender_data.leaf_index) {
            return Err(MessageDecryptionError::SenderError(
                SenderError::UnknownSender,
            ));
        }
        let sender_index = SecretTreeLeafIndex::from(sender_data.leaf_index);
        let message_secrets = self
            .message_secrets_mut(private_message.epoch())
            .map_err(|_| MessageDecryptionError::AeadError)?;
        private_message.to_verifiable_content(
            ciphersuite,
            backend,
            message_secrets,
            sender_index,
            sender_ratchet_configuration,
            sender_data,
        )
    }

    /// Exporter
    pub(crate) fn export_secret(
        &self,
        backend: &impl OpenMlsCryptoProvider,
        label: &str,
        context: &[u8],
        key_length: usize,
    ) -> Result<Vec<u8>, ExporterError> {
        if key_length > u16::MAX.into() {
            log::error!("Got a key that is larger than u16::MAX");
            return Err(ExporterError::KeyLengthTooLong);
        }
        Ok(self
            .group_epoch_secrets
            .exporter_secret()
            .derive_exported_secret(self.ciphersuite(), backend, label, context, key_length)
            .map_err(LibraryError::unexpected_crypto_error)?)
    }

    pub(crate) fn export_group_info(
        &self,
        backend: &impl OpenMlsCryptoProvider,
        credential_bundle: &CredentialBundle,
        with_ratchet_tree: bool,
    ) -> Result<GroupInfo, LibraryError> {
        let extensions = {
            let ratchet_tree_extension = || {
                Extension::RatchetTree(RatchetTreeExtension::new(self.treesync().export_nodes()))
            };

            let external_pub_extension = || {
                let external_pub = self
                    .group_epoch_secrets()
                    .external_secret()
                    .derive_external_keypair(backend.crypto(), self.ciphersuite())
                    .public;
                Extension::ExternalPub(ExternalPubExtension::new(HpkePublicKey::from(external_pub)))
            };

            if with_ratchet_tree {
                Extensions::from_vec(vec![ratchet_tree_extension(), external_pub_extension()])
                    .map_err(|_| {
                        LibraryError::custom(
                            "There should not have been duplicate extensions here.",
                        )
                    })?
            } else {
                Extensions::single(external_pub_extension())
            }
        };

        // Create to-be-signed group info.
        let group_info_tbs = GroupInfoTBS::new(
            self.context().clone(),
            extensions,
            self.message_secrets()
                .confirmation_key()
                .tag(backend, self.context().confirmed_transcript_hash())
                .map_err(LibraryError::unexpected_crypto_error)?,
            self.own_leaf_index(),
        );

        // Sign to-be-signed group info.
        group_info_tbs
            .sign(backend, credential_bundle.signature_private_key())
            .map_err(|_| LibraryError::custom("Signing failed"))
    }

    /// Returns the epoch authenticator
    pub(crate) fn epoch_authenticator(&self) -> &EpochAuthenticator {
        self.group_epoch_secrets().epoch_authenticator()
    }

    /// Returns the resumption PSK secret
    pub(crate) fn resumption_psk_secret(&self) -> &ResumptionPskSecret {
        self.group_epoch_secrets().resumption_psk()
    }

    /// Loads the state from persisted state
    #[cfg(test)]
    pub(crate) fn load<R: Read>(reader: R) -> Result<CoreGroup, Error> {
        serde_json::from_reader(reader).map_err(|e| e.into())
    }

    /// Persists the state
    #[cfg(test)]
    pub(crate) fn save<W: Write>(&self, writer: &mut W) -> Result<(), Error> {
        let serialized_core_group = serde_json::to_string_pretty(self)?;
        writer.write_all(&serialized_core_group.into_bytes())
    }

    /// Returns a reference to the ratchet tree
    pub(crate) fn treesync(&self) -> &TreeSync {
        self.public_group.treesync()
    }

    /// Get the ciphersuite implementation used in this group.
    pub(crate) fn ciphersuite(&self) -> Ciphersuite {
        self.public_group.ciphersuite()
    }

    /// Get the MLS version used in this group.
    pub(crate) fn version(&self) -> ProtocolVersion {
        self.public_group.version()
    }

    /// Get the group context
    pub(crate) fn context(&self) -> &GroupContext {
        self.public_group.group_context()
    }

    /// Get the group ID
    pub(crate) fn group_id(&self) -> &GroupId {
        self.public_group.group_id()
    }

    /// Get the group context extensions.
    pub(crate) fn group_context_extensions(&self) -> &Extensions {
        self.public_group.extensions()
    }

    /// Get the required capabilities extension of this group.
    pub(crate) fn required_capabilities(&self) -> Option<&RequiredCapabilitiesExtension> {
        self.public_group.required_capabilities()
    }

    /// Returns `true` if the group uses the ratchet tree extension anf `false
    /// otherwise
    #[cfg(test)]
    pub(crate) fn use_ratchet_tree_extension(&self) -> bool {
        self.use_ratchet_tree_extension
    }
}

// Private and crate functions
impl CoreGroup {
    /// Get the leaf index of this client.
    pub(crate) fn own_leaf_index(&self) -> LeafNodeIndex {
        self.own_leaf_index
    }

    /// Get the identity of the client's [`Credential`] owning this group.
    pub(crate) fn own_identity(&self) -> Option<&[u8]> {
        self.treesync()
            .leaf(self.own_leaf_index)
            .map(|node| node.credential().identity())
    }

    /// Get a reference to the group epoch secrets from the group
    pub(crate) fn group_epoch_secrets(&self) -> &GroupEpochSecrets {
        &self.group_epoch_secrets
    }

    /// Get a reference to the message secrets from a group
    pub(crate) fn message_secrets(&self) -> &MessageSecrets {
        self.message_secrets_store.message_secrets()
    }

    /// Sets the size of the [`MessageSecretsStore`], i.e. the number of past
    /// epochs to keep.
    /// This allows application messages from previous epochs to be decrypted.
    pub(crate) fn set_max_past_epochs(&mut self, max_past_epochs: usize) {
        self.message_secrets_store.resize(max_past_epochs);
    }

    /// Get the message secrets. Either from the secrets store or from the group.
    pub(crate) fn message_secrets_mut(
        &mut self,
        epoch: GroupEpoch,
    ) -> Result<&mut MessageSecrets, SecretTreeError> {
        if epoch < self.context().epoch() {
            self.message_secrets_store
                .secrets_for_epoch_mut(epoch)
                .ok_or(SecretTreeError::TooDistantInThePast)
        } else {
            Ok(self.message_secrets_store.message_secrets_mut())
        }
    }

    /// Get the message secrets. Either from the secrets store or from the group.
    pub(crate) fn message_secrets_for_epoch(
        &self,
        epoch: GroupEpoch,
    ) -> Result<&MessageSecrets, SecretTreeError> {
        if epoch < self.context().epoch() {
            self.message_secrets_store
                .secrets_for_epoch(epoch)
                .ok_or(SecretTreeError::TooDistantInThePast)
        } else {
            Ok(self.message_secrets_store.message_secrets())
        }
    }

    /// Get the message secrets and leaves for the given epoch. Either from the
    /// secrets store or from the group.
    ///
    /// Note that the leaves vector is empty for message secrets of the current
    /// epoch. The caller can use treesync in this case.
    pub(crate) fn message_secrets_and_leaves_mut(
        &mut self,
        epoch: GroupEpoch,
    ) -> Result<(&mut MessageSecrets, &[Member]), MessageDecryptionError> {
        if epoch < self.context().epoch() {
            self.message_secrets_store
                .secrets_and_leaves_for_epoch_mut(epoch)
                .ok_or({
                    MessageDecryptionError::SecretTreeError(SecretTreeError::TooDistantInThePast)
                })
        } else {
            // No need for leaves here. The tree of the current epoch is
            // available to the caller.
            Ok((self.message_secrets_store.message_secrets_mut(), &[]))
        }
    }

    /// Store the given [`EncryptionKeyPair`]s in the `backend`'s key store
    /// indexed by this group's [`GroupId`] and [`GroupEpoch`].
    ///
    /// Returns an error if access to the key store fails.
    pub(super) fn store_epoch_keypairs<KeyStore: OpenMlsKeyStore>(
        &self,
        backend: &impl OpenMlsCryptoProvider<KeyStoreProvider = KeyStore>,
        keypair_references: &[EncryptionKeyPair],
    ) -> Result<(), KeyStore::Error> {
        backend.key_store().store_epoch_keys(
            self.group_id().as_slice(),
            self.context().epoch().as_u64(),
            self.own_leaf_index().u32(),
            keypair_references,
        )
    }

    /// Read the [`EncryptionKeyPair`]s of this group and its current
    /// [`GroupEpoch`] from the `backend`'s key store.
    ///
    /// Returns `None` if access to the key store fails.
    pub(super) fn read_epoch_keypairs<KeyStore: OpenMlsKeyStore>(
        &self,
        backend: &impl OpenMlsCryptoProvider<KeyStoreProvider = KeyStore>,
    ) -> Vec<EncryptionKeyPair> {
        backend.key_store().read_epoch_keys(
            self.group_id().as_slice(),
<<<<<<< HEAD
            self.context().epoch().as_u64(),
=======
            self.group_context.epoch().as_u64(),
>>>>>>> 59f9c0cb
            self.own_leaf_index().u32(),
        )
    }

    /// Delete the [`EncryptionKeyPair`]s from the previous [`GroupEpoch`] from
    /// the `backend`'s key store.
    ///
    /// Returns an error if access to the key store fails.
    pub(super) fn delete_previous_epoch_keypairs<KeyStore: OpenMlsKeyStore>(
        &self,
        backend: &impl OpenMlsCryptoProvider<KeyStoreProvider = KeyStore>,
    ) -> Result<(), KeyStore::Error> {
        backend.key_store().delete_epoch_keys(
            self.group_id().as_slice(),
            self.context().epoch().as_u64() - 1,
            self.own_leaf_index().u32(),
        )
    }

    #[cfg(any(feature = "test-utils", test))]
    pub(crate) fn message_secrets_test_mut(&mut self) -> &mut MessageSecrets {
        self.message_secrets_store.message_secrets_mut()
    }

    #[cfg(test)]
    pub(crate) fn own_leaf_node(&self) -> Result<&OpenMlsLeafNode, LibraryError> {
<<<<<<< HEAD
        self.treesync()
=======
        self.tree
>>>>>>> 59f9c0cb
            .leaf(self.own_leaf_index())
            .ok_or_else(|| LibraryError::custom("Tree has no own leaf."))
    }

    #[cfg(any(feature = "test-utils", test))]
    pub(crate) fn context_mut(&mut self) -> &mut GroupContext {
        self.public_group.context_mut()
    }

    #[cfg(any(feature = "test-utils", test))]
    pub(crate) fn print_tree(&self, message: &str) {
        use super::tests::tree_printing::print_tree;

        print_tree(self, message);
    }
}

// Helper functions

pub(crate) fn update_confirmed_transcript_hash(
    ciphersuite: Ciphersuite,
    backend: &impl OpenMlsCryptoProvider,
    mls_plaintext_commit_content: &ConfirmedTranscriptHashInput,
    interim_transcript_hash: &[u8],
) -> Result<Vec<u8>, LibraryError> {
    let commit_content_bytes = mls_plaintext_commit_content
        .tls_serialize_detached()
        .map_err(LibraryError::missing_bound_check)?;
    backend
        .crypto()
        .hash(
            ciphersuite.hash_algorithm(),
            &[interim_transcript_hash, &commit_content_bytes].concat(),
        )
        .map_err(LibraryError::unexpected_crypto_error)
}

pub(crate) fn update_interim_transcript_hash(
    ciphersuite: Ciphersuite,
    backend: &impl OpenMlsCryptoProvider,
    mls_plaintext_commit_auth_data: &InterimTranscriptHashInput,
    confirmed_transcript_hash: &[u8],
) -> Result<Vec<u8>, LibraryError> {
    let commit_auth_data_bytes = mls_plaintext_commit_auth_data
        .tls_serialize_detached()
        .map_err(LibraryError::missing_bound_check)?;
    backend
        .crypto()
        .hash(
            ciphersuite.hash_algorithm(),
            &[confirmed_transcript_hash, &commit_auth_data_bytes].concat(),
        )
        .map_err(LibraryError::unexpected_crypto_error)
}

/// Configuration for core group.
#[derive(Clone, Copy, Default, Debug)]
pub(crate) struct CoreGroupConfig {
    /// Flag whether to send the ratchet tree along with the `GroupInfo` or not.
    /// Defaults to false.
    pub(crate) add_ratchet_tree_extension: bool,
}<|MERGE_RESOLUTION|>--- conflicted
+++ resolved
@@ -125,13 +125,7 @@
 pub(crate) struct CoreGroup {
     public_group: PublicGroup,
     group_epoch_secrets: GroupEpochSecrets,
-<<<<<<< HEAD
     own_leaf_index: LeafNodeIndex,
-=======
-    tree: TreeSync,
-    own_leaf_index: LeafNodeIndex,
-    interim_transcript_hash: Vec<u8>,
->>>>>>> 59f9c0cb
     // Group config.
     // Set to true if the ratchet tree extension is added to the `GroupInfo`.
     // Defaults to `false`.
@@ -783,11 +777,7 @@
     ) -> Vec<EncryptionKeyPair> {
         backend.key_store().read_epoch_keys(
             self.group_id().as_slice(),
-<<<<<<< HEAD
             self.context().epoch().as_u64(),
-=======
-            self.group_context.epoch().as_u64(),
->>>>>>> 59f9c0cb
             self.own_leaf_index().u32(),
         )
     }
@@ -814,11 +804,7 @@
 
     #[cfg(test)]
     pub(crate) fn own_leaf_node(&self) -> Result<&OpenMlsLeafNode, LibraryError> {
-<<<<<<< HEAD
         self.treesync()
-=======
-        self.tree
->>>>>>> 59f9c0cb
             .leaf(self.own_leaf_index())
             .ok_or_else(|| LibraryError::custom("Tree has no own leaf."))
     }
