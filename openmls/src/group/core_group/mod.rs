--- conflicted
+++ resolved
@@ -136,12 +136,7 @@
 
 /// Builder for [`CoreGroup`].
 pub(crate) struct CoreGroupBuilder {
-<<<<<<< HEAD
-    key_package_bundle: KeyPackageBundle,
     own_leaf_extensions: Extensions,
-=======
-    own_leaf_extensions: Vec<Extension>,
->>>>>>> 4d25dfd8
     group_id: GroupId,
     crypto_config: CryptoConfig,
     config: Option<CoreGroupConfig>,
