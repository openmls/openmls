//! ### Don't Panic!
//!
//! Functions in this module should never panic. However, if there is a bug in
//! the implementation, a function will return an unrecoverable `LibraryError`.
//! This means that some functions that are not expected to fail and throw an
//! error, will still return a `Result` since they may throw a `LibraryError`.

// Private
mod new_from_welcome;

// Crate
pub(crate) mod create_commit_params;
pub(crate) mod new_from_external_init;
pub(crate) mod past_secrets;
pub(crate) mod process;
pub(crate) mod proposals;
pub(crate) mod staged_commit;

// Tests
#[cfg(test)]
pub(crate) mod kat_passive_client;
#[cfg(test)]
pub(crate) mod kat_welcome;
#[cfg(test)]
pub(crate) mod test_core_group;
#[cfg(test)]
mod test_create_commit_params;
#[cfg(test)]
mod test_external_init;
#[cfg(test)]
mod test_past_secrets;
#[cfg(test)]
mod test_proposals;

use log::{debug, trace};
use openmls_traits::{key_store::OpenMlsKeyStore, signatures::Signer, types::Ciphersuite};
use serde::{Deserialize, Serialize};
use tls_codec::Serialize as TlsSerializeTrait;

use self::{
    create_commit_params::{CommitType, CreateCommitParams},
    node::leaf_node::Capabilities,
    past_secrets::MessageSecretsStore,
    staged_commit::{MemberStagedCommitState, StagedCommit, StagedCommitState},
};

use super::{
    builder::TempBuilderPG1,
    errors::{
        CoreGroupBuildError, CreateAddProposalError, CreateCommitError, ExporterError,
        ValidationError,
    },
    group_context::*,
    public_group::{diff::compute_path::PathComputationResult, PublicGroup},
};

use crate::{
    binary_tree::array_representation::{LeafNodeIndex, TreeSize},
    ciphersuite::{signable::Signable, HpkePublicKey},
    credentials::*,
    error::LibraryError,
    extensions::errors::InvalidExtensionError,
    framing::{mls_auth_content::AuthenticatedContent, *},
    group::{config::CryptoConfig, *},
    key_packages::*,
    messages::{
        group_info::{GroupInfo, GroupInfoTBS, VerifiableGroupInfo},
        proposals::*,
        *,
    },
    schedule::{
        message_secrets::*,
        psk::{load_psks, store::ResumptionPskStore, PskSecret},
        *,
    },
    tree::{secret_tree::SecretTreeError, sender_ratchet::SenderRatchetConfiguration},
    treesync::{node::encryption_keys::EncryptionKeyPair, *},
    versions::ProtocolVersion,
};

#[cfg(test)]
use super::errors::CreateGroupContextExtProposalError;
#[cfg(test)]
use crate::treesync::node::leaf_node::TreePosition;
use openmls_traits::crypto::OpenMlsCrypto;
#[cfg(test)]
use std::io::{Error, Read, Write};

#[derive(Debug)]
pub(crate) struct CreateCommitResult {
    pub(crate) commit: AuthenticatedContent,
    pub(crate) welcome_option: Option<Welcome>,
    pub(crate) staged_commit: StagedCommit,
    pub(crate) group_info: Option<GroupInfo>,
}

/// A member in the group is identified by this [`Member`] struct.
#[derive(Debug, Clone, PartialEq, Eq, Serialize, Deserialize)]
pub struct Member {
    /// The member's leaf index in the ratchet tree.
    pub index: LeafNodeIndex,
    /// The member's credential.
    pub credential: Credential,
    /// The member's public HPHKE encryption key.
    pub encryption_key: Vec<u8>,
    /// The member's public signature key.
    pub signature_key: Vec<u8>,
}

impl Member {
    /// Create new member.
    pub fn new(
        index: LeafNodeIndex,
        encryption_key: Vec<u8>,
        signature_key: Vec<u8>,
        credential: Credential,
    ) -> Self {
        Self {
            index,
            encryption_key,
            signature_key,
            credential,
        }
    }
}

#[derive(Debug, Serialize, Deserialize)]
#[cfg_attr(test, derive(PartialEq, Clone))]
pub(crate) struct CoreGroup {
    public_group: PublicGroup,
    group_epoch_secrets: GroupEpochSecrets,
    own_leaf_index: LeafNodeIndex,
    // Group config.
    // Set to true if the ratchet tree extension is added to the `GroupInfo`.
    // Defaults to `false`.
    use_ratchet_tree_extension: bool,
    /// A [`MessageSecretsStore`] that stores message secrets.
    /// By default this store has the length of 1, i.e. only the [`MessageSecrets`]
    /// of the current epoch is kept.
    /// If more secrets from past epochs should be kept in order to be
    /// able to decrypt application messages from previous epochs, the size of
    /// the store must be increased through [`max_past_epochs()`].
    message_secrets_store: MessageSecretsStore,
    // Resumption psk store. This is where the resumption psks are kept in a rollover list.
    pub(crate) resumption_psk_store: ResumptionPskStore,
}

/// Builder for [`CoreGroup`].
pub(crate) struct CoreGroupBuilder {
    public_group_builder: TempBuilderPG1,
    config: Option<CoreGroupConfig>,
    psk_ids: Vec<PreSharedKeyId>,
    max_past_epochs: usize,
}

impl CoreGroupBuilder {
    /// Create a new [`CoreGroupBuilder`].
    pub(crate) fn new(
        group_id: GroupId,
        crypto_config: CryptoConfig,
        credential_with_key: CredentialWithKey,
    ) -> Self {
        let public_group_builder =
            PublicGroup::builder(group_id, crypto_config, credential_with_key);
        Self {
            config: None,
            psk_ids: vec![],
            max_past_epochs: 0,
            public_group_builder,
        }
    }
    /// Set the [`CoreGroupConfig`] of the [`CoreGroup`].
    pub(crate) fn with_config(mut self, config: CoreGroupConfig) -> Self {
        self.config = Some(config);
        self
    }
    /// Set the [`Vec<PreSharedKeyId>`] of the [`CoreGroup`].
    #[cfg(test)]
    pub(crate) fn with_psk(mut self, psk_ids: Vec<PreSharedKeyId>) -> Self {
        self.psk_ids = psk_ids;
        self
    }
<<<<<<< HEAD
=======
    /// Set the [`RequiredCapabilitiesExtension`] of the [`CoreGroup`].
    pub(crate) fn with_required_capabilities(
        mut self,
        required_capabilities: RequiredCapabilitiesExtension,
    ) -> Self {
        self.public_group_builder = self
            .public_group_builder
            .with_required_capabilities(required_capabilities);
        self
    }
    /// Set the [`Capabilities`] of the group's creator.
    pub(crate) fn with_capabilities(mut self, capabilities: Capabilities) -> Self {
        self.public_group_builder = self.public_group_builder.with_capabilities(capabilities);
        self
    }
    /// Set the [`ExternalSendersExtension`] of the [`CoreGroup`].
    pub(crate) fn with_external_senders(
        mut self,
        external_senders: ExternalSendersExtension,
    ) -> Self {
        if !external_senders.is_empty() {
            self.public_group_builder = self
                .public_group_builder
                .with_external_senders(external_senders);
        }
        self
    }
>>>>>>> 4d5716e0

    /// Sets initial group context extensions. Note that RequiredCapabilities
    /// extensions will be overwritten, and should be set using a call to
    /// `required_capabilities`. If `ExternalSenders` extensions are provided
    /// both in this call, and a call to `external_senders`, only the one from
    /// the call to `external_senders` will be included.
    pub(crate) fn with_group_context_extensions(
        mut self,
        extensions: Extensions,
    ) -> Result<Self, InvalidExtensionError> {
        self.public_group_builder = self
            .public_group_builder
            .with_group_context_extensions(extensions)?;
        Ok(self)
    }

    /// Sets extensions of the group creator's [`LeafNode`].
    pub(crate) fn with_leaf_node_extensions(
        mut self,
        extensions: Extensions,
    ) -> Result<Self, InvalidExtensionError> {
        self.public_group_builder = self
            .public_group_builder
            .with_leaf_node_extensions(extensions)?;
        Ok(self)
    }

    /// Set the number of past epochs the group should keep secrets.
    pub fn with_max_past_epoch_secrets(mut self, max_past_epochs: usize) -> Self {
        self.max_past_epochs = max_past_epochs;
        self
    }
    /// Set the [`Lifetime`] for the own leaf in the group.
    pub fn with_lifetime(mut self, lifetime: Lifetime) -> Self {
        self.public_group_builder = self.public_group_builder.with_lifetime(lifetime);
        self
    }

    /// Build the [`CoreGroup`].
    /// Any values that haven't been set in the builder are set to their default
    /// values (which might be random).
    ///
    /// This function performs cryptographic operations and there requires an
    /// [`OpenMlsProvider`].
    pub(crate) fn build<KeyStore: OpenMlsKeyStore>(
        self,
        provider: &impl OpenMlsProvider<KeyStoreProvider = KeyStore>,
        signer: &impl Signer,
    ) -> Result<CoreGroup, CoreGroupBuildError<KeyStore::Error>> {
        let (public_group_builder, commit_secret, leaf_keypair) =
            self.public_group_builder.get_secrets(provider, signer)?;

        let ciphersuite = public_group_builder.crypto_config().ciphersuite;
        let config = self.config.unwrap_or_default();
        let version = public_group_builder.crypto_config().version;

        let serialized_group_context = public_group_builder
            .group_context()
            .tls_serialize_detached()
            .map_err(LibraryError::missing_bound_check)?;

        debug!("Created group {:x?}", public_group_builder.group_id());
        trace!(" >>> with {:?}, {:?}", ciphersuite, config);
        // Derive an initial joiner secret based on the commit secret.
        // Derive an epoch secret from the joiner secret.
        // We use a random `InitSecret` for initialization.
        let joiner_secret = JoinerSecret::new(
            provider.crypto(),
            commit_secret,
            &InitSecret::random(ciphersuite, provider.rand(), version)
                .map_err(LibraryError::unexpected_crypto_error)?,
            &serialized_group_context,
        )
        .map_err(LibraryError::unexpected_crypto_error)?;

        // TODO(#1357)
        let resumption_psk_store = ResumptionPskStore::new(32);

        // Prepare the PskSecret
        let psk_secret = {
            let psks = load_psks(provider.key_store(), &resumption_psk_store, &self.psk_ids)?;

            PskSecret::new(provider.crypto(), ciphersuite, psks)?
        };

        let mut key_schedule =
            KeySchedule::init(ciphersuite, provider.crypto(), &joiner_secret, psk_secret)?;
        key_schedule
            .add_context(provider.crypto(), &serialized_group_context)
            .map_err(|_| LibraryError::custom("Using the key schedule in the wrong state"))?;

        let epoch_secrets = key_schedule
            .epoch_secrets(provider.crypto())
            .map_err(|_| LibraryError::custom("Using the key schedule in the wrong state"))?;

        let (group_epoch_secrets, message_secrets) = epoch_secrets.split_secrets(
            serialized_group_context,
            TreeSize::new(1),
            LeafNodeIndex::new(0u32),
        );

        let initial_confirmation_tag = message_secrets
            .confirmation_key()
            .tag(provider.crypto(), &[])
            .map_err(LibraryError::unexpected_crypto_error)?;

        let message_secrets_store =
            MessageSecretsStore::new_with_secret(self.max_past_epochs, message_secrets);

        let public_group = public_group_builder
            .with_confirmation_tag(initial_confirmation_tag)
            .build(provider.crypto())?;

        let group = CoreGroup {
            public_group,
            group_epoch_secrets,
            use_ratchet_tree_extension: config.add_ratchet_tree_extension,
            message_secrets_store,
            own_leaf_index: LeafNodeIndex::new(0),
            resumption_psk_store,
        };

        // Store the private key of the own leaf in the key store as an epoch keypair.
        group
            .store_epoch_keypairs(provider.key_store(), &[leaf_keypair])
            .map_err(CoreGroupBuildError::KeyStoreError)?;

        Ok(group)
    }
}

/// Public [`CoreGroup`] functions.
impl CoreGroup {
    /// Get a builder for [`CoreGroup`].
    pub(crate) fn builder(
        group_id: GroupId,
        crypto_config: CryptoConfig,
        credential_with_key: CredentialWithKey,
    ) -> CoreGroupBuilder {
        CoreGroupBuilder::new(group_id, crypto_config, credential_with_key)
    }

    // === Create handshake messages ===
    // TODO: share functionality between these.

    // 11.1.1. Add
    // struct {
    //     KeyPackage key_package;
    // } Add;
    pub(crate) fn create_add_proposal(
        &self,
        framing_parameters: FramingParameters,
        joiner_key_package: KeyPackage,
        signer: &impl Signer,
    ) -> Result<AuthenticatedContent, CreateAddProposalError> {
        if let Some(required_capabilities) = self.required_capabilities() {
            joiner_key_package
                .leaf_node()
                .capabilities()
                .supports_required_capabilities(required_capabilities)?;
        }
        let add_proposal = AddProposal {
            key_package: joiner_key_package,
        };
        let proposal = Proposal::Add(add_proposal);
        AuthenticatedContent::member_proposal(
            framing_parameters,
            self.own_leaf_index(),
            proposal,
            self.context(),
            signer,
        )
        .map_err(|e| e.into())
    }

    // 11.1.2. Update
    // struct {
    //     KeyPackage key_package;
    // } Update;
    pub(crate) fn create_update_proposal(
        &self,
        framing_parameters: FramingParameters,
        // XXX: There's no need to own this. The [`UpdateProposal`] should
        //      operate on a reference to make this more efficient.
        leaf_node: LeafNode,
        signer: &impl Signer,
    ) -> Result<AuthenticatedContent, LibraryError> {
        let update_proposal = UpdateProposal { leaf_node };
        let proposal = Proposal::Update(update_proposal);
        AuthenticatedContent::member_proposal(
            framing_parameters,
            self.own_leaf_index(),
            proposal,
            self.context(),
            signer,
        )
    }

    // 11.1.3. Remove
    // struct {
    //     KeyPackageRef removed;
    // } Remove;
    pub(crate) fn create_remove_proposal(
        &self,
        framing_parameters: FramingParameters,
        removed: LeafNodeIndex,
        signer: &impl Signer,
    ) -> Result<AuthenticatedContent, ValidationError> {
        if self.public_group().leaf(removed).is_none() {
            return Err(ValidationError::UnknownMember);
        }
        let remove_proposal = RemoveProposal { removed };
        let proposal = Proposal::Remove(remove_proposal);
        AuthenticatedContent::member_proposal(
            framing_parameters,
            self.own_leaf_index(),
            proposal,
            self.context(),
            signer,
        )
        .map_err(ValidationError::LibraryError)
    }

    // 11.1.4. PreSharedKey
    // struct {
    //     PreSharedKeyID psk;
    // } PreSharedKey;
    // TODO: #751
    pub(crate) fn create_presharedkey_proposal(
        &self,
        framing_parameters: FramingParameters,
        psk: PreSharedKeyId,
        signer: &impl Signer,
    ) -> Result<AuthenticatedContent, LibraryError> {
        let presharedkey_proposal = PreSharedKeyProposal::new(psk);
        let proposal = Proposal::PreSharedKey(presharedkey_proposal);
        AuthenticatedContent::member_proposal(
            framing_parameters,
            self.own_leaf_index(),
            proposal,
            self.context(),
            signer,
        )
    }

    /// Create a `GroupContextExtensions` proposal.
    #[cfg(test)]
    pub(crate) fn create_group_context_ext_proposal(
        &self,
        framing_parameters: FramingParameters,
        extensions: Extensions,
        signer: &impl Signer,
    ) -> Result<AuthenticatedContent, CreateGroupContextExtProposalError> {
        // Ensure that the group supports all the extensions that are wanted.

        let required_extension = extensions
            .iter()
            .find(|extension| extension.extension_type() == ExtensionType::RequiredCapabilities);
        if let Some(required_extension) = required_extension {
            let required_capabilities = required_extension.as_required_capabilities_extension()?;
            // Ensure we support all the capabilities.
            required_capabilities.check_support()?;
            self.own_leaf_node()?
                .capabilities()
                .supports_required_capabilities(required_capabilities)?;

            // Ensure that all other leaf nodes support all the required
            // extensions as well.
            self.public_group()
                .check_extension_support(required_capabilities.extension_types())?;
        }
        let proposal = GroupContextExtensionProposal::new(extensions);
        let proposal = Proposal::GroupContextExtensions(proposal);
        AuthenticatedContent::member_proposal(
            framing_parameters,
            self.own_leaf_index(),
            proposal,
            self.context(),
            signer,
        )
        .map_err(|e| e.into())
    }

    // Create application message
    pub(crate) fn create_application_message(
        &mut self,
        aad: &[u8],
        msg: &[u8],
        padding_size: usize,
        provider: &impl OpenMlsProvider,
        signer: &impl Signer,
    ) -> Result<PrivateMessage, MessageEncryptionError> {
        let public_message = AuthenticatedContent::new_application(
            self.own_leaf_index(),
            aad,
            msg,
            self.context(),
            signer,
        )?;
        self.encrypt(public_message, padding_size, provider)
    }

    // Encrypt an PublicMessage into an PrivateMessage
    pub(crate) fn encrypt(
        &mut self,
        public_message: AuthenticatedContent,
        padding_size: usize,
        provider: &impl OpenMlsProvider,
    ) -> Result<PrivateMessage, MessageEncryptionError> {
        PrivateMessage::try_from_authenticated_content(
            &public_message,
            self.ciphersuite(),
            provider,
            self.message_secrets_store.message_secrets_mut(),
            padding_size,
        )
    }

    /// Decrypt an PrivateMessage into an PublicMessage
    #[cfg(test)]
    pub(crate) fn decrypt(
        &mut self,
        private_message: &PrivateMessageIn,
        provider: &impl OpenMlsProvider,
        sender_ratchet_configuration: &SenderRatchetConfiguration,
    ) -> Result<VerifiableAuthenticatedContentIn, MessageDecryptionError> {
        let ciphersuite = self.ciphersuite();
        let message_secrets = self
            .message_secrets_mut(private_message.epoch())
            .map_err(|_| MessageDecryptionError::AeadError)?;
        let sender_data =
            private_message.sender_data(message_secrets, provider.crypto(), ciphersuite)?;
        if self.public_group().leaf(sender_data.leaf_index).is_none() {
            return Err(MessageDecryptionError::SenderError(
                SenderError::UnknownSender,
            ));
        }
        let message_secrets = self
            .message_secrets_mut(private_message.epoch())
            .map_err(|_| MessageDecryptionError::AeadError)?;
        private_message.to_verifiable_content(
            ciphersuite,
            provider.crypto(),
            message_secrets,
            sender_data.leaf_index,
            sender_ratchet_configuration,
            sender_data,
        )
    }

    /// Exporter
    pub(crate) fn export_secret(
        &self,
        crypto: &impl OpenMlsCrypto,
        label: &str,
        context: &[u8],
        key_length: usize,
    ) -> Result<Vec<u8>, ExporterError> {
        if key_length > u16::MAX.into() {
            log::error!("Got a key that is larger than u16::MAX");
            return Err(ExporterError::KeyLengthTooLong);
        }
        Ok(self
            .group_epoch_secrets
            .exporter_secret()
            .derive_exported_secret(self.ciphersuite(), crypto, label, context, key_length)
            .map_err(LibraryError::unexpected_crypto_error)?)
    }

    pub(crate) fn export_group_info(
        &self,
        crypto: &impl OpenMlsCrypto,
        signer: &impl Signer,
        with_ratchet_tree: bool,
    ) -> Result<GroupInfo, LibraryError> {
        let extensions = {
            let ratchet_tree_extension = || {
                Extension::RatchetTree(RatchetTreeExtension::new(
                    self.public_group().export_ratchet_tree(),
                ))
            };

            let external_pub_extension = || {
                let external_pub = self
                    .group_epoch_secrets()
                    .external_secret()
                    .derive_external_keypair(crypto, self.ciphersuite())
                    .public;
                Extension::ExternalPub(ExternalPubExtension::new(HpkePublicKey::from(external_pub)))
            };

            if with_ratchet_tree {
                Extensions::from_vec(vec![ratchet_tree_extension(), external_pub_extension()])
                    .map_err(|_| {
                        LibraryError::custom(
                            "There should not have been duplicate extensions here.",
                        )
                    })?
            } else {
                Extensions::single(external_pub_extension())
            }
        };

        // Create to-be-signed group info.
        let group_info_tbs = GroupInfoTBS::new(
            self.context().clone(),
            extensions,
            self.message_secrets()
                .confirmation_key()
                .tag(crypto, self.context().confirmed_transcript_hash())
                .map_err(LibraryError::unexpected_crypto_error)?,
            self.own_leaf_index(),
        );

        // Sign to-be-signed group info.
        group_info_tbs
            .sign(signer)
            .map_err(|_| LibraryError::custom("Signing failed"))
    }

    /// Returns the epoch authenticator
    pub(crate) fn epoch_authenticator(&self) -> &EpochAuthenticator {
        self.group_epoch_secrets().epoch_authenticator()
    }

    /// Returns the resumption PSK secret
    pub(crate) fn resumption_psk_secret(&self) -> &ResumptionPskSecret {
        self.group_epoch_secrets().resumption_psk()
    }

    /// Loads the state from persisted state
    #[cfg(test)]
    pub(crate) fn load<R: Read>(reader: R) -> Result<CoreGroup, Error> {
        serde_json::from_reader(reader).map_err(|e| e.into())
    }

    /// Persists the state
    #[cfg(test)]
    pub(crate) fn save<W: Write>(&self, writer: &mut W) -> Result<(), Error> {
        let serialized_core_group = serde_json::to_string_pretty(self)?;
        writer.write_all(&serialized_core_group.into_bytes())
    }

    /// Returns a reference to the public group.
    pub(crate) fn public_group(&self) -> &PublicGroup {
        &self.public_group
    }

    /// Get the ciphersuite implementation used in this group.
    pub(crate) fn ciphersuite(&self) -> Ciphersuite {
        self.public_group.ciphersuite()
    }

    /// Get the MLS version used in this group.
    pub(crate) fn version(&self) -> ProtocolVersion {
        self.public_group.version()
    }

    /// Get the group context
    pub(crate) fn context(&self) -> &GroupContext {
        self.public_group.group_context()
    }

    /// Get the group ID
    pub(crate) fn group_id(&self) -> &GroupId {
        self.public_group.group_id()
    }

    /// Get the group context extensions.
    #[cfg(test)]
    pub(crate) fn group_context_extensions(&self) -> &Extensions {
        self.public_group.group_context().extensions()
    }

    /// Get the required capabilities extension of this group.
    pub(crate) fn required_capabilities(&self) -> Option<&RequiredCapabilitiesExtension> {
        self.public_group.required_capabilities()
    }

    /// Returns `true` if the group uses the ratchet tree extension anf `false
    /// otherwise
    #[cfg(test)]
    pub(crate) fn use_ratchet_tree_extension(&self) -> bool {
        self.use_ratchet_tree_extension
    }

    #[cfg(test)]
    pub(crate) fn set_own_leaf_index(&mut self, own_leaf_index: LeafNodeIndex) {
        self.own_leaf_index = own_leaf_index;
    }
}

// Private and crate functions
impl CoreGroup {
    /// Get the leaf index of this client.
    pub(crate) fn own_leaf_index(&self) -> LeafNodeIndex {
        self.own_leaf_index
    }

    /// Get the identity of the client's [`Credential`] owning this group.
    pub(crate) fn own_identity(&self) -> Option<&[u8]> {
        self.public_group()
            .leaf(self.own_leaf_index)
            .map(|node| node.credential().identity())
    }

    /// Get a reference to the group epoch secrets from the group
    pub(crate) fn group_epoch_secrets(&self) -> &GroupEpochSecrets {
        &self.group_epoch_secrets
    }

    /// Get a reference to the message secrets from a group
    pub(crate) fn message_secrets(&self) -> &MessageSecrets {
        self.message_secrets_store.message_secrets()
    }

    /// Sets the size of the [`MessageSecretsStore`], i.e. the number of past
    /// epochs to keep.
    /// This allows application messages from previous epochs to be decrypted.
    pub(crate) fn set_max_past_epochs(&mut self, max_past_epochs: usize) {
        self.message_secrets_store.resize(max_past_epochs);
    }

    /// Get the message secrets. Either from the secrets store or from the group.
    pub(crate) fn message_secrets_mut(
        &mut self,
        epoch: GroupEpoch,
    ) -> Result<&mut MessageSecrets, SecretTreeError> {
        if epoch < self.context().epoch() {
            self.message_secrets_store
                .secrets_for_epoch_mut(epoch)
                .ok_or(SecretTreeError::TooDistantInThePast)
        } else {
            Ok(self.message_secrets_store.message_secrets_mut())
        }
    }

    /// Get the message secrets. Either from the secrets store or from the group.
    pub(crate) fn message_secrets_for_epoch(
        &self,
        epoch: GroupEpoch,
    ) -> Result<&MessageSecrets, SecretTreeError> {
        if epoch < self.context().epoch() {
            self.message_secrets_store
                .secrets_for_epoch(epoch)
                .ok_or(SecretTreeError::TooDistantInThePast)
        } else {
            Ok(self.message_secrets_store.message_secrets())
        }
    }

    /// Get the message secrets and leaves for the given epoch. Either from the
    /// secrets store or from the group.
    ///
    /// Note that the leaves vector is empty for message secrets of the current
    /// epoch. The caller can use treesync in this case.
    pub(crate) fn message_secrets_and_leaves_mut(
        &mut self,
        epoch: GroupEpoch,
    ) -> Result<(&mut MessageSecrets, &[Member]), MessageDecryptionError> {
        if epoch < self.context().epoch() {
            self.message_secrets_store
                .secrets_and_leaves_for_epoch_mut(epoch)
                .ok_or({
                    MessageDecryptionError::SecretTreeError(SecretTreeError::TooDistantInThePast)
                })
        } else {
            // No need for leaves here. The tree of the current epoch is
            // available to the caller.
            Ok((self.message_secrets_store.message_secrets_mut(), &[]))
        }
    }

    pub(crate) fn own_leaf_node(&self) -> Result<&LeafNode, LibraryError> {
        self.public_group()
            .leaf(self.own_leaf_index())
            .ok_or_else(|| LibraryError::custom("Tree has no own leaf."))
    }

    /// Store the given [`EncryptionKeyPair`]s in the `provider`'s key store
    /// indexed by this group's [`GroupId`] and [`GroupEpoch`].
    ///
    /// Returns an error if access to the key store fails.
    pub(super) fn store_epoch_keypairs<KeyStore: OpenMlsKeyStore>(
        &self,
        store: &KeyStore,
        keypair_references: &[EncryptionKeyPair],
    ) -> Result<(), KeyStore::Error> {
        let k = EpochKeypairId::new(
            self.group_id(),
            self.context().epoch().as_u64(),
            self.own_leaf_index(),
        );
        store.store(&k.0, &keypair_references.to_vec())
    }

    /// Read the [`EncryptionKeyPair`]s of this group and its current
    /// [`GroupEpoch`] from the `provider`'s key store.
    ///
    /// Returns `None` if access to the key store fails.
    pub(super) fn read_epoch_keypairs<KeyStore: OpenMlsKeyStore>(
        &self,
        store: &KeyStore,
    ) -> Vec<EncryptionKeyPair> {
        let k = EpochKeypairId::new(
            self.group_id(),
            self.context().epoch().as_u64(),
            self.own_leaf_index(),
        );
        store
            .read::<Vec<EncryptionKeyPair>>(&k.0)
            .unwrap_or_default()
    }

    /// Delete the [`EncryptionKeyPair`]s from the previous [`GroupEpoch`] from
    /// the `provider`'s key store.
    ///
    /// Returns an error if access to the key store fails.
    pub(super) fn delete_previous_epoch_keypairs<KeyStore: OpenMlsKeyStore>(
        &self,
        store: &KeyStore,
    ) -> Result<(), KeyStore::Error> {
        let k = EpochKeypairId::new(
            self.group_id(),
            self.context().epoch().as_u64() - 1,
            self.own_leaf_index(),
        );
        store.delete::<Vec<EncryptionKeyPair>>(&k.0)
    }

    pub(crate) fn create_commit<KeyStore: OpenMlsKeyStore>(
        &self,
        mut params: CreateCommitParams,
        provider: &impl OpenMlsProvider<KeyStoreProvider = KeyStore>,
        signer: &impl Signer,
    ) -> Result<CreateCommitResult, CreateCommitError<KeyStore::Error>> {
        let ciphersuite = self.ciphersuite();

        let sender = match params.commit_type() {
            CommitType::External => Sender::NewMemberCommit,
            CommitType::Member => Sender::build_member(self.own_leaf_index()),
        };

        // Filter proposals
        let (proposal_queue, contains_own_updates) = ProposalQueue::filter_proposals(
            ciphersuite,
            provider.crypto(),
            sender.clone(),
            params.proposal_store(),
            params.inline_proposals(),
            self.own_leaf_index(),
        )
        .map_err(|e| match e {
            crate::group::errors::ProposalQueueError::LibraryError(e) => e.into(),
            crate::group::errors::ProposalQueueError::ProposalNotFound => {
                CreateCommitError::MissingProposal
            }
            crate::group::errors::ProposalQueueError::SenderError(_) => {
                CreateCommitError::WrongProposalSenderType
            }
        })?;

        // TODO: #581 Filter proposals by support
        // 11.2:
        // Proposals with a non-default proposal type MUST NOT be included in a commit
        // unless the proposal type is supported by all the members of the group that
        // will process the Commit (i.e., not including any members being added
        // or removed by the Commit).

        let proposal_reference_list = proposal_queue.commit_list();

        // Validate the proposals by doing the following checks:

        // ValSem101
        // ValSem102
        // ValSem103
        // ValSem104
        self.public_group
            .validate_key_uniqueness(&proposal_queue, None)?;
        // ValSem105
        self.public_group.validate_add_proposals(&proposal_queue)?;
        // ValSem106
        // ValSem109
        self.public_group.validate_capabilities(&proposal_queue)?;
        // ValSem107
        // ValSem108
        self.public_group
            .validate_remove_proposals(&proposal_queue)?;
        self.public_group
            .validate_pre_shared_key_proposals(&proposal_queue)?;
        // Validate update proposals for member commits
        if let Sender::Member(sender_index) = &sender {
            // ValSem110
            // ValSem111
            // ValSem112
            self.public_group
                .validate_update_proposals(&proposal_queue, *sender_index)?;
        }

        // ValSem208
        // ValSem209
        self.public_group
            .validate_group_context_extensions_proposal(&proposal_queue)?;

        // Make a copy of the public group to apply proposals safely
        let mut diff = self.public_group.empty_diff();

        // Apply proposals to tree
        let apply_proposals_values =
            diff.apply_proposals(&proposal_queue, self.own_leaf_index())?;
        if apply_proposals_values.self_removed && params.commit_type() != CommitType::External {
            return Err(CreateCommitError::CannotRemoveSelf);
        }

        let path_computation_result =
            // If path is needed, compute path values
            if apply_proposals_values.path_required
                || contains_own_updates
                || params.force_self_update()
            {
                // Process the path. This includes updating the provisional
                // group context by updating the epoch and computing the new
                // tree hash.
                diff.compute_path(
                    provider,
                    self.own_leaf_index(),
                    apply_proposals_values.exclusion_list(),
                    params.commit_type(),
                    signer,
                    params.take_credential_with_key(),
                    apply_proposals_values.extensions.clone()
                )?
            } else {
                // If path is not needed, update the group context and return
                // empty path processing results
                diff.update_group_context(provider.crypto(), apply_proposals_values.extensions.clone())?;
                PathComputationResult::default()
            };

        let update_path_leaf_node = path_computation_result
            .encrypted_path
            .as_ref()
            .map(|path| path.leaf_node().clone());

        // Create commit message
        let commit = Commit {
            proposals: proposal_reference_list,
            path: path_computation_result.encrypted_path,
        };

        // Build AuthenticatedContent
        let mut authenticated_content = AuthenticatedContent::commit(
            *params.framing_parameters(),
            sender,
            commit,
            self.public_group.group_context(),
            signer,
        )?;

        // Update the confirmed transcript hash using the commit we just created.
        diff.update_confirmed_transcript_hash(provider.crypto(), &authenticated_content)?;

        let serialized_provisional_group_context = diff
            .group_context()
            .tls_serialize_detached()
            .map_err(LibraryError::missing_bound_check)?;

        let joiner_secret = JoinerSecret::new(
            provider.crypto(),
            path_computation_result.commit_secret,
            self.group_epoch_secrets().init_secret(),
            &serialized_provisional_group_context,
        )
        .map_err(LibraryError::unexpected_crypto_error)?;

        // Prepare the PskSecret
        let psk_secret = {
            let psks = load_psks(
                provider.key_store(),
                &self.resumption_psk_store,
                &apply_proposals_values.presharedkeys,
            )?;

            PskSecret::new(provider.crypto(), ciphersuite, psks)?
        };

        // Create key schedule
        let mut key_schedule =
            KeySchedule::init(ciphersuite, provider.crypto(), &joiner_secret, psk_secret)?;

        let serialized_provisional_group_context = diff
            .group_context()
            .tls_serialize_detached()
            .map_err(LibraryError::missing_bound_check)?;

        let welcome_secret = key_schedule
            .welcome(provider.crypto())
            .map_err(|_| LibraryError::custom("Using the key schedule in the wrong state"))?;
        key_schedule
            .add_context(provider.crypto(), &serialized_provisional_group_context)
            .map_err(|_| LibraryError::custom("Using the key schedule in the wrong state"))?;
        let provisional_epoch_secrets = key_schedule
            .epoch_secrets(provider.crypto())
            .map_err(|_| LibraryError::custom("Using the key schedule in the wrong state"))?;

        // Calculate the confirmation tag
        let confirmation_tag = provisional_epoch_secrets
            .confirmation_key()
            .tag(
                provider.crypto(),
                diff.group_context().confirmed_transcript_hash(),
            )
            .map_err(LibraryError::unexpected_crypto_error)?;

        // Set the confirmation tag
        authenticated_content.set_confirmation_tag(confirmation_tag.clone());

        diff.update_interim_transcript_hash(
            ciphersuite,
            provider.crypto(),
            confirmation_tag.clone(),
        )?;

        // only computes the group info if necessary
        let group_info = if !apply_proposals_values.invitation_list.is_empty()
            || self.use_ratchet_tree_extension
        {
            // Create the ratchet tree extension if necessary
            let external_pub = provisional_epoch_secrets
                .external_secret()
                .derive_external_keypair(provider.crypto(), ciphersuite)
                .public;
            let external_pub_extension =
                Extension::ExternalPub(ExternalPubExtension::new(external_pub.into()));
            let other_extensions: Extensions = if self.use_ratchet_tree_extension {
                Extensions::from_vec(vec![
                    Extension::RatchetTree(RatchetTreeExtension::new(diff.export_ratchet_tree())),
                    external_pub_extension,
                ])?
            } else {
                Extensions::single(external_pub_extension)
            };

            // Create to-be-signed group info.
            let group_info_tbs = {
                GroupInfoTBS::new(
                    diff.group_context().clone(),
                    other_extensions,
                    confirmation_tag,
                    self.own_leaf_index(),
                )
            };
            // Sign to-be-signed group info.
            Some(group_info_tbs.sign(signer)?)
        } else {
            None
        };

        // Check if new members were added and, if so, create welcome messages
        let welcome_option = if !apply_proposals_values.invitation_list.is_empty() {
            // Encrypt GroupInfo object
            let (welcome_key, welcome_nonce) = welcome_secret
                .derive_welcome_key_nonce(provider.crypto())
                .map_err(LibraryError::unexpected_crypto_error)?;
            let encrypted_group_info = welcome_key
                .aead_seal(
                    provider.crypto(),
                    group_info
                        .as_ref()
                        .ok_or_else(|| LibraryError::custom("GroupInfo was not computed"))?
                        .tls_serialize_detached()
                        .map_err(LibraryError::missing_bound_check)?
                        .as_slice(),
                    &[],
                    &welcome_nonce,
                )
                .map_err(LibraryError::unexpected_crypto_error)?;

            // Create group secrets for later use, so we can afterwards consume the
            // `joiner_secret`.
            let encrypted_secrets = diff.encrypt_group_secrets(
                &joiner_secret,
                apply_proposals_values.invitation_list,
                path_computation_result.plain_path.as_deref(),
                &apply_proposals_values.presharedkeys,
                &encrypted_group_info,
                provider.crypto(),
                self.own_leaf_index(),
            )?;

            // Create welcome message
            let welcome = Welcome::new(self.ciphersuite(), encrypted_secrets, encrypted_group_info);
            Some(welcome)
        } else {
            None
        };

        let (provisional_group_epoch_secrets, provisional_message_secrets) =
            provisional_epoch_secrets.split_secrets(
                serialized_provisional_group_context,
                diff.tree_size(),
                self.own_leaf_index(),
            );

        let staged_commit_state = MemberStagedCommitState::new(
            provisional_group_epoch_secrets,
            provisional_message_secrets,
            diff.into_staged_diff(provider.crypto(), ciphersuite)?,
            path_computation_result.new_keypairs,
            // The committer is not allowed to include their own update
            // proposal, so there is no extra keypair to store here.
            None,
            update_path_leaf_node,
        );
        let staged_commit = StagedCommit::new(
            proposal_queue,
            StagedCommitState::GroupMember(Box::new(staged_commit_state)),
        );

        Ok(CreateCommitResult {
            commit: authenticated_content,
            welcome_option,
            staged_commit,
            group_info: group_info.filter(|_| self.use_ratchet_tree_extension),
        })
    }

    #[cfg(test)]
    pub(crate) fn own_tree_position(&self) -> TreePosition {
        TreePosition::new(self.group_id().clone(), self.own_leaf_index())
    }
}

/// Composite key for key material of a client within an epoch
pub struct EpochKeypairId(Vec<u8>);

impl EpochKeypairId {
    fn new(group_id: &GroupId, epoch: u64, leaf_index: LeafNodeIndex) -> Self {
        Self(
            [
                group_id.as_slice(),
                &leaf_index.u32().to_be_bytes(),
                &epoch.to_be_bytes(),
            ]
            .concat(),
        )
    }
}

#[cfg(any(feature = "test-utils", test))]
impl CoreGroup {
    pub(crate) fn context_mut(&mut self) -> &mut GroupContext {
        self.public_group.context_mut()
    }

    pub(crate) fn message_secrets_test_mut(&mut self) -> &mut MessageSecrets {
        self.message_secrets_store.message_secrets_mut()
    }

    pub(crate) fn print_ratchet_tree(&self, message: &str) {
        println!("{}: {}", message, self.public_group().export_ratchet_tree());
    }

    #[cfg(test)]
    pub(crate) fn message_secrets_store(&self) -> &MessageSecretsStore {
        &self.message_secrets_store
    }

    #[cfg(test)]
    pub(crate) fn set_group_context(&mut self, group_context: GroupContext) {
        self.public_group.set_group_context(group_context)
    }
}

/// Configuration for core group.
#[derive(Clone, Copy, Default, Debug)]
pub(crate) struct CoreGroupConfig {
    /// Flag whether to send the ratchet tree along with the `GroupInfo` or not.
    /// Defaults to false.
    pub(crate) add_ratchet_tree_extension: bool,
}<|MERGE_RESOLUTION|>--- conflicted
+++ resolved
@@ -180,36 +180,12 @@
         self.psk_ids = psk_ids;
         self
     }
-<<<<<<< HEAD
-=======
-    /// Set the [`RequiredCapabilitiesExtension`] of the [`CoreGroup`].
-    pub(crate) fn with_required_capabilities(
-        mut self,
-        required_capabilities: RequiredCapabilitiesExtension,
-    ) -> Self {
-        self.public_group_builder = self
-            .public_group_builder
-            .with_required_capabilities(required_capabilities);
-        self
-    }
+
     /// Set the [`Capabilities`] of the group's creator.
     pub(crate) fn with_capabilities(mut self, capabilities: Capabilities) -> Self {
         self.public_group_builder = self.public_group_builder.with_capabilities(capabilities);
         self
     }
-    /// Set the [`ExternalSendersExtension`] of the [`CoreGroup`].
-    pub(crate) fn with_external_senders(
-        mut self,
-        external_senders: ExternalSendersExtension,
-    ) -> Self {
-        if !external_senders.is_empty() {
-            self.public_group_builder = self
-                .public_group_builder
-                .with_external_senders(external_senders);
-        }
-        self
-    }
->>>>>>> 4d5716e0
 
     /// Sets initial group context extensions. Note that RequiredCapabilities
     /// extensions will be overwritten, and should be set using a call to
