--- conflicted
+++ resolved
@@ -74,24 +74,6 @@
     versions::ProtocolVersion,
 };
 
-<<<<<<< HEAD
-use self::past_secrets::MessageSecretsStore;
-use log::{debug, trace};
-use openmls_traits::key_store::OpenMlsKeyStore;
-use openmls_traits::signatures::Signer;
-use openmls_traits::types::Ciphersuite;
-use serde::{Deserialize, Serialize};
-#[cfg(test)]
-use std::io::{Error, Read, Write};
-use tls_codec::Serialize as TlsSerializeTrait;
-
-use super::{
-    errors::{CoreGroupBuildError, CreateAddProposalError, ExporterError, ValidationError},
-    group_context::*,
-};
-
-=======
->>>>>>> 3d6468db
 #[derive(Debug)]
 pub(crate) struct CreateCommitResult {
     pub(crate) commit: AuthenticatedContent,
