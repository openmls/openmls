--- conflicted
+++ resolved
@@ -29,31 +29,27 @@
 mod test_proposals;
 
 use super::errors::CreateCommitError;
+
 #[cfg(test)]
-<<<<<<< HEAD
 use super::errors::CreateGroupContextExtProposalError;
 use super::public_group::create_commit_params::CreateCommitParams;
 use super::public_group::PublicGroup;
 use crate::binary_tree::array_representation::TreeSize;
-=======
+#[cfg(test)]
 use std::io::{Error, Read, Write};
 
 use log::{debug, trace};
 use openmls_traits::{key_store::OpenMlsKeyStore, signatures::Signer, types::Ciphersuite};
 use serde::{Deserialize, Serialize};
 use tls_codec::Serialize as TlsSerializeTrait;
->>>>>>> e1ab9d1f
 
 use self::{past_secrets::MessageSecretsStore, staged_commit::StagedCommit};
-#[cfg(test)]
-use super::errors::CreateGroupContextExtProposalError;
 use super::{
     errors::{CoreGroupBuildError, CreateAddProposalError, ExporterError, ValidationError},
     group_context::*,
-    public_group::PublicGroup,
 };
 use crate::{
-    binary_tree::array_representation::{LeafNodeIndex, TreeSize},
+    binary_tree::array_representation::LeafNodeIndex,
     ciphersuite::{signable::Signable, HpkePublicKey, SignaturePublicKey},
     credentials::*,
     error::LibraryError,
@@ -807,7 +803,6 @@
         backend.key_store().delete::<Vec<EncryptionKeyPair>>(&k.0)
     }
 
-<<<<<<< HEAD
     pub(crate) fn create_commit<KeyStore: OpenMlsKeyStore>(
         &self,
         params: CreateCommitParams,
@@ -822,7 +817,8 @@
             backend,
             signer,
         )
-=======
+    }
+
     /// Return supported credentials of all members.
     // TODO(#1186)
     #[allow(unused)]
@@ -871,7 +867,6 @@
             .map(|Member { encryption_key, .. }| {
                 EncryptionKey::from(HpkePublicKey::new(encryption_key))
             })
->>>>>>> e1ab9d1f
     }
 }
 
