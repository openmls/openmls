--- conflicted
+++ resolved
@@ -1140,11 +1140,7 @@
     }
 
     /// Create a new group context extension proposal
-<<<<<<< HEAD
-    pub(crate) fn create_group_context_ext_proposal<KeyStore: OpenMlsKeyStore>(
-=======
     pub(crate) fn create_group_context_ext_proposal(
->>>>>>> f7335a7f
         &self,
         framing_parameters: FramingParameters,
         extensions: Extensions,
