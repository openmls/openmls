--- conflicted
+++ resolved
@@ -376,13 +376,8 @@
         credential_bundle: &CredentialBundle,
         removed: LeafNodeIndex,
         backend: &impl OpenMlsCryptoProvider,
-<<<<<<< HEAD
     ) -> Result<AuthenticatedContent, ValidationError> {
-        if self.treesync().leaf_is_in_tree(removed).is_err() {
-=======
-    ) -> Result<MlsAuthContent, ValidationError> {
         if !self.treesync().is_leaf_in_tree(removed) {
->>>>>>> 6ac29607
             return Err(ValidationError::UnknownMember);
         }
         let remove_proposal = RemoveProposal { removed };
@@ -514,17 +509,8 @@
         let message_secrets = self
             .message_secrets_mut(private_message.epoch())
             .map_err(|_| MessageDecryptionError::AeadError)?;
-<<<<<<< HEAD
         let sender_data = private_message.sender_data(message_secrets, backend, ciphersuite)?;
-        if self
-            .treesync()
-            .leaf_is_in_tree(sender_data.leaf_index)
-            .is_err()
-        {
-=======
-        let sender_data = mls_ciphertext.sender_data(message_secrets, backend, ciphersuite)?;
         if !self.treesync().is_leaf_in_tree(sender_data.leaf_index) {
->>>>>>> 6ac29607
             return Err(MessageDecryptionError::SenderError(
                 SenderError::UnknownSender,
             ));
