--- conflicted
+++ resolved
@@ -138,12 +138,6 @@
     public_group_builder: TempBuilderPG1,
     config: Option<CoreGroupConfig>,
     psk_ids: Vec<PreSharedKeyId>,
-<<<<<<< HEAD
-    version: Option<ProtocolVersion>,
-    required_capabilities: Option<RequiredCapabilitiesExtension>,
-    external_senders: Option<ExternalSendersExtension>,
-=======
->>>>>>> 0d671bd3
     max_past_epochs: usize,
 }
 
@@ -159,12 +153,6 @@
         Self {
             config: None,
             psk_ids: vec![],
-<<<<<<< HEAD
-            version: None,
-            required_capabilities: None,
-            external_senders: None,
-=======
->>>>>>> 0d671bd3
             max_past_epochs: 0,
             public_group_builder,
         }
@@ -196,7 +184,9 @@
         external_senders: ExternalSendersExtension,
     ) -> Self {
         if !external_senders.is_empty() {
-            self.external_senders = Some(external_senders);
+            self.public_group_builder = self
+                .public_group_builder
+                .with_external_senders(external_senders);
         }
         self
     }
@@ -225,59 +215,12 @@
         let (public_group_builder, commit_secret, leaf_keypair) =
             self.public_group_builder.get_secrets(backend, signer)?;
 
-<<<<<<< HEAD
-        debug!("Created group {:x?}", self.group_id);
-        trace!(" >>> with {:?}, {:?}", ciphersuite, config);
-        let (tree, commit_secret, leaf_keypair) = TreeSync::new(
-            backend,
-            signer,
-            CryptoConfig {
-                ciphersuite,
-                version,
-            },
-            self.credential_with_key,
-            self.lifetime.unwrap_or_default(),
-            Capabilities::new(
-                Some(&[version]),     // TODO: Allow more versions
-                Some(&[ciphersuite]), // TODO: allow more ciphersuites
-                capabilities,
-                None,
-                None,
-            ),
-            self.own_leaf_extensions,
-        )?;
-
-        let required_capabilities = self.required_capabilities.unwrap_or_default();
-        required_capabilities.check_support().map_err(|e| match e {
-            ExtensionError::UnsupportedProposalType => CoreGroupBuildError::UnsupportedProposalType,
-            ExtensionError::UnsupportedExtensionType => {
-                CoreGroupBuildError::UnsupportedExtensionType
-            }
-            _ => LibraryError::custom("Unexpected ExtensionError").into(),
-        })?;
-        let required_capabilities = Extension::RequiredCapabilities(required_capabilities);
-        let extensions =
-            if let Some(ext_senders) = self.external_senders.map(Extension::ExternalSenders) {
-                vec![required_capabilities, ext_senders]
-            } else {
-                vec![required_capabilities]
-            };
-
-        let group_context = GroupContext::create_initial_group_context(
-            ciphersuite,
-            self.group_id,
-            tree.tree_hash().to_vec(),
-            Extensions::from_vec(extensions)?,
-        );
-        let serialized_group_context = group_context
-=======
         let ciphersuite = public_group_builder.crypto_config().ciphersuite;
         let config = self.config.unwrap_or_default();
         let version = public_group_builder.crypto_config().version;
 
         let serialized_group_context = public_group_builder
             .group_context()
->>>>>>> 0d671bd3
             .tls_serialize_detached()
             .map_err(LibraryError::missing_bound_check)?;
 
@@ -674,6 +617,7 @@
     }
 
     /// Get the group context extensions.
+    #[cfg(test)]
     pub(crate) fn group_context_extensions(&self) -> &Extensions {
         self.public_group.group_context().extensions()
     }
