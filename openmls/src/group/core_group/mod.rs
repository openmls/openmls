--- conflicted
+++ resolved
@@ -42,10 +42,6 @@
     past_secrets::MessageSecretsStore,
     staged_commit::{MemberStagedCommitState, StagedCommit, StagedCommitState},
 };
-<<<<<<< HEAD
-=======
-
->>>>>>> 9617adc5
 use super::{
     builder::TempBuilderPG1,
     errors::{
@@ -87,8 +83,6 @@
 };
 
 #[cfg(test)]
-use super::errors::CreateGroupContextExtProposalError;
-#[cfg(test)]
 use crate::treesync::node::leaf_node::TreePosition;
 #[cfg(test)]
 use std::io::{Error, Read, Write};
