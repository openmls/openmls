use super::{
    create_commit_params::{CommitType, CreateCommitParams},
    CoreGroup,
};
use crate::{
    binary_tree::array_representation::LeafNodeIndex,
<<<<<<< HEAD
    group::{
        errors::ExternalCommitError,
        public_group::create_commit_params::{CommitType, CreateCommitParams},
    },
=======
    group::{core_group::*, errors::ExternalCommitError},
>>>>>>> e1ab9d1f
    messages::proposals::{ExternalInitProposal, Proposal},
    treesync::node::Node,
};

<<<<<<< HEAD
use super::CoreGroup;
use crate::group::core_group::*;

=======
>>>>>>> e1ab9d1f
pub(crate) type ExternalCommitResult = (CoreGroup, CreateCommitResult);

impl CoreGroup {
    /// Join a group without the help of an internal member. This function
    /// requires a [GroupInfo], as well as the corresponding public tree
    /// `nodes`. After the group state is initialized, this function creates an
    /// `ExternalInit` proposal and commits it along with the given proposals by
    /// reference and by value.
    ///
    /// Returns the new `CoreGroup` object, as well as the `PublicMessage`
    /// containing the commit.
    ///
    /// Note: If there is a group member in the group with the same identity as us,
    /// this will create a remove proposal.
    pub(crate) fn join_by_external_commit(
        backend: &impl OpenMlsCryptoProvider,
        signer: &impl Signer,
        mut params: CreateCommitParams,
        tree_option: Option<&[Option<Node>]>,
        verifiable_group_info: VerifiableGroupInfo,
    ) -> Result<ExternalCommitResult, ExternalCommitError> {
        // Build the ratchet tree

        // Set nodes either from the extension or from the `nodes_option`.
        // If we got a ratchet tree extension in the welcome, we enable it for
        // this group. Note that this is not strictly necessary. But there's
        // currently no other mechanism to enable the extension.
        let extension_tree_option = try_nodes_from_extensions(verifiable_group_info.extensions());
        let (nodes, enable_ratchet_tree_extension) = match extension_tree_option {
            Some(nodes) => (nodes, true),
            None => match tree_option {
                Some(n) => (n.into(), false),
                None => return Err(ExternalCommitError::MissingRatchetTree),
            },
        };

        let (public_group, group_info_extensions) =
            PublicGroup::from_external(backend, &nodes, verifiable_group_info)?;
        let group_context = public_group.group_context();

        // Obtain external_pub from GroupInfo extensions.
        let external_pub = group_info_extensions
            .external_pub()
            .ok_or(ExternalCommitError::MissingExternalPub)?
            .external_pub();

        let (init_secret, kem_output) =
            InitSecret::from_group_context(backend, group_context, external_pub.as_slice())
                .map_err(|_| ExternalCommitError::UnsupportedCiphersuite)?;

        // The `EpochSecrets` we create here are essentially zero, with the
        // exception of the `InitSecret`, which is all we need here for the
        // external commit.
        let epoch_secrets = EpochSecrets::with_init_secret(backend, init_secret)
            .map_err(LibraryError::unexpected_crypto_error)?;
        let (group_epoch_secrets, message_secrets) = epoch_secrets.split_secrets(
            group_context
                .tls_serialize_detached()
                .map_err(LibraryError::missing_bound_check)?,
            public_group.treesync().tree_size(),
            // We use a fake own index of 0 here, as we're not going to use the
            // tree for encryption until after the first commit. This issue is
            // tracked in #767.
            LeafNodeIndex::new(0u32),
        );
        let message_secrets_store = MessageSecretsStore::new_with_secret(0, message_secrets);

        let external_init_proposal = Proposal::ExternalInit(ExternalInitProposal::from(kem_output));

        let mut inline_proposals = vec![external_init_proposal];

        // If there is a group member in the group with the same identity as us,
        // commit a remove proposal.
        let params_credential_with_key = params
            .take_credential_with_key()
            .ok_or(ExternalCommitError::MissingCredential)?;
        if let Some(us) = public_group.members().find(|member| {
            member.signature_key == params_credential_with_key.signature_key.as_slice()
        }) {
            let remove_proposal = Proposal::Remove(RemoveProposal { removed: us.index });
            inline_proposals.push(remove_proposal);
        };

        let own_leaf_index =
            public_group.free_leaf_index_after_remove(inline_proposals.iter().map(Some))?;

        let group = CoreGroup {
            public_group,
            use_ratchet_tree_extension: enable_ratchet_tree_extension,
            group_epoch_secrets,
            message_secrets_store,
            own_leaf_index,
        };

        let params = CreateCommitParams::builder()
            .framing_parameters(*params.framing_parameters())
            .proposal_store(params.proposal_store())
            .inline_proposals(inline_proposals)
            .commit_type(CommitType::External)
            .credential_with_key(params_credential_with_key)
            .build();

        // Immediately create the commit to add ourselves to the group.
        let create_commit_result = group.create_commit(params, backend, signer);
        debug_assert!(
            create_commit_result.is_ok(),
            "Error creating commit {create_commit_result:?}"
        );

        Ok((
            group,
            create_commit_result.map_err(|_| ExternalCommitError::CommitError)?,
        ))
    }
}<|MERGE_RESOLUTION|>--- conflicted
+++ resolved
@@ -1,27 +1,16 @@
-use super::{
-    create_commit_params::{CommitType, CreateCommitParams},
-    CoreGroup,
-};
 use crate::{
     binary_tree::array_representation::LeafNodeIndex,
-<<<<<<< HEAD
     group::{
         errors::ExternalCommitError,
         public_group::create_commit_params::{CommitType, CreateCommitParams},
     },
-=======
-    group::{core_group::*, errors::ExternalCommitError},
->>>>>>> e1ab9d1f
     messages::proposals::{ExternalInitProposal, Proposal},
     treesync::node::Node,
 };
 
-<<<<<<< HEAD
 use super::CoreGroup;
 use crate::group::core_group::*;
 
-=======
->>>>>>> e1ab9d1f
 pub(crate) type ExternalCommitResult = (CoreGroup, CreateCommitResult);
 
 impl CoreGroup {
