--- conflicted
+++ resolved
@@ -1,9 +1,5 @@
 use crate::{
     binary_tree::array_representation::LeafNodeIndex,
-<<<<<<< HEAD
-=======
-    ciphersuite::{signable::Verifiable, OpenMlsSignaturePublicKey},
->>>>>>> 88dafd8d
     group::errors::ExternalCommitError,
     messages::proposals::{ExternalInitProposal, Proposal},
     treesync::node::Node,
@@ -48,42 +44,9 @@
             },
         };
 
-<<<<<<< HEAD
         let (public_group, group_info_extensions) =
             PublicGroup::from_external(backend, &nodes, verifiable_group_info)?;
         let group_context = public_group.group_context();
-=======
-        // Create a RatchetTree from the given nodes. We have to do this before
-        // verifying the PGS, since we need to find the Credential to verify the
-        // signature against.
-        let treesync = TreeSync::from_nodes(backend, ciphersuite, &nodes).map_err(|e| match e {
-            TreeSyncFromNodesError::LibraryError(e) => e.into(),
-            TreeSyncFromNodesError::PublicTreeError(e) => ExternalCommitError::PublicTreeError(e),
-        })?;
-
-        let group_info: GroupInfo = {
-            let group_info_signer_pk = treesync
-                .leaf(verifiable_group_info.signer())
-                .ok_or(ExternalCommitError::UnknownSender)?
-                .signature_key();
-            let group_info_signer_pk = OpenMlsSignaturePublicKey::from_signature_key(
-                group_info_signer_pk.clone(),
-                ciphersuite.signature_algorithm(),
-            );
-
-            verifiable_group_info
-                .verify(backend.crypto(), &group_info_signer_pk)
-                .map_err(|_| ExternalCommitError::InvalidGroupInfoSignature)?
-        };
-
-        if treesync.tree_hash() != group_info.group_context().tree_hash() {
-            return Err(ExternalCommitError::TreeHashMismatch);
-        }
-
-        if group_info.group_context().protocol_version() != ProtocolVersion::Mls10 {
-            return Err(ExternalCommitError::UnsupportedMlsVersion);
-        }
->>>>>>> 88dafd8d
 
         // Obtain external_pub from GroupInfo extensions.
         let external_pub = group_info_extensions
@@ -122,15 +85,10 @@
             .take_credential_with_key()
             .ok_or(ExternalCommitError::MissingCredential)?;
         for Member {
-<<<<<<< HEAD
-            index, identity, ..
-        } in public_group.treesync().full_leave_members()
-=======
             index,
             signature_key,
             ..
-        } in treesync.full_leave_members()
->>>>>>> 88dafd8d
+        } in public_group.treesync().full_leave_members()
         {
             if signature_key == params_credential_with_key.signature_key.as_slice() {
                 let remove_proposal = Proposal::Remove(RemoveProposal { removed: index });
