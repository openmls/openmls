--- conflicted
+++ resolved
@@ -34,12 +34,6 @@
             key_package_bundle.key_package.leaf_node().encryption_key(),
         )
         .ok_or(WelcomeError::NoMatchingEncryptionKey)?;
-<<<<<<< HEAD
-        if !key_package_bundle.key_package.last_resort() {
-            leaf_keypair
-                .delete_from_key_store(provider.key_store())
-                .map_err(|_| WelcomeError::NoMatchingEncryptionKey)?;
-=======
 
         // Delete the leaf encryption keypair from the
         // key store, but only if it doesn't have a last resort extension.
@@ -51,7 +45,6 @@
             log::debug!(
                 "Found last resort extension, not deleting leaf encryption keypair from key store"
             );
->>>>>>> 10075995
         }
 
         let ciphersuite = welcome.ciphersuite();
