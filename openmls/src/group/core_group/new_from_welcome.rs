--- conflicted
+++ resolved
@@ -134,7 +134,6 @@
                 },
             };
 
-<<<<<<< HEAD
         let welcome_sender_index = verifiable_group_info.signer();
 
         // Since there is currently only the external pub extension, there is no
@@ -157,27 +156,6 @@
             ))?;
 
         let diff = public_group.treesync().empty_diff();
-=======
-        let tree = TreeSync::from_nodes(backend, ciphersuite, &nodes).map_err(|e| match e {
-            TreeSyncFromNodesError::LibraryError(e) => e.into(),
-            TreeSyncFromNodesError::PublicTreeError(e) => WelcomeError::PublicTreeError(e),
-        })?;
-
-        // Find our own leaf in the tree.
-        let own_leaf_index = tree
-            .find_leaf(
-                key_package_bundle
-                    .key_package()
-                    .leaf_node()
-                    .credential()
-                    .signature_key(),
-            )
-            .ok_or(WelcomeError::PublicTreeError(
-                PublicTreeError::MalformedTree,
-            ))?;
-
-        let diff = tree.empty_diff();
->>>>>>> 59f9c0cb
 
         // If we got a path secret, derive the path (which also checks if the
         // public keys match) and store the derived keys in the key store.
@@ -187,11 +165,7 @@
                     backend,
                     ciphersuite,
                     path_secret,
-<<<<<<< HEAD
                     welcome_sender_index,
-=======
-                    verifiable_group_info.signer(),
->>>>>>> 59f9c0cb
                     own_leaf_index,
                 )
                 .map_err(|e| match e {
@@ -222,11 +196,7 @@
 
         let (group_epoch_secrets, message_secrets) = epoch_secrets.split_secrets(
             serialized_group_context,
-<<<<<<< HEAD
             public_group.treesync().leaf_count(),
-=======
-            tree.leaf_count(),
->>>>>>> 59f9c0cb
             own_leaf_index,
         );
 
@@ -254,7 +224,6 @@
                 own_leaf_index,
                 use_ratchet_tree_extension: enable_ratchet_tree_extension,
                 message_secrets_store,
-                own_leaf_index,
             };
             group
                 .store_epoch_keypairs(backend, group_keypairs.as_slice())
