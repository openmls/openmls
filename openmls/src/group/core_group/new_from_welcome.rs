--- conflicted
+++ resolved
@@ -200,10 +200,7 @@
         if &confirmation_tag != public_group.confirmation_tag() {
             log::error!("Confirmation tag mismatch");
             log_crypto!(trace, "  Got:      {:x?}", confirmation_tag);
-<<<<<<< HEAD
-=======
             log_crypto!(trace, "  Expected: {:x?}", public_group.confirmation_tag());
->>>>>>> 5c5195ad
             debug_assert!(false, "Confirmation tag mismatch");
             Err(WelcomeError::ConfirmationTagMismatch)
         } else {
