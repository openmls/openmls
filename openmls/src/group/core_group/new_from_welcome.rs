use log::debug;
use openmls_traits::{crypto::OpenMlsCrypto, key_store::OpenMlsKeyStore};
use tls_codec::Deserialize;

use crate::{
<<<<<<< HEAD
    ciphersuite::hash_ref::HashReference,
=======
    ciphersuite::{hash_ref::HashReference, signable::Verifiable, OpenMlsSignaturePublicKey},
>>>>>>> 88dafd8d
    group::{core_group::*, errors::WelcomeError},
    schedule::errors::PskError,
    treesync::{
        errors::{PublicTreeError, TreeSyncSetPathError},
        node::{encryption_keys::EncryptionKeyPair, Node},
    },
};

impl CoreGroup {
    // Join a group from a welcome message
    pub fn new_from_welcome<KeyStore: OpenMlsKeyStore>(
        welcome: Welcome,
        nodes_option: Option<Vec<Option<Node>>>,
        key_package_bundle: KeyPackageBundle,
        backend: &impl OpenMlsCryptoProvider<KeyStoreProvider = KeyStore>,
    ) -> Result<Self, WelcomeError<KeyStore::Error>> {
        log::debug!("CoreGroup::new_from_welcome_internal");

        // Read the encryption key pair from the key store and delete it there.
        // TODO #1207: Key store access happens as early as possible so it can
        // be pulled up later more easily.
        let leaf_keypair = EncryptionKeyPair::read_from_key_store(
            backend,
            key_package_bundle.key_package.leaf_node().encryption_key(),
        )
        .ok_or(WelcomeError::NoMatchingEncryptionKey)?;
        leaf_keypair
            .delete_from_key_store(backend)
            .map_err(|_| WelcomeError::NoMatchingEncryptionKey)?;

        let mls_version = *welcome.version();
        if mls_version != ProtocolVersion::Mls10 {
            return Err(WelcomeError::UnsupportedMlsVersion);
        }

        let ciphersuite = welcome.ciphersuite();

        // Find key_package in welcome secrets
        let egs = if let Some(egs) = Self::find_key_package_from_welcome_secrets(
            key_package_bundle
                .key_package()
                .hash_ref(backend.crypto())?,
            welcome.secrets(),
        ) {
            egs
        } else {
            return Err(WelcomeError::JoinerSecretNotFound);
        };
        if ciphersuite != key_package_bundle.key_package().ciphersuite() {
            let e = WelcomeError::CiphersuiteMismatch;
            debug!("new_from_welcome {:?}", e);
            return Err(e);
        }

        let group_secrets_bytes = backend
            .crypto()
            .hpke_open(
                ciphersuite.hpke_config(),
                egs.encrypted_group_secrets(),
                key_package_bundle.private_key.as_slice(),
                &[],
                &[],
            )
            .map_err(|_| WelcomeError::UnableToDecrypt)?;
        let group_secrets = GroupSecrets::tls_deserialize(&mut group_secrets_bytes.as_slice())
            .map_err(|_| WelcomeError::MalformedWelcomeMessage)?
            .config(ciphersuite, mls_version);
        let joiner_secret = group_secrets.joiner_secret;

        // Prepare the PskSecret
        let psk_secret =
            PskSecret::new(ciphersuite, backend, &group_secrets.psks).map_err(|e| match e {
                PskError::LibraryError(e) => e.into(),
                PskError::TooManyKeys => WelcomeError::PskTooManyKeys,
                PskError::KeyNotFound => WelcomeError::PskNotFound,
            })?;

        // Create key schedule
        let mut key_schedule = KeySchedule::init(ciphersuite, backend, joiner_secret, psk_secret)?;

        // Derive welcome key & nonce from the key schedule
        let (welcome_key, welcome_nonce) = key_schedule
            .welcome(backend)
            .map_err(|_| LibraryError::custom("Using the key schedule in the wrong state"))?
            .derive_welcome_key_nonce(backend)
            .map_err(LibraryError::unexpected_crypto_error)?;

        let group_info_bytes = welcome_key
            .aead_open(backend, welcome.encrypted_group_info(), &[], &welcome_nonce)
            .map_err(|_| WelcomeError::GroupInfoDecryptionFailure)?;
        let verifiable_group_info =
            VerifiableGroupInfo::tls_deserialize(&mut group_info_bytes.as_slice())
                .map_err(|_| WelcomeError::MalformedWelcomeMessage)?;

        if ciphersuite != verifiable_group_info.ciphersuite() {
            return Err(WelcomeError::GroupInfoCiphersuiteMismatch);
        }

        // Make sure that we can support the required capabilities in the group info.
        if let Some(required_capabilities) =
            verifiable_group_info.extensions().required_capabilities()
        {
            required_capabilities
                .check_support()
                .map_err(|_| WelcomeError::UnsupportedCapability)?;
            // Also check that our key package actually supports the extensions.
            // Per spec the sender must have checked this. But you never know.
            key_package_bundle
                .key_package()
                .leaf_node()
                .validate_required_capabilities(required_capabilities)?;
        }

        let path_secret_option = group_secrets.path_secret;

        // Build the ratchet tree

        // Set nodes either from the extension or from the `nodes_option`.
        // If we got a ratchet tree extension in the welcome, we enable it for
        // this group. Note that this is not strictly necessary. But there's
        // currently no other mechanism to enable the extension.
        let (nodes, enable_ratchet_tree_extension) =
            match try_nodes_from_extensions(verifiable_group_info.extensions()) {
                Some(nodes) => (nodes, true),
                None => match nodes_option {
                    Some(n) => (n, false),
                    None => return Err(WelcomeError::MissingRatchetTree),
                },
            };

        let welcome_sender_index = verifiable_group_info.signer();

        // Since there is currently only the external pub extension, there is no
        // group info extension of interest here.
        let (public_group, _group_info_extensions) =
            PublicGroup::from_external(backend, &nodes, verifiable_group_info)?;

        // Find our own leaf in the tree.
<<<<<<< HEAD
        let own_leaf_index = public_group
            .treesync()
            .find_leaf(
                key_package_bundle
                    .key_package()
                    .leaf_node()
                    .credential()
                    .signature_key(),
            )
=======
        let own_leaf_index = tree
            .find_leaf(key_package_bundle.key_package().leaf_node().signature_key())
>>>>>>> 88dafd8d
            .ok_or(WelcomeError::PublicTreeError(
                PublicTreeError::MalformedTree,
            ))?;

        let diff = public_group.treesync().empty_diff();

        // If we got a path secret, derive the path (which also checks if the
        // public keys match) and store the derived keys in the key store.
        let group_keypairs = if let Some(path_secret) = path_secret_option {
            let (path_keypairs, _commit_secret) = diff
                .derive_path_secrets(
                    backend,
                    ciphersuite,
                    path_secret,
                    welcome_sender_index,
                    own_leaf_index,
                )
                .map_err(|e| match e {
                    TreeSyncSetPathError::LibraryError(e) => e.into(),
                    TreeSyncSetPathError::PublicKeyMismatch => {
                        WelcomeError::PublicTreeError(PublicTreeError::PublicKeyMismatch)
                    }
                })?;
            vec![leaf_keypair]
                .into_iter()
                .chain(path_keypairs.into_iter())
                .collect()
        } else {
            vec![leaf_keypair]
        };

<<<<<<< HEAD
        let serialized_group_context = public_group
            .group_context()
=======
        let group_info: GroupInfo = {
            let signature_key = tree
                .leaf(verifiable_group_info.signer())
                .ok_or(WelcomeError::UnknownSender)?
                .signature_key();
            let group_info_signer_pk = OpenMlsSignaturePublicKey::from_signature_key(
                signature_key.clone(),
                ciphersuite.signature_algorithm(),
            );

            verifiable_group_info
                .verify(backend.crypto(), &group_info_signer_pk)
                .map_err(|_| WelcomeError::InvalidGroupInfoSignature)?
        };

        // Compute state
        let group_context = GroupContext::new(
            ciphersuite,
            group_info.group_context().group_id().clone(),
            group_info.group_context().epoch(),
            tree.tree_hash().to_vec(),
            group_info
                .group_context()
                .confirmed_transcript_hash()
                .to_vec(),
            group_info.group_context().extensions().clone(),
        );

        let serialized_group_context = group_context
>>>>>>> 88dafd8d
            .tls_serialize_detached()
            .map_err(LibraryError::missing_bound_check)?;
        // TODO #751: Implement PSK
        key_schedule
            .add_context(backend, &serialized_group_context)
            .map_err(|_| LibraryError::custom("Using the key schedule in the wrong state"))?;
        let epoch_secrets = key_schedule
            .epoch_secrets(backend)
            .map_err(|_| LibraryError::custom("Using the key schedule in the wrong state"))?;

        let (group_epoch_secrets, message_secrets) = epoch_secrets.split_secrets(
            serialized_group_context,
            public_group.treesync().leaf_count(),
            own_leaf_index,
        );

        let confirmation_tag = message_secrets
            .confirmation_key()
            .tag(
                backend,
                public_group.group_context().confirmed_transcript_hash(),
            )
            .map_err(LibraryError::unexpected_crypto_error)?;

        // Verify confirmation tag
        if &confirmation_tag != public_group.confirmation_tag() {
            log::error!("Confirmation tag mismatch");
            log_crypto!(trace, "  Got:      {:x?}", confirmation_tag);
            log_crypto!(trace, "  Expected: {:x?}", group_info.confirmation_tag());
            debug_assert!(false, "Confirmation tag mismatch");
            Err(WelcomeError::ConfirmationTagMismatch)
        } else {
            let message_secrets_store = MessageSecretsStore::new_with_secret(0, message_secrets);

            let group = CoreGroup {
                public_group,
                group_epoch_secrets,
                own_leaf_index,
                use_ratchet_tree_extension: enable_ratchet_tree_extension,
                message_secrets_store,
            };
            group
                .store_epoch_keypairs(backend, group_keypairs.as_slice())
                .map_err(WelcomeError::KeyStoreError)?;

            Ok(group)
        }
    }

    // Helper functions

    pub(crate) fn find_key_package_from_welcome_secrets(
        hash_ref: HashReference,
        welcome_secrets: &[EncryptedGroupSecrets],
    ) -> Option<EncryptedGroupSecrets> {
        for egs in welcome_secrets {
            if hash_ref == egs.new_member() {
                return Some(egs.clone());
            }
        }
        None
    }
}<|MERGE_RESOLUTION|>--- conflicted
+++ resolved
@@ -3,11 +3,7 @@
 use tls_codec::Deserialize;
 
 use crate::{
-<<<<<<< HEAD
     ciphersuite::hash_ref::HashReference,
-=======
-    ciphersuite::{hash_ref::HashReference, signable::Verifiable, OpenMlsSignaturePublicKey},
->>>>>>> 88dafd8d
     group::{core_group::*, errors::WelcomeError},
     schedule::errors::PskError,
     treesync::{
@@ -146,20 +142,9 @@
             PublicGroup::from_external(backend, &nodes, verifiable_group_info)?;
 
         // Find our own leaf in the tree.
-<<<<<<< HEAD
         let own_leaf_index = public_group
             .treesync()
-            .find_leaf(
-                key_package_bundle
-                    .key_package()
-                    .leaf_node()
-                    .credential()
-                    .signature_key(),
-            )
-=======
-        let own_leaf_index = tree
             .find_leaf(key_package_bundle.key_package().leaf_node().signature_key())
->>>>>>> 88dafd8d
             .ok_or(WelcomeError::PublicTreeError(
                 PublicTreeError::MalformedTree,
             ))?;
@@ -191,40 +176,8 @@
             vec![leaf_keypair]
         };
 
-<<<<<<< HEAD
         let serialized_group_context = public_group
             .group_context()
-=======
-        let group_info: GroupInfo = {
-            let signature_key = tree
-                .leaf(verifiable_group_info.signer())
-                .ok_or(WelcomeError::UnknownSender)?
-                .signature_key();
-            let group_info_signer_pk = OpenMlsSignaturePublicKey::from_signature_key(
-                signature_key.clone(),
-                ciphersuite.signature_algorithm(),
-            );
-
-            verifiable_group_info
-                .verify(backend.crypto(), &group_info_signer_pk)
-                .map_err(|_| WelcomeError::InvalidGroupInfoSignature)?
-        };
-
-        // Compute state
-        let group_context = GroupContext::new(
-            ciphersuite,
-            group_info.group_context().group_id().clone(),
-            group_info.group_context().epoch(),
-            tree.tree_hash().to_vec(),
-            group_info
-                .group_context()
-                .confirmed_transcript_hash()
-                .to_vec(),
-            group_info.group_context().extensions().clone(),
-        );
-
-        let serialized_group_context = group_context
->>>>>>> 88dafd8d
             .tls_serialize_detached()
             .map_err(LibraryError::missing_bound_check)?;
         // TODO #751: Implement PSK
