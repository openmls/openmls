use core_group::{proposals::QueuedProposal, staged_commit::StagedCommit};

use super::{proposals::ProposalStore, *};

impl CoreGroup {
    /// This function is used to parse messages from the DS.
    /// It checks for syntactic errors and makes some semantic checks as well.
    /// If the input is a [MlsCiphertext] message, it will be decrypted.
    /// Returns an [UnverifiedMessage] that can be inspected and later processed in
    /// [Self::process_unverified_message()].
    /// Checks the following semantic validation:
<<<<<<< HEAD
    ///  - ValSem002
    ///  - ValSem003
    ///  - ValSem004
    ///  - ValSem005
    ///  - ValSem006
    ///  - ValSem007
    ///  - ValSem009
    pub fn parse_message<'a>(
=======
    ///  - ValSem2
    ///  - ValSem3
    ///  - ValSem4
    ///  - ValSem5
    ///  - ValSem6
    ///  - ValSem7
    ///  - ValSem9
    pub(crate) fn parse_message(
>>>>>>> 57cf378d
        &mut self,
        message: MlsMessageIn,
        sender_ratchet_configuration: &SenderRatchetConfiguration,
        backend: &impl OpenMlsCryptoProvider,
    ) -> Result<UnverifiedMessage, CoreGroupError> {
        // Checks the following semantic validation:
        //  - ValSem002
        //  - ValSem003
        self.validate_framing(&message)?;

        // Checks the following semantic validation:
        //  - ValSem006
        let decrypted_message = match message.wire_format() {
            WireFormat::MlsPlaintext => DecryptedMessage::from_inbound_plaintext(message)?,
            WireFormat::MlsCiphertext => {
                // If the message is older than the current epoch, we need to fetch the correct secret tree first
                let ciphersuite = self.ciphersuite();
                let message_secrets = self.message_secrets_mut(message.epoch())?;
                DecryptedMessage::from_inbound_ciphertext(
                    message,
                    ciphersuite,
                    backend,
                    message_secrets,
                    sender_ratchet_configuration,
                )?
            }
        };

        let mut credential = None;

        // Checks the following semantic validation:
        //  - ValSem004
        //  - ValSem005
        //  - ValSem007
        //  - ValSem009
        self.validate_plaintext(decrypted_message.plaintext())?;

        // Extract the credential if the sender is a member
        let sender = decrypted_message.sender();
        if sender.is_member() {
            let sender_index = sender.to_leaf_index();

            credential = self
                .treesync()
                .leaf(sender_index)?
                .map(|leaf_node| leaf_node.key_package().credential().clone());
        }

        Ok(UnverifiedMessage::from_decrypted_message(
            decrypted_message,
            credential,
        ))
    }

    /// This processing function does most of the semantic verifications.
    /// It returns a [ProcessedMessage] enum.
    /// Checks the following semantic validation:
    ///  - ValSem008
    ///  - ValSem010
    ///  - ValSem100
    ///  - ValSem101
    ///  - ValSem102
    ///  - ValSem103
    ///  - ValSem104
    ///  - ValSem105
    ///  - ValSem106
    ///  - ValSem107
    ///  - ValSem108
    ///  - ValSem109
    ///  - ValSem110
    pub(crate) fn process_unverified_message(
        &mut self,
        unverified_message: UnverifiedMessage,
        signature_key: Option<&SignaturePublicKey>,
        proposal_store: &ProposalStore,
        own_kpbs: &[KeyPackageBundle],
        backend: &impl OpenMlsCryptoProvider,
    ) -> Result<ProcessedMessage, CoreGroupError> {
        // Add the context to the message and verify the membership tag if necessary.
        // If the message is older than the current epoch, we need to fetch the correct secret tree first.
        let message_secrets = self.message_secrets_mut(unverified_message.epoch())?;

        // Checks the following semantic validation:
        //  - ValSem008
        let context_plaintext = UnverifiedContextMessage::from_unverified_message(
            unverified_message,
            message_secrets,
            backend,
        )?;

        // FIXME #680: Validation of external commits

        match context_plaintext {
            UnverifiedContextMessage::Member(member_message) => {
                // Checks the following semantic validation:
                //  - ValSem010
                let verified_member_message =
                    member_message.into_verified(backend, signature_key)?;

                Ok(match verified_member_message.plaintext().content() {
                    MlsPlaintextContentType::Application(application_message) => {
                        ProcessedMessage::ApplicationMessage(ApplicationMessage::new(
                            application_message.as_slice().to_vec(),
                            *verified_member_message.plaintext().sender(),
                        ))
                    }
                    MlsPlaintextContentType::Proposal(_proposal) => {
                        ProcessedMessage::ProposalMessage(Box::new(
                            QueuedProposal::from_mls_plaintext(
                                self.ciphersuite(),
                                backend,
                                verified_member_message.take_plaintext(),
                            )?,
                        ))
                    }
                    MlsPlaintextContentType::Commit(_commit) => {
                        //  - ValSem100
                        //  - ValSem101
                        //  - ValSem102
                        //  - ValSem103
                        //  - ValSem104
                        //  - ValSem105
                        //  - ValSem106
                        //  - ValSem107
                        //  - ValSem108
                        //  - ValSem109
                        //  - ValSem110
                        let staged_commit = self.stage_commit(
                            verified_member_message.plaintext(),
                            proposal_store,
                            own_kpbs,
                            backend,
                        )?;
                        ProcessedMessage::StagedCommitMessage(Box::new(staged_commit))
                    }
                })
            }
            UnverifiedContextMessage::External(external_message) => {
                // Signature verification
                if let Some(signature_public_key) = signature_key {
                    let _verified_external_message =
                        external_message.into_verified(backend, signature_public_key)?;
                } else {
                    return Err(CoreGroupError::NoSignatureKey);
                }

                // We don't support external messages yet
                // TODO #192
                todo!()
            }
        }
    }

    /// Merge a [StagedCommit] into the group after inspection
    pub(crate) fn merge_staged_commit(
        &mut self,
        staged_commit: StagedCommit,
        proposal_store: &mut ProposalStore,
    ) -> Result<(), CoreGroupError> {
        // Save the past epoch
        let past_epoch = self.context().epoch();
        // Merge the staged commit into the group state and store the secret tree from the
        // previous epoch in the message secrets store.
        if let Some(message_secrets) = self.merge_commit(staged_commit)? {
            self.message_secrets_store.add(past_epoch, message_secrets);
        }
        // Empty the proposal store
        proposal_store.empty();
        Ok(())
    }
}<|MERGE_RESOLUTION|>--- conflicted
+++ resolved
@@ -9,7 +9,6 @@
     /// Returns an [UnverifiedMessage] that can be inspected and later processed in
     /// [Self::process_unverified_message()].
     /// Checks the following semantic validation:
-<<<<<<< HEAD
     ///  - ValSem002
     ///  - ValSem003
     ///  - ValSem004
@@ -17,17 +16,7 @@
     ///  - ValSem006
     ///  - ValSem007
     ///  - ValSem009
-    pub fn parse_message<'a>(
-=======
-    ///  - ValSem2
-    ///  - ValSem3
-    ///  - ValSem4
-    ///  - ValSem5
-    ///  - ValSem6
-    ///  - ValSem7
-    ///  - ValSem9
     pub(crate) fn parse_message(
->>>>>>> 57cf378d
         &mut self,
         message: MlsMessageIn,
         sender_ratchet_configuration: &SenderRatchetConfiguration,
