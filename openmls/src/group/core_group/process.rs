--- conflicted
+++ resolved
@@ -8,284 +8,4 @@
     },
 };
 
-<<<<<<< HEAD
-use super::*;
-=======
-use super::*;
-
-impl CoreGroup {
-    /// This processing function does most of the semantic verifications.
-    /// It returns a [ProcessedMessage] enum.
-    /// Checks the following semantic validation:
-    ///  - ValSem008
-    ///  - ValSem010
-    ///  - ValSem101
-    ///  - ValSem102
-    ///  - ValSem104
-    ///  - ValSem106
-    ///  - ValSem107
-    ///  - ValSem108
-    ///  - ValSem110
-    ///  - ValSem111
-    ///  - ValSem112
-    ///  - ValSem113: All Proposals: The proposal type must be supported by all
-    ///               members of the group
-    ///  - ValSem200
-    ///  - ValSem201
-    ///  - ValSem202: Path must be the right length
-    ///  - ValSem203: Path secrets must decrypt correctly
-    ///  - ValSem204: Public keys from Path must be verified and match the
-    ///               private keys from the direct path
-    ///  - ValSem205
-    ///  - ValSem240
-    ///  - ValSem241
-    ///  - ValSem242
-    ///  - ValSem244
-    ///  - ValSem246 (as part of ValSem010)
-    pub(crate) fn process_unverified_message<Provider: OpenMlsProvider>(
-        &self,
-        provider: &Provider,
-        unverified_message: UnverifiedMessage,
-        old_epoch_keypairs: Vec<EncryptionKeyPair>,
-        leaf_node_keypairs: Vec<EncryptionKeyPair>,
-    ) -> Result<ProcessedMessage, ProcessMessageError> {
-        // Checks the following semantic validation:
-        //  - ValSem010
-        //  - ValSem246 (as part of ValSem010)
-        let (content, credential) =
-            unverified_message.verify(self.ciphersuite(), provider.crypto(), self.version())?;
-
-        match content.sender() {
-            Sender::Member(_) | Sender::NewMemberCommit | Sender::NewMemberProposal => {
-                let sender = content.sender().clone();
-                let authenticated_data = content.authenticated_data().to_owned();
-
-                let content = match content.content() {
-                    FramedContentBody::Application(application_message) => {
-                        ProcessedMessageContent::ApplicationMessage(ApplicationMessage::new(
-                            application_message.as_slice().to_owned(),
-                        ))
-                    }
-                    FramedContentBody::Proposal(_) => {
-                        let proposal = Box::new(QueuedProposal::from_authenticated_content_by_ref(
-                            self.ciphersuite(),
-                            provider.crypto(),
-                            content,
-                        )?);
-
-                        if matches!(sender, Sender::NewMemberProposal) {
-                            ProcessedMessageContent::ExternalJoinProposalMessage(proposal)
-                        } else {
-                            ProcessedMessageContent::ProposalMessage(proposal)
-                        }
-                    }
-                    FramedContentBody::Commit(_) => {
-                        let staged_commit = self.stage_commit(
-                            &content,
-                            old_epoch_keypairs,
-                            leaf_node_keypairs,
-                            provider,
-                        )?;
-                        ProcessedMessageContent::StagedCommitMessage(Box::new(staged_commit))
-                    }
-                };
-
-                Ok(ProcessedMessage::new(
-                    self.group_id().clone(),
-                    self.context().epoch(),
-                    sender,
-                    authenticated_data,
-                    content,
-                    credential,
-                ))
-            }
-            Sender::External(_) => {
-                let sender = content.sender().clone();
-                let data = content.authenticated_data().to_owned();
-                match content.content() {
-                    FramedContentBody::Application(_) => {
-                        Err(ProcessMessageError::UnauthorizedExternalApplicationMessage)
-                    }
-                    FramedContentBody::Proposal(Proposal::Remove(_)) => {
-                        let content = ProcessedMessageContent::ProposalMessage(Box::new(
-                            QueuedProposal::from_authenticated_content_by_ref(
-                                self.ciphersuite(),
-                                provider.crypto(),
-                                content,
-                            )?,
-                        ));
-                        Ok(ProcessedMessage::new(
-                            self.group_id().clone(),
-                            self.context().epoch(),
-                            sender,
-                            data,
-                            content,
-                            credential,
-                        ))
-                    }
-                    // TODO #151/#106
-                    FramedContentBody::Proposal(_) => {
-                        Err(ProcessMessageError::UnsupportedProposalType)
-                    }
-                    FramedContentBody::Commit(_) => unimplemented!(),
-                }
-            }
-        }
-    }
-
-    /// This function is used to parse messages from the DS. It checks for
-    /// syntactic errors and does semantic validation as well. If the input is a
-    /// [PrivateMessage] message, it will be decrypted. It returns a
-    /// [ProcessedMessage] enum. Checks the following semantic validation:
-    ///  - ValSem002
-    ///  - ValSem003
-    ///  - ValSem004
-    ///  - ValSem005
-    ///  - ValSem006
-    ///  - ValSem007
-    ///  - ValSem008
-    ///  - ValSem009
-    ///  - ValSem010
-    ///  - ValSem101
-    ///  - ValSem102
-    ///  - ValSem104
-    ///  - ValSem106
-    ///  - ValSem107
-    ///  - ValSem108
-    ///  - ValSem110
-    ///  - ValSem111
-    ///  - ValSem112
-    ///  - ValSem113: All Proposals: The proposal type must be supported by all
-    ///               members of the group
-    ///  - ValSem200
-    ///  - ValSem201
-    ///  - ValSem202: Path must be the right length
-    ///  - ValSem203: Path secrets must decrypt correctly
-    ///  - ValSem204: Public keys from Path must be verified and match the
-    ///               private keys from the direct path
-    ///  - ValSem205
-    ///  - ValSem240
-    ///  - ValSem241
-    ///  - ValSem242
-    ///  - ValSem244
-    ///  - ValSem245
-    ///  - ValSem246 (as part of ValSem010)
-    pub(crate) fn process_message<Provider: OpenMlsProvider>(
-        &mut self,
-        provider: &Provider,
-        message: impl Into<ProtocolMessage>,
-        sender_ratchet_configuration: &SenderRatchetConfiguration,
-        own_leaf_nodes: &[LeafNode],
-    ) -> Result<ProcessedMessage, ProcessMessageError> {
-        let message: ProtocolMessage = message.into();
-
-        // Checks the following semantic validation:
-        //  - ValSem002
-        //  - ValSem003
-        //  - ValSem006
-        //  - ValSem007 MembershipTag presence
-        let decrypted_message =
-            self.decrypt_message(provider.crypto(), message, sender_ratchet_configuration)?;
-
-        let unverified_message = self
-            .public_group
-            .parse_message(decrypted_message, &self.message_secrets_store)
-            .map_err(ProcessMessageError::from)?;
-
-        // If this is a commit, we need to load the private key material we need for decryption.
-        let (old_epoch_keypairs, leaf_node_keypairs) =
-            if let ContentType::Commit = unverified_message.content_type() {
-                self.read_decryption_keypairs(provider, own_leaf_nodes)?
-            } else {
-                (vec![], vec![])
-            };
-
-        self.process_unverified_message(
-            provider,
-            unverified_message,
-            old_epoch_keypairs,
-            leaf_node_keypairs,
-        )
-    }
-
-    /// Performs framing validation and, if necessary, decrypts the given message.
-    ///
-    /// Returns the [`DecryptedMessage`] if processing is successful, or a
-    /// [`ValidationError`] if it is not.
-    ///
-    /// Checks the following semantic validation:
-    ///  - ValSem002
-    ///  - ValSem003
-    ///  - ValSem006
-    ///  - ValSem007 MembershipTag presence
-    pub(crate) fn decrypt_message(
-        &mut self,
-        crypto: &impl OpenMlsCrypto,
-        message: ProtocolMessage,
-        sender_ratchet_configuration: &SenderRatchetConfiguration,
-    ) -> Result<DecryptedMessage, ValidationError> {
-        // Checks the following semantic validation:
-        //  - ValSem002
-        //  - ValSem003
-        self.public_group.validate_framing(&message)?;
-
-        let epoch = message.epoch();
-
-        // Checks the following semantic validation:
-        //  - ValSem006
-        //  - ValSem007 MembershipTag presence
-        match message {
-            ProtocolMessage::PublicMessage(public_message) => {
-                // If the message is older than the current epoch, we need to fetch the correct secret tree first.
-                let message_secrets =
-                    self.message_secrets_for_epoch(epoch).map_err(|e| match e {
-                        SecretTreeError::TooDistantInThePast => ValidationError::NoPastEpochData,
-                        _ => LibraryError::custom(
-                            "Unexpected error while retrieving message secrets for epoch.",
-                        )
-                        .into(),
-                    })?;
-                DecryptedMessage::from_inbound_public_message(
-                    public_message,
-                    message_secrets,
-                    message_secrets.serialized_context().to_vec(),
-                    crypto,
-                    self.ciphersuite(),
-                )
-            }
-            ProtocolMessage::PrivateMessage(ciphertext) => {
-                // If the message is older than the current epoch, we need to fetch the correct secret tree first
-                DecryptedMessage::from_inbound_ciphertext(
-                    ciphertext,
-                    crypto,
-                    self,
-                    sender_ratchet_configuration,
-                )
-            }
-        }
-    }
-
-    /// Helper function to read decryption keypairs.
-    pub(super) fn read_decryption_keypairs(
-        &self,
-        provider: &impl OpenMlsProvider,
-        own_leaf_nodes: &[LeafNode],
-    ) -> Result<(Vec<EncryptionKeyPair>, Vec<EncryptionKeyPair>), StageCommitError> {
-        // All keys from the previous epoch are potential decryption keypairs.
-        let old_epoch_keypairs = self.read_epoch_keypairs(provider.storage());
-
-        // If we are processing an update proposal that originally came from
-        // us, the keypair corresponding to the leaf in the update is also a
-        // potential decryption keypair.
-        let leaf_node_keypairs = own_leaf_nodes
-            .iter()
-            .map(|leaf_node| {
-                EncryptionKeyPair::read(provider, leaf_node.encryption_key())
-                    .ok_or(StageCommitError::MissingDecryptionKey)
-            })
-            .collect::<Result<Vec<EncryptionKeyPair>, StageCommitError>>()?;
-
-        Ok((old_epoch_keypairs, leaf_node_keypairs))
-    }
-}
->>>>>>> 17c465dd
+use super::*;