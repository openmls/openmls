--- conflicted
+++ resolved
@@ -107,13 +107,8 @@
 /// references to Proposals, such that, given a reference, a proposal can be
 /// accessed efficiently. To enable iteration over the queue in order, the
 /// `ProposalQueue` also contains a vector of `ProposalReference`s.
-<<<<<<< HEAD
 #[derive(Default, Debug, Serialize, Deserialize)]
-pub struct StagedProposalQueue {
-=======
-#[derive(Default, Debug)]
 pub struct ProposalQueue {
->>>>>>> 00856036
     /// `proposal_references` holds references to the proposals in the queue and
     /// determines the order of the queue.
     proposal_references: Vec<ProposalReference>,
