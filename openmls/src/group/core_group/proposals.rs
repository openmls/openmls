--- conflicted
+++ resolved
@@ -1,9 +1,5 @@
 use crate::group::errors::*;
 
-<<<<<<< HEAD
-use crate::{
-    ciphersuite::*, error::LibraryError, framing::*, messages::proposals::*, treesync::LeafIndex,
-=======
 use crate::messages::proposals::{
     AddProposal, PreSharedKeyProposal, Proposal, ProposalOrRef, ProposalOrRefType, ProposalType,
     RemoveProposal, UpdateProposal,
@@ -14,7 +10,6 @@
         *,
     },
     framing::*,
->>>>>>> fd8a3d4d
 };
 
 use openmls_traits::OpenMlsCryptoProvider;
@@ -89,15 +84,9 @@
         ciphersuite: &Ciphersuite,
         backend: &impl OpenMlsCryptoProvider,
         proposal: Proposal,
-<<<<<<< HEAD
-        sender: Sender,
-    ) -> Result<Self, LibraryError> {
-        let proposal_reference = ProposalReference::from_proposal(ciphersuite, backend, &proposal)?;
-=======
         sender: &Sender,
     ) -> Result<Self, QueuedProposalError> {
         let proposal_reference = ProposalRef::from_proposal(ciphersuite, backend, &proposal)?;
->>>>>>> fd8a3d4d
         Ok(Self {
             proposal,
             proposal_reference,
