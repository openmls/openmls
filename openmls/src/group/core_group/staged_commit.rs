--- conflicted
+++ resolved
@@ -281,26 +281,6 @@
         })
     }
 
-<<<<<<< HEAD
-=======
-    /// Merges a [StagedCommit] into the group state.
-    ///
-    /// This function should not fail and only returns a [`Result`], because it
-    /// might throw a `LibraryError`.
-    #[cfg(any(feature = "test-utils", test))]
-    pub fn merge_commit(&mut self, staged_commit: StagedCommit) -> Result<(), CoreGroupError> {
-        if let Some(state) = staged_commit.state {
-            self.group_context = state.group_context;
-            self.group_epoch_secrets = state.group_epoch_secrets;
-            self.message_secrets_store =
-                MessageSecretsStore::new_with_secret(0, state.message_secrets);
-            self.interim_transcript_hash = state.interim_transcript_hash;
-            self.tree.merge_diff(state.staged_diff)?;
-        };
-        Ok(())
-    }
-
->>>>>>> 28a0a45c
     /// Merges a [StagedCommit] into the group state and optionally return a [`SecretTree`]
     /// from the previous epoch. The secret tree is returned if the Commit does not contain a self removal.
     ///
