use crate::treesync::{diff::StagedTreeSyncDiff, treekem::DecryptPathParams};

use super::proposals::{
    ProposalQueue, ProposalStore, QueuedAddProposal, QueuedProposal, QueuedPskProposal,
    QueuedRemoveProposal, QueuedUpdateProposal,
};

use super::super::errors::*;
use super::*;
use core::fmt::Debug;
use std::mem;

impl CoreGroup {
    /// Stages a commit message that was sent by another group member.
    /// This function does the following:
    ///  - Applies the proposals covered by the commit to the tree
    ///  - Applies the (optional) update path to the tree
    ///  - Calculates the path secrets
    ///  - Initializes the key schedule for epoch rollover
    ///  - Verifies the confirmation tag/membership tag
    /// Returns a [StagedCommit] that can be inspected and later merged
    /// into the group state with [CoreGroup::merge_commit()]
    /// This function does the following checks:
    ///  - ValSem100
    ///  - ValSem101
    ///  - ValSem102
    ///  - ValSem103
    ///  - ValSem104
    ///  - ValSem105
    ///  - ValSem106
    ///  - ValSem107
    ///  - ValSem108
    ///  - ValSem109
    ///  - ValSem110
    ///  - ValSem201
    ///  - ValSem205
    ///  - ValSem240
    ///  - ValSem241
    ///  - ValSem242
    ///  - ValSem243
    ///  - ValSem244
    ///  - ValSem245
    /// Returns an error if the given commit was sent by the owner of this
    /// group.
    pub(crate) fn stage_commit(
        &mut self,
        mls_plaintext: &MlsPlaintext,
        proposal_store: &ProposalStore,
        own_key_packages: &[KeyPackageBundle],
        backend: &impl OpenMlsCryptoProvider,
    ) -> Result<StagedCommit, CoreGroupError> {
        // Extract the sender of the Commit message
        let sender = mls_plaintext.sender();
        let ciphersuite = self.ciphersuite();

        // Verify epoch
        if mls_plaintext.epoch() != self.group_context.epoch() {
            log::error!(
                "Epoch mismatch. Got {:?}, expected {:?}",
                mls_plaintext.epoch(),
                self.group_context.epoch()
            );
            return Err(StageCommitError::EpochMismatch.into());
        }

        // Extract Commit & Confirmation Tag from MlsPlaintext
        let commit = match mls_plaintext.content() {
            MlsPlaintextContentType::Commit(commit) => commit,
            _ => return Err(StageCommitError::WrongPlaintextContentType.into()),
        };

        let received_confirmation_tag = mls_plaintext
            .confirmation_tag()
            .ok_or(StageCommitError::ConfirmationTagMissing)?;

        // Build a queue with all proposals from the Commit and check that we have all
        // of the proposals by reference locally
        let mut proposal_queue = ProposalQueue::from_committed_proposals(
            ciphersuite,
            backend,
            commit.proposals.as_slice().to_vec(),
            proposal_store,
            sender,
        )
        .map_err(|_| StageCommitError::MissingProposal)?;

        // TODO #424: This won't be necessary anymore, we can just apply the proposals first
        // and add a new fake Update proposal to the queue after that
        let path_key_package = commit
            .path()
            .as_ref()
            .map(|update_path| update_path.leaf_key_package().clone());

        let sender = mls_plaintext.sender();

        // Validate the staged proposals by doing the following checks:
        // ValSem100
        // ValSem101
        // ValSem102
        // ValSem103
        // ValSem104
        // ValSem105
        // ValSem106
        self.validate_add_proposals(&proposal_queue)?;
        // ValSem107
        // ValSem108
        self.validate_remove_proposals(&proposal_queue)?;
        // ValSem109
        // ValSem110
        let public_key_set = self.validate_update_proposals(&proposal_queue)?;
        if sender.sender_type == SenderType::NewMember {
            // ValSem240: External Commit, inline Proposals: There MUST be at least one ExternalInit proposal.
            // ValSem241: External Commit, inline Proposals: There MUST be at most one ExternalInit proposal.
            // ValSem242: External Commit, inline Proposals: There MUST NOT be any Add proposals.
            // ValSem243: External Commit, inline Proposals: There MUST NOT be any Update proposals.
            // ValSem244: External Commit, inline Remove Proposal: The identity and the endpoint_id of the removed
            //            leaf are identical to the ones in the path KeyPackage.
            // ValSem245: External Commit, referenced Proposals: There MUST NOT be any ExternalInit proposals.
            self.validate_external_commit(&proposal_queue, path_key_package.as_ref())?;
        }

        // Create provisional tree and apply proposals
        let mut diff = self.treesync().empty_diff()?;

        let apply_proposals_values = self
            .apply_proposals(&mut diff, backend, &proposal_queue, own_key_packages)
            .map_err(|_| StageCommitError::OwnKeyNotFound)?;

        // Now we can actually look at the public keys as they might have changed.
        let sender_index = if let Ok(kpr) = sender.as_key_package_ref() {
            // Own commits have to be merged directly instead of staging them.
            // We can't check for this explicitly. But if it's an own commit
            // we won't be able to get the sender index because the kpr is our
            // own new one that's only in the staged commit.
            self.sender_index(kpr)
                .map_err(|_| StageCommitError::InconsistentSenderIndex)?
        } else {
            diff.free_leaf_index()?
        };

        // Check if we were removed from the group
        if apply_proposals_values.self_removed {
            return Ok(StagedCommit {
                staged_proposal_queue: proposal_queue,
                state: None,
            });
        }

        // Determine if Commit has a path
        let commit_secret = if let Some(path) = commit.path.clone() {
            // Verify KeyPackage and MlsPlaintext membership tag
            // Note that the signature must have been verified already.
            // TODO #106: Support external members
            let kp = path.leaf_key_package();
            if kp.verify(backend).is_err() {
                return Err(StageCommitError::PathKeyPackageVerificationFailure.into());
            }
            let serialized_context = self.group_context.tls_serialize_detached()?;

            let (key_package, update_path_nodes) = path.into_parts();

            // Make sure that the new path key package is valid
            self.validate_path_key_package(sender_index, &key_package, public_key_set, sender)?;

            // If the committer is a `NewMember`, we have to add the leaf to
            // the tree before we can apply or even decrypt an update path.
            // While `apply_received_update_path` will happily update a
            // blank leaf, we still have to call `add_leaf` here in case
            // there are no blanks and the new member extended the tree to
            // fit in.
            if apply_proposals_values.external_init_secret_option.is_some() {
                let sender_leaf_index = diff.add_leaf(key_package.clone(), backend.crypto())?;
                // The new member should have the same index as the claimed sender index.
                if sender_leaf_index != sender_index {
                    return Err(StageCommitError::InconsistentSenderIndex.into());
                }
            }

            // Decrypt the UpdatePath
            let decrypt_path_params = DecryptPathParams {
                version: self.mls_version,
                update_path: update_path_nodes,
                sender_leaf_index: sender_index,
                exclusion_list: &apply_proposals_values.exclusion_list(),
                group_context: &serialized_context,
            };
            let (plain_path, commit_secret) =
                diff.decrypt_path(backend, ciphersuite, decrypt_path_params)?;

            diff.apply_received_update_path(
                backend,
                ciphersuite,
                sender_index,
                key_package,
                plain_path,
            )?;
            commit_secret
        } else {
            if apply_proposals_values.path_required {
                // ValSem201
                return Err(StageCommitError::RequiredPathNotFound.into());
            }
            CommitSecret::zero_secret(ciphersuite, self.mls_version)
        };

        // Check if we need to include the init secret from an external commit
        // we applied earlier or if we use the one from the previous epoch.
        let init_secret =
            if let Some(ref init_secret) = apply_proposals_values.external_init_secret_option {
                init_secret
            } else {
                self.group_epoch_secrets.init_secret()
            };

        let joiner_secret = JoinerSecret::new(backend, commit_secret, init_secret)?;

        // Create provisional group state
        let mut provisional_epoch = self.group_context.epoch();
        provisional_epoch.increment();

        let confirmed_transcript_hash = update_confirmed_transcript_hash(
            ciphersuite,
            backend,
            // It is ok to use return a library error here, because we know the MlsPlaintext contains a Commit
            &MlsPlaintextCommitContent::try_from(mls_plaintext).map_err(|_| {
                LibraryError::custom("stage_commit(): Could not convert commit content")
            })?,
            &self.interim_transcript_hash,
        )?;

        let provisional_group_context = GroupContext::new(
            self.group_context.group_id().clone(),
            provisional_epoch,
            diff.compute_tree_hashes(backend, ciphersuite)?,
            confirmed_transcript_hash.clone(),
            self.group_context.extensions(),
        )?;

        // Prepare the PskSecret
        let psk_secret = PskSecret::new(
            ciphersuite,
            backend,
            apply_proposals_values.presharedkeys.psks(),
        )?;

        // Create key schedule
        let mut key_schedule = KeySchedule::init(ciphersuite, backend, joiner_secret, psk_secret)?;

        let serialized_provisional_group_context =
            provisional_group_context.tls_serialize_detached()?;

        key_schedule.add_context(backend, &serialized_provisional_group_context)?;
        let provisional_epoch_secrets = key_schedule.epoch_secrets(backend)?;

        let mls_plaintext_commit_auth_data = MlsPlaintextCommitAuthData::try_from(mls_plaintext)
            .map_err(|_| {
                log::error!("Confirmation tag is missing in commit. This should be unreachable because we verified the tag before.");
                StageCommitError::ConfirmationTagMissing
            })?;

        let interim_transcript_hash = update_interim_transcript_hash(
            ciphersuite,
            backend,
            &mls_plaintext_commit_auth_data,
            &confirmed_transcript_hash,
        )?;

        // Verify confirmation tag
        // ValSem205
        let own_confirmation_tag = provisional_epoch_secrets
            .confirmation_key()
            .tag(backend, &confirmed_transcript_hash)?;
        if &own_confirmation_tag != received_confirmation_tag {
            log::error!("Confirmation tag mismatch");
            log_crypto!(trace, "  Got:      {:x?}", received_confirmation_tag);
            log_crypto!(trace, "  Expected: {:x?}", own_confirmation_tag);
            return Err(StageCommitError::ConfirmationTagMismatch.into());
        }

        // If there is a key package from the Commit's update path, add it to the proposal queue
        // TODO #424: This won't be necessary anymore, we can just apply the proposals first
        // and add a new fake Update proposal to the queue after that
        if let Some(key_package) = path_key_package {
            let proposal = Proposal::Update(UpdateProposal { key_package });
            let staged_proposal = QueuedProposal::from_proposal_and_sender(
                ciphersuite,
                backend,
                proposal,
<<<<<<< HEAD
                *mls_plaintext.sender(),
            )?;
=======
                mls_plaintext.sender(),
            )
            .map_err(|_| CoreGroupError::LibraryError)?;
>>>>>>> fd8a3d4d
            proposal_queue.add(staged_proposal);
        }

        let (provisional_group_epoch_secrets, provisional_message_secrets) =
            provisional_epoch_secrets
                .split_secrets(serialized_provisional_group_context, diff.leaf_count());

        // Make the diff a staged diff. This finalizes the diff and no more changes can be applied to it.
        let staged_diff = diff.into_staged_diff(backend, ciphersuite)?;

        Ok(StagedCommit {
            staged_proposal_queue: proposal_queue,
            state: Some(StagedCommitState {
                group_context: provisional_group_context,
                group_epoch_secrets: provisional_group_epoch_secrets,
                message_secrets: provisional_message_secrets,
                interim_transcript_hash,
                staged_diff,
            }),
        })
    }

    /// Merges a [StagedCommit] into the group state and optionally return a [`SecretTree`]
    /// from the previous epoch. The secret tree is returned if the Commit does not contain a self removal.
    ///
    /// This function should not fail and only returns a [`Result`], because it
    /// might throw a `LibraryError`.
    pub(crate) fn merge_commit(
        &mut self,
        staged_commit: StagedCommit,
    ) -> Result<Option<MessageSecrets>, CoreGroupError> {
        Ok(if let Some(state) = staged_commit.state {
            self.group_context = state.group_context;
            self.group_epoch_secrets = state.group_epoch_secrets;

            // Replace the previous message secrets with the new ones and return the previous message secrets
            let mut message_secrets = state.message_secrets;
            mem::swap(
                &mut message_secrets,
                self.message_secrets_store.message_secrets_mut(),
            );

            self.interim_transcript_hash = state.interim_transcript_hash;

            self.tree.merge_diff(state.staged_diff)?;
            Some(message_secrets)
        } else {
            None
        })
    }
}

/// Contains the changes from a commit to the group state.
#[derive(Debug, Serialize, Deserialize)]
pub struct StagedCommit {
    staged_proposal_queue: ProposalQueue,
    state: Option<StagedCommitState>,
}

impl StagedCommit {
    /// Create a new [`StagedCommit`] from the provisional group state created
    /// during the commit process.
    pub(crate) fn new(
        staged_proposal_queue: ProposalQueue,
        state: Option<StagedCommitState>,
    ) -> Self {
        StagedCommit {
            staged_proposal_queue,
            state,
        }
    }

    /// Returns the Add proposals that are covered by the Commit message as in iterator over [StagedAddProposal].
    pub fn add_proposals(&self) -> impl Iterator<Item = QueuedAddProposal> {
        self.staged_proposal_queue.add_proposals()
    }

    /// Returns the Remove proposals that are covered by the Commit message as in iterator over [StagedRemoveProposal].
    pub fn remove_proposals(&self) -> impl Iterator<Item = QueuedRemoveProposal> {
        self.staged_proposal_queue.remove_proposals()
    }

    /// Returns the Update proposals that are covered by the Commit message as in iterator over [StagedUpdateProposal].
    pub fn update_proposals(&self) -> impl Iterator<Item = QueuedUpdateProposal> {
        self.staged_proposal_queue.update_proposals()
    }

    /// Returns the PresharedKey proposals that are covered by the Commit message as in iterator over [QueuedPskProposal].
    pub fn psk_proposals(&self) -> impl Iterator<Item = QueuedPskProposal> {
        self.staged_proposal_queue.psk_proposals()
    }

    /// Returns `true` if the member was removed through a proposal covered by this Commit message
    /// and `false` otherwise.
    pub fn self_removed(&self) -> bool {
        self.state.is_none()
    }
}

/// This struct is used internally by [StagedCommit] to encapsulate all the modified group state.
#[derive(Debug, Serialize, Deserialize)]
pub(crate) struct StagedCommitState {
    group_context: GroupContext,
    group_epoch_secrets: GroupEpochSecrets,
    message_secrets: MessageSecrets,
    interim_transcript_hash: Vec<u8>,
    staged_diff: StagedTreeSyncDiff,
}

impl StagedCommitState {
    pub(super) fn new(
        group_context: GroupContext,
        group_epoch_secrets: GroupEpochSecrets,
        message_secrets: MessageSecrets,
        interim_transcript_hash: Vec<u8>,
        staged_diff: StagedTreeSyncDiff,
    ) -> Self {
        Self {
            group_context,
            group_epoch_secrets,
            message_secrets,
            interim_transcript_hash,
            staged_diff,
        }
    }
}<|MERGE_RESOLUTION|>--- conflicted
+++ resolved
@@ -286,14 +286,9 @@
                 ciphersuite,
                 backend,
                 proposal,
-<<<<<<< HEAD
-                *mls_plaintext.sender(),
-            )?;
-=======
                 mls_plaintext.sender(),
             )
-            .map_err(|_| CoreGroupError::LibraryError)?;
->>>>>>> fd8a3d4d
+            .map_err(|_| LibraryError::custom("s"))?;
             proposal_queue.add(staged_proposal);
         }
 
