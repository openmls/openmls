--- conflicted
+++ resolved
@@ -30,19 +30,12 @@
     .expect("An unexpected error occurred.");
 
     // Alice creates a group
-<<<<<<< HEAD
-    let alice_group = CoreGroup::builder(GroupId::random(backend), alice_key_package_bundle)
-        .build(&alice_credential_bundle, backend)
-        .expect("Error creating group.");
-=======
     let alice_group = CoreGroup::builder(
         GroupId::random(backend),
         config::CryptoConfig::with_default_version(ciphersuite),
     )
-    .with_extensions(vec![])
     .build(&alice_credential_bundle, backend)
     .expect("Error creating group.");
->>>>>>> 4d25dfd8
 
     let mut file_out = tempfile::NamedTempFile::new().expect("Could not create file");
     alice_group
