use crate::{
    framing::test_framing::setup_alice_bob_group,
    group::{
        errors::ExternalCommitError, public_group::errors::CreationFromExternalError,
        test_core_group::setup_client, CreateCommitParams,
    },
    storage::OpenMlsProvider,
};
use openmls_traits::prelude::*;

use super::CoreGroup;

#[openmls_test::openmls_test]
<<<<<<< HEAD
fn test_external_init() {
    let (
        framing_parameters,
        mut group_alice,
        alice_signer,
        mut group_bob,
        bob_signer,
        bob_credential_with_key,
    ) = setup_alice_bob_group(ciphersuite, provider);

    // Now set up Charlie and try to init externally.
    let (charlie_credential, _charlie_kpb, charlie_signer, _charlie_pk) =
        setup_client("Charlie", ciphersuite, provider);

    // Have Alice export everything that Charly needs.
    let verifiable_group_info = group_alice
        .export_group_info(provider.crypto(), &alice_signer, true)
        .unwrap()
        .into_verifiable_group_info();

    let params = CreateCommitParams::builder()
        .framing_parameters(framing_parameters)
        .credential_with_key(charlie_credential)
        .build();
    let (mut group_charly, create_commit_result) = CoreGroup::join_by_external_commit(
        provider,
        &charlie_signer,
        params,
        None,
        verifiable_group_info,
    )
    .expect("Error initializing group externally.");

    // Have alice and bob process the commit resulting from external init.
    let staged_commit = group_alice
        .read_keys_and_stage_commit(&create_commit_result.commit, &[], provider)
        .expect("error staging commit");
    group_alice
        .merge_commit(provider, staged_commit)
        .expect("error merging commit");

    let staged_commit = group_bob
        .read_keys_and_stage_commit(&create_commit_result.commit, &[], provider)
        .expect("error staging commit");
    group_bob
        .merge_commit(provider, staged_commit)
        .expect("error merging commit");

    // Have charly process their own staged commit
    group_charly
        .merge_commit(provider, create_commit_result.staged_commit)
        .expect("error merging own external commit");

    assert_eq!(
        group_charly.export_secret(provider.crypto(), "", &[], ciphersuite.hash_length()),
        group_bob.export_secret(provider.crypto(), "", &[], ciphersuite.hash_length())
    );

    assert_eq!(
        group_charly.public_group().export_ratchet_tree(),
        group_bob.public_group().export_ratchet_tree()
    );

    // Check if charly can create valid commits
    let params = CreateCommitParams::builder()
        .framing_parameters(framing_parameters)
        .build();
    let create_commit_result = group_charly
        .create_commit(params, provider, &charlie_signer)
        .expect("Error creating commit");

    let staged_commit = group_alice
        .read_keys_and_stage_commit(&create_commit_result.commit, &[], provider)
        .expect("error staging commit");
    group_alice
        .merge_commit(provider, staged_commit)
        .expect("error merging commit");

    group_charly
        .merge_commit(provider, create_commit_result.staged_commit)
        .expect("error merging commit");

    // Now we assume that Bob somehow lost his group state and wants to add
    // themselves back through an external commit.

    // Have Alice export everything that Bob needs.
    let verifiable_group_info = group_alice
        .export_group_info(provider.crypto(), &alice_signer, false)
        .unwrap()
        .into_verifiable_group_info();
    let ratchet_tree = group_alice.public_group().export_ratchet_tree();

    let params = CreateCommitParams::builder()
        .framing_parameters(framing_parameters)
        .credential_with_key(bob_credential_with_key)
        .build();
    let (mut new_group_bob, create_commit_result) = CoreGroup::join_by_external_commit(
        provider,
        &bob_signer,
        params,
        Some(ratchet_tree.into()),
        verifiable_group_info,
    )
    .expect("Error initializing group externally.");

    // Let's make sure there's a remove in the commit.
    let contains_remove = match create_commit_result.commit.content() {
        FramedContentBody::Commit(commit) => {
            commit
                .proposals
                .as_slice()
                .iter()
                .find(|&proposal| match proposal {
                    ProposalOrRef::Proposal(proposal) => proposal.is_type(ProposalType::Remove),
                    _ => false,
                })
        }
        _ => panic!("Wrong content type."),
    }
    .is_some();
    assert!(contains_remove);

    // Have alice and charly process the commit resulting from external init.
    let staged_commit = group_alice
        .read_keys_and_stage_commit(&create_commit_result.commit, &[], provider)
        .expect("error staging commit");
    group_alice
        .merge_commit(provider, staged_commit)
        .expect("error merging commit");

    let staged_commit = group_charly
        .read_keys_and_stage_commit(&create_commit_result.commit, &[], provider)
        .expect("error staging commit");
    group_charly
        .merge_commit(provider, staged_commit)
        .expect("error merging commit");

    // Have Bob process his own staged commit
    new_group_bob
        .merge_commit(provider, create_commit_result.staged_commit)
        .expect("error merging own external commit");

    assert_eq!(
        group_charly.export_secret(provider.crypto(), "", &[], ciphersuite.hash_length()),
        new_group_bob.export_secret(provider.crypto(), "", &[], ciphersuite.hash_length())
    );

    assert_eq!(
        group_charly.public_group().export_ratchet_tree(),
        new_group_bob.public_group().export_ratchet_tree()
    );
}

#[openmls_test::openmls_test]
fn test_external_init_single_member_group() {
    let (mut group_alice, _alice_credential_with_key, alice_signer, _alice_pk) =
        setup_alice_group(ciphersuite, provider);

    // Framing parameters
    let group_aad = b"Alice's test group";
    let framing_parameters = FramingParameters::new(group_aad, WireFormat::PublicMessage);

    // Now set up charly and try to init externally.
    let (charly_credential, _charly_kpb, charly_signer, _charly_pk) =
        setup_client("Charly", ciphersuite, provider);

    // Have Alice export everything that Charly needs.
    let verifiable_group_info = group_alice
        .export_group_info(provider.crypto(), &alice_signer, false)
        .unwrap()
        .into_verifiable_group_info();
    let ratchet_tree = group_alice.public_group().export_ratchet_tree();

    let params = CreateCommitParams::builder()
        .framing_parameters(framing_parameters)
        .credential_with_key(charly_credential)
        .build();
    let (mut group_charly, create_commit_result) = CoreGroup::join_by_external_commit(
        provider,
        &charly_signer,
        params,
        Some(ratchet_tree.into()),
        verifiable_group_info,
    )
    .expect("Error initializing group externally.");

    // Have alice and bob process the commit resulting from external init.
    let staged_commit = group_alice
        .read_keys_and_stage_commit(&create_commit_result.commit, &[], provider)
        .expect("error staging commit");
    group_alice
        .merge_commit(provider, staged_commit)
        .expect("error merging commit");

    group_charly
        .merge_commit(provider, create_commit_result.staged_commit)
        .expect("error merging own external commit");

    assert_eq!(
        group_charly.export_secret(provider.crypto(), "", &[], ciphersuite.hash_length()),
        group_alice.export_secret(provider.crypto(), "", &[], ciphersuite.hash_length())
    );

    assert_eq!(
        group_charly.public_group().export_ratchet_tree(),
        group_alice.public_group().export_ratchet_tree()
    );
}

#[openmls_test::openmls_test]
=======
>>>>>>> 6adcaf0f
fn test_external_init_broken_signature() {
    let (
        framing_parameters,
        group_alice,
        alice_signer,
        _group_bob,
        _bob_signer,
        _bob_credential_with_key,
    ) = setup_alice_bob_group(ciphersuite, provider);

    // Now set up charly and try to init externally.
    let (_charlie_credential, _charlie_kpb, charlie_signer, _charlie_pk) =
        setup_client("Charlie", ciphersuite, provider);

    let verifiable_group_info = {
        let mut verifiable_group_info = group_alice
            .export_group_info(provider.crypto(), &alice_signer, true)
            .unwrap()
            .into_verifiable_group_info();
        verifiable_group_info.break_signature();
        verifiable_group_info
    };

    let params = CreateCommitParams::builder()
        .framing_parameters(framing_parameters)
        .build();

    let result = CoreGroup::join_by_external_commit(
        provider,
        &charlie_signer,
        params,
        None,
        verifiable_group_info,
    )
    .expect_err("Signature was corrupted. This should have failed.");
    assert!(matches!(
        result,
        ExternalCommitError::<<Provider as OpenMlsProvider>::StorageError>::PublicGroupError(
            CreationFromExternalError::InvalidGroupInfoSignature
        )
    ));
}<|MERGE_RESOLUTION|>--- conflicted
+++ resolved
@@ -11,219 +11,6 @@
 use super::CoreGroup;
 
 #[openmls_test::openmls_test]
-<<<<<<< HEAD
-fn test_external_init() {
-    let (
-        framing_parameters,
-        mut group_alice,
-        alice_signer,
-        mut group_bob,
-        bob_signer,
-        bob_credential_with_key,
-    ) = setup_alice_bob_group(ciphersuite, provider);
-
-    // Now set up Charlie and try to init externally.
-    let (charlie_credential, _charlie_kpb, charlie_signer, _charlie_pk) =
-        setup_client("Charlie", ciphersuite, provider);
-
-    // Have Alice export everything that Charly needs.
-    let verifiable_group_info = group_alice
-        .export_group_info(provider.crypto(), &alice_signer, true)
-        .unwrap()
-        .into_verifiable_group_info();
-
-    let params = CreateCommitParams::builder()
-        .framing_parameters(framing_parameters)
-        .credential_with_key(charlie_credential)
-        .build();
-    let (mut group_charly, create_commit_result) = CoreGroup::join_by_external_commit(
-        provider,
-        &charlie_signer,
-        params,
-        None,
-        verifiable_group_info,
-    )
-    .expect("Error initializing group externally.");
-
-    // Have alice and bob process the commit resulting from external init.
-    let staged_commit = group_alice
-        .read_keys_and_stage_commit(&create_commit_result.commit, &[], provider)
-        .expect("error staging commit");
-    group_alice
-        .merge_commit(provider, staged_commit)
-        .expect("error merging commit");
-
-    let staged_commit = group_bob
-        .read_keys_and_stage_commit(&create_commit_result.commit, &[], provider)
-        .expect("error staging commit");
-    group_bob
-        .merge_commit(provider, staged_commit)
-        .expect("error merging commit");
-
-    // Have charly process their own staged commit
-    group_charly
-        .merge_commit(provider, create_commit_result.staged_commit)
-        .expect("error merging own external commit");
-
-    assert_eq!(
-        group_charly.export_secret(provider.crypto(), "", &[], ciphersuite.hash_length()),
-        group_bob.export_secret(provider.crypto(), "", &[], ciphersuite.hash_length())
-    );
-
-    assert_eq!(
-        group_charly.public_group().export_ratchet_tree(),
-        group_bob.public_group().export_ratchet_tree()
-    );
-
-    // Check if charly can create valid commits
-    let params = CreateCommitParams::builder()
-        .framing_parameters(framing_parameters)
-        .build();
-    let create_commit_result = group_charly
-        .create_commit(params, provider, &charlie_signer)
-        .expect("Error creating commit");
-
-    let staged_commit = group_alice
-        .read_keys_and_stage_commit(&create_commit_result.commit, &[], provider)
-        .expect("error staging commit");
-    group_alice
-        .merge_commit(provider, staged_commit)
-        .expect("error merging commit");
-
-    group_charly
-        .merge_commit(provider, create_commit_result.staged_commit)
-        .expect("error merging commit");
-
-    // Now we assume that Bob somehow lost his group state and wants to add
-    // themselves back through an external commit.
-
-    // Have Alice export everything that Bob needs.
-    let verifiable_group_info = group_alice
-        .export_group_info(provider.crypto(), &alice_signer, false)
-        .unwrap()
-        .into_verifiable_group_info();
-    let ratchet_tree = group_alice.public_group().export_ratchet_tree();
-
-    let params = CreateCommitParams::builder()
-        .framing_parameters(framing_parameters)
-        .credential_with_key(bob_credential_with_key)
-        .build();
-    let (mut new_group_bob, create_commit_result) = CoreGroup::join_by_external_commit(
-        provider,
-        &bob_signer,
-        params,
-        Some(ratchet_tree.into()),
-        verifiable_group_info,
-    )
-    .expect("Error initializing group externally.");
-
-    // Let's make sure there's a remove in the commit.
-    let contains_remove = match create_commit_result.commit.content() {
-        FramedContentBody::Commit(commit) => {
-            commit
-                .proposals
-                .as_slice()
-                .iter()
-                .find(|&proposal| match proposal {
-                    ProposalOrRef::Proposal(proposal) => proposal.is_type(ProposalType::Remove),
-                    _ => false,
-                })
-        }
-        _ => panic!("Wrong content type."),
-    }
-    .is_some();
-    assert!(contains_remove);
-
-    // Have alice and charly process the commit resulting from external init.
-    let staged_commit = group_alice
-        .read_keys_and_stage_commit(&create_commit_result.commit, &[], provider)
-        .expect("error staging commit");
-    group_alice
-        .merge_commit(provider, staged_commit)
-        .expect("error merging commit");
-
-    let staged_commit = group_charly
-        .read_keys_and_stage_commit(&create_commit_result.commit, &[], provider)
-        .expect("error staging commit");
-    group_charly
-        .merge_commit(provider, staged_commit)
-        .expect("error merging commit");
-
-    // Have Bob process his own staged commit
-    new_group_bob
-        .merge_commit(provider, create_commit_result.staged_commit)
-        .expect("error merging own external commit");
-
-    assert_eq!(
-        group_charly.export_secret(provider.crypto(), "", &[], ciphersuite.hash_length()),
-        new_group_bob.export_secret(provider.crypto(), "", &[], ciphersuite.hash_length())
-    );
-
-    assert_eq!(
-        group_charly.public_group().export_ratchet_tree(),
-        new_group_bob.public_group().export_ratchet_tree()
-    );
-}
-
-#[openmls_test::openmls_test]
-fn test_external_init_single_member_group() {
-    let (mut group_alice, _alice_credential_with_key, alice_signer, _alice_pk) =
-        setup_alice_group(ciphersuite, provider);
-
-    // Framing parameters
-    let group_aad = b"Alice's test group";
-    let framing_parameters = FramingParameters::new(group_aad, WireFormat::PublicMessage);
-
-    // Now set up charly and try to init externally.
-    let (charly_credential, _charly_kpb, charly_signer, _charly_pk) =
-        setup_client("Charly", ciphersuite, provider);
-
-    // Have Alice export everything that Charly needs.
-    let verifiable_group_info = group_alice
-        .export_group_info(provider.crypto(), &alice_signer, false)
-        .unwrap()
-        .into_verifiable_group_info();
-    let ratchet_tree = group_alice.public_group().export_ratchet_tree();
-
-    let params = CreateCommitParams::builder()
-        .framing_parameters(framing_parameters)
-        .credential_with_key(charly_credential)
-        .build();
-    let (mut group_charly, create_commit_result) = CoreGroup::join_by_external_commit(
-        provider,
-        &charly_signer,
-        params,
-        Some(ratchet_tree.into()),
-        verifiable_group_info,
-    )
-    .expect("Error initializing group externally.");
-
-    // Have alice and bob process the commit resulting from external init.
-    let staged_commit = group_alice
-        .read_keys_and_stage_commit(&create_commit_result.commit, &[], provider)
-        .expect("error staging commit");
-    group_alice
-        .merge_commit(provider, staged_commit)
-        .expect("error merging commit");
-
-    group_charly
-        .merge_commit(provider, create_commit_result.staged_commit)
-        .expect("error merging own external commit");
-
-    assert_eq!(
-        group_charly.export_secret(provider.crypto(), "", &[], ciphersuite.hash_length()),
-        group_alice.export_secret(provider.crypto(), "", &[], ciphersuite.hash_length())
-    );
-
-    assert_eq!(
-        group_charly.public_group().export_ratchet_tree(),
-        group_alice.public_group().export_ratchet_tree()
-    );
-}
-
-#[openmls_test::openmls_test]
-=======
->>>>>>> 6adcaf0f
 fn test_external_init_broken_signature() {
     let (
         framing_parameters,
