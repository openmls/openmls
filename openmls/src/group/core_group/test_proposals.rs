use crate::{group::past_secrets::MessageSecretsStore, test_utils::*};
use openmls_rust_crypto::OpenMlsRustCrypto;
use openmls_traits::OpenMlsCryptoProvider;

use crate::{
    ciphersuite::{Ciphersuite, Secret},
    config::{errors::ConfigError, Config},
    credentials::{CredentialBundle, CredentialType},
    extensions::{Extension, ExtensionType, KeyIdExtension, RequiredCapabilitiesExtension},
    framing::sender::{Sender, SenderType},
    framing::{FramingParameters, MlsPlaintext, WireFormat},
    group::{
        create_commit_params::CreateCommitParams,
        errors::CoreGroupError,
        proposals::{CreationProposalQueue, ProposalStore, StagedProposal, StagedProposalQueue},
        GroupContext, GroupEpoch, GroupId,
    },
    key_packages::{KeyPackageBundle, KeyPackageError},
    messages::proposals::{AddProposal, Proposal, ProposalOrRef, ProposalReference, ProposalType},
    schedule::MembershipKey,
};

use super::CoreGroup;

fn setup_client(
    id: &str,
    ciphersuite: &Ciphersuite,
    backend: &impl OpenMlsCryptoProvider,
) -> (CredentialBundle, KeyPackageBundle) {
    let credential_bundle = CredentialBundle::new(
        id.into(),
        CredentialType::Basic,
        ciphersuite.signature_scheme(),
        backend,
    )
    .expect("An unexpected error occurred.");
    let key_package_bundle = KeyPackageBundle::new(
        &[ciphersuite.name()],
        &credential_bundle,
        backend,
        Vec::new(),
    )
    .expect("An unexpected error occurred.");
    (credential_bundle, key_package_bundle)
}

/// This test makes sure CreationProposalQueue works as intented. This functionality is
/// used in `create_commit` to filter the epoch proposals. Expected result:
/// `filtered_queued_proposals` returns only proposals of a certain type
#[apply(ciphersuites_and_backends)]
fn proposal_queue_functions(
    ciphersuite: &'static Ciphersuite,
    backend: &impl OpenMlsCryptoProvider,
) {
    // Framing parameters
    let framing_parameters = FramingParameters::new(&[], WireFormat::MlsPlaintext);
    // Define identities
    let (alice_credential_bundle, alice_key_package_bundle) =
        setup_client("Alice", ciphersuite, backend);
    let (_bob_credential_bundle, bob_key_package_bundle) =
        setup_client("Bob", ciphersuite, backend);

    let bob_key_package = bob_key_package_bundle.key_package();
    let alice_update_key_package_bundle = KeyPackageBundle::new(
        &[ciphersuite.name()],
        &alice_credential_bundle,
        backend,
        Vec::new(),
    )
    .expect("An unexpected error occurred.");
    let alice_update_key_package = alice_update_key_package_bundle.key_package();
    assert!(alice_update_key_package.verify(backend).is_ok());

    let group_context =
        GroupContext::new(GroupId::random(backend), GroupEpoch(0), vec![], vec![], &[])
            .expect("Could not create new GroupContext");

    // Let's create some proposals
    let add_proposal_alice1 = AddProposal {
        key_package: alice_key_package_bundle.key_package().clone(),
    };
    let add_proposal_alice2 = AddProposal {
        key_package: alice_key_package_bundle.key_package().clone(),
    };
    let add_proposal_bob1 = AddProposal {
        key_package: bob_key_package.clone(),
    };

    let proposal_add_alice1 = Proposal::Add(add_proposal_alice1);
    let proposal_reference_add_alice1 =
        ProposalReference::from_proposal(ciphersuite, backend, &proposal_add_alice1)
            .expect("An unexpected error occurred.");
    let proposal_add_alice2 = Proposal::Add(add_proposal_alice2);
    let proposal_reference_add_alice2 =
        ProposalReference::from_proposal(ciphersuite, backend, &proposal_add_alice2)
            .expect("An unexpected error occurred.");
    let proposal_add_bob1 = Proposal::Add(add_proposal_bob1);
    let proposal_reference_add_bob1 =
        ProposalReference::from_proposal(ciphersuite, backend, &proposal_add_bob1)
            .expect("An unexpected error occurred.");

    // Test proposal types
    assert!(proposal_add_alice1.is_type(ProposalType::Add));
    assert!(!proposal_add_alice1.is_type(ProposalType::Update));
    assert!(!proposal_add_alice1.is_type(ProposalType::Remove));

    // Frame proposals in MlsPlaintext
    let mls_plaintext_add_alice1 = MlsPlaintext::member_proposal(
        framing_parameters,
        0u32,
        proposal_add_alice1,
        &alice_credential_bundle,
        &group_context,
        &MembershipKey::from_secret(
            Secret::random(ciphersuite, backend, None).expect("Not enough randomness."),
        ),
        backend,
    )
    .expect("Could not create proposal.");
    let mls_plaintext_add_alice2 = MlsPlaintext::member_proposal(
        framing_parameters,
        1u32,
        proposal_add_alice2,
        &alice_credential_bundle,
        &group_context,
        &MembershipKey::from_secret(
            Secret::random(ciphersuite, backend, None).expect("Not enough randomness."),
        ),
        backend,
    )
    .expect("Could not create proposal.");
    let _mls_plaintext_add_bob1 = MlsPlaintext::member_proposal(
        framing_parameters,
        1u32,
        proposal_add_bob1,
        &alice_credential_bundle,
        &group_context,
        &MembershipKey::from_secret(
            Secret::random(ciphersuite, backend, None).expect("Not enough randomness."),
        ),
        backend,
    )
    .expect("Could not create proposal.");

    let mut proposal_store = ProposalStore::from_staged_proposal(
        StagedProposal::from_mls_plaintext(ciphersuite, backend, mls_plaintext_add_alice1)
            .expect("Could not create StagedProposal."),
    );
    proposal_store.add(
        StagedProposal::from_mls_plaintext(ciphersuite, backend, mls_plaintext_add_alice2)
            .expect("Could not create StagedProposal."),
    );

    let (proposal_queue, own_update) = CreationProposalQueue::filter_proposals(
        ciphersuite,
        backend,
        SenderType::Member,
        &proposal_store,
        &[],
        0u32,
        1u32,
    )
    .expect("Could not create ProposalQueue.");

    // Own update should not be required in this case (only add proposals)
    assert!(!own_update);

    // Test if proposals are all covered
    let valid_proposal_reference_list = &[
        proposal_reference_add_alice1.clone(),
        proposal_reference_add_alice2.clone(),
    ];
    assert!(proposal_queue.contains(valid_proposal_reference_list));

    let invalid_proposal_reference_list = &[
        proposal_reference_add_alice1,
        proposal_reference_add_alice2,
        proposal_reference_add_bob1,
    ];
    assert!(!proposal_queue.contains(invalid_proposal_reference_list));

    // Get filtered proposals
    for filtered_proposal in proposal_queue.filtered_by_type(ProposalType::Add) {
        assert!(filtered_proposal.proposal().is_type(ProposalType::Add));
    }
}

/// Test, that we StagedProposalQueue is iterated in the right order.
#[apply(ciphersuites_and_backends)]
fn proposal_queue_order(ciphersuite: &'static Ciphersuite, backend: &impl OpenMlsCryptoProvider) {
    // Framing parameters
    let framing_parameters = FramingParameters::new(&[], WireFormat::MlsPlaintext);
    // Define identities
    let (alice_credential_bundle, alice_key_package_bundle) =
        setup_client("Alice", ciphersuite, backend);
    let (_bob_credential_bundle, bob_key_package_bundle) =
        setup_client("Bob", ciphersuite, backend);

    let bob_key_package = bob_key_package_bundle.key_package();
    let alice_update_key_package_bundle = KeyPackageBundle::new(
        &[ciphersuite.name()],
        &alice_credential_bundle,
        backend,
        Vec::new(),
    )
    .expect("An unexpected error occurred.");
    let alice_update_key_package = alice_update_key_package_bundle.key_package();
    assert!(alice_update_key_package.verify(backend).is_ok());

    let group_context =
        GroupContext::new(GroupId::random(backend), GroupEpoch(0), vec![], vec![], &[])
            .expect("An unexpected error occurred.");

    // Let's create some proposals
    let add_proposal_alice1 = AddProposal {
        key_package: alice_key_package_bundle.key_package().clone(),
    };
    let add_proposal_bob1 = AddProposal {
        key_package: bob_key_package.clone(),
    };

    let proposal_add_alice1 = Proposal::Add(add_proposal_alice1);
    let proposal_reference_add_alice1 =
        ProposalReference::from_proposal(ciphersuite, backend, &proposal_add_alice1)
            .expect("An unexpected error occurred.");
    let proposal_add_bob1 = Proposal::Add(add_proposal_bob1);

    // Frame proposals in MlsPlaintext
    let mls_plaintext_add_alice1 = MlsPlaintext::member_proposal(
        framing_parameters,
        0u32,
        proposal_add_alice1.clone(),
        &alice_credential_bundle,
        &group_context,
        &MembershipKey::from_secret(
            Secret::random(ciphersuite, backend, None /* MLS version */)
                .expect("Not enough randomness."),
        ),
        backend,
    )
    .expect("Could not create proposal.");
    let mls_plaintext_add_bob1 = MlsPlaintext::member_proposal(
        framing_parameters,
        1u32,
        proposal_add_bob1.clone(),
        &alice_credential_bundle,
        &group_context,
        &MembershipKey::from_secret(
            Secret::random(ciphersuite, backend, None /* MLS version */)
                .expect("Not enough randomness."),
        ),
        backend,
    )
    .expect("Could not create proposal.");

    // This should set the order of the proposals.
    let mut proposal_store = ProposalStore::from_staged_proposal(
        StagedProposal::from_mls_plaintext(ciphersuite, backend, mls_plaintext_add_alice1)
            .expect("Could not create StagedProposal."),
    );
    proposal_store.add(
        StagedProposal::from_mls_plaintext(ciphersuite, backend, mls_plaintext_add_bob1)
            .expect("Could not create StagedProposal."),
    );

    let proposal_or_refs = vec![
        ProposalOrRef::Proposal(proposal_add_bob1.clone()),
        ProposalOrRef::Reference(proposal_reference_add_alice1),
    ];

    let sender = Sender {
        sender_type: SenderType::Member,
        sender: (0u32),
    };

    // And the same should go for proposal queues built from committed
    // proposals. The order here should be dictated by the proposals passed
    // as ProposalOrRefs.
    let proposal_queue = StagedProposalQueue::from_committed_proposals(
        ciphersuite,
        backend,
        proposal_or_refs,
        &proposal_store,
        sender,
    )
    .expect("An unexpected error occurred.");

    let proposal_collection: Vec<&StagedProposal> =
        proposal_queue.filtered_by_type(ProposalType::Add).collect();

    assert_eq!(proposal_collection[0].proposal(), &proposal_add_bob1);
    assert_eq!(proposal_collection[1].proposal(), &proposal_add_alice1);
}

#[apply(ciphersuites_and_backends)]
fn test_required_unsupported_proposals(
    ciphersuite: &'static Ciphersuite,
    backend: &impl OpenMlsCryptoProvider,
) {
    let (_alice_credential_bundle, alice_key_package_bundle) =
        setup_client("Alice", ciphersuite, backend);

    // Set required capabilities
    let extensions = &[];
    let proposals = &[ProposalType::GroupContextExtensions, ProposalType::AppAck];
    let required_capabilities = RequiredCapabilitiesExtension::new(extensions, proposals);

    // This must fail because we don't actually support AppAck proposals
    let e = CoreGroup::builder(GroupId::random(backend), alice_key_package_bundle)
        .with_required_capabilities(required_capabilities)
        .build(backend)
        .expect_err(
            "CoreGroup creation must fail because AppAck proposals aren't supported in OpenMLS yet.",
        );
    assert_eq!(
        e,
        CoreGroupError::ConfigError(ConfigError::UnsupportedProposalType)
    )
}

#[apply(ciphersuites_and_backends)]
fn test_required_extension_key_package_mismatch(
    ciphersuite: &'static Ciphersuite,
    backend: &impl OpenMlsCryptoProvider,
) {
    // Basic group setup.
    let group_aad = b"Alice's test group";
    let framing_parameters = FramingParameters::new(group_aad, WireFormat::MlsPlaintext);

    let (alice_credential_bundle, alice_key_package_bundle) =
        setup_client("Alice", ciphersuite, backend);
    let (_bob_credential_bundle, bob_key_package_bundle) =
        setup_client("Bob", ciphersuite, backend);
    let bob_key_package = bob_key_package_bundle.key_package();

    // Set required capabilities
    let extensions = &[
        ExtensionType::Capabilities,
        ExtensionType::RequiredCapabilities,
        ExtensionType::KeyId,
    ];
    let proposals = &[
        ProposalType::GroupContextExtensions,
        ProposalType::Add,
        ProposalType::Remove,
        ProposalType::Update,
    ];
    let required_capabilities = RequiredCapabilitiesExtension::new(extensions, proposals);

    let alice_group = CoreGroup::builder(GroupId::random(backend), alice_key_package_bundle)
        .with_required_capabilities(required_capabilities)
        .build(backend)
        .expect("Error creating CoreGroup.");

    let e = alice_group
        .create_add_proposal(
            framing_parameters,
            &alice_credential_bundle,
            bob_key_package.clone(),
            backend,
        )
        .expect_err("Proposal was created even though the key package didn't support the required extensions.");
    assert_eq!(
        e,
        CoreGroupError::KeyPackageError(KeyPackageError::UnsupportedExtension)
    );
}

#[apply(ciphersuites_and_backends)]
fn test_group_context_extensions(
    ciphersuite: &'static Ciphersuite,
    backend: &impl OpenMlsCryptoProvider,
) {
    // Basic group setup.
    let group_aad = b"Alice's test group";
    let framing_parameters = FramingParameters::new(group_aad, WireFormat::MlsPlaintext);

    let (alice_credential_bundle, alice_key_package_bundle) =
        setup_client("Alice", ciphersuite, backend);
    let (bob_credential_bundle, _) = setup_client("Bob", ciphersuite, backend);

    let bob_key_package_bundle = KeyPackageBundle::new(
        &[ciphersuite.name()],
        &bob_credential_bundle,
        backend,
        vec![Extension::KeyPackageId(KeyIdExtension::default())],
    )
    .expect("An unexpected error occurred.");
    let bob_key_package = bob_key_package_bundle.key_package();

    // Set required capabilities
    let extensions = &[ExtensionType::Capabilities, ExtensionType::KeyId];
    let proposals = &[
        ProposalType::GroupContextExtensions,
        ProposalType::Add,
        ProposalType::Remove,
        ProposalType::Update,
    ];
    let required_capabilities = RequiredCapabilitiesExtension::new(extensions, proposals);

    let mut alice_group = CoreGroup::builder(GroupId::random(backend), alice_key_package_bundle)
        .with_required_capabilities(required_capabilities)
        .build(backend)
        .expect("Error creating CoreGroup.");

    let bob_add_proposal = alice_group
        .create_add_proposal(
            framing_parameters,
            &alice_credential_bundle,
            bob_key_package.clone(),
            backend,
        )
        .expect("Could not create proposal");

    let mut proposal_store = ProposalStore::from_staged_proposal(
        StagedProposal::from_mls_plaintext(ciphersuite, backend, bob_add_proposal)
            .expect("Could not create StagedProposal."),
    );
    log::info!(" >>> Creating commit ...");
    let params = CreateCommitParams::builder()
        .framing_parameters(framing_parameters)
        .credential_bundle(&alice_credential_bundle)
        .proposal_store(&proposal_store)
        .force_self_update(false)
        .build();
    let create_commit_result = alice_group
        .create_commit(params, backend)
        .expect("Error creating commit");

    log::info!(" >>> Staging & merging commit ...");

<<<<<<< HEAD
    let mut alice_mss = MessageSecretsStore::new(0);
=======
    let staged_commit = alice_group
        .stage_commit(&create_commit_result.commit, &proposal_store, &[], backend)
        .expect("error staging commit");
>>>>>>> 8621d6d5
    alice_group
        .merge_staged_commit(
            create_commit_result.staged_commit,
            &mut proposal_store,
            &mut alice_mss,
        )
        .expect("error merging own staged commit");
    let ratchet_tree = alice_group.treesync().export_nodes();

    // Make sure that Bob can join the group with the required extension in place
    // and Bob's key package supporting them.
    let _bob_group = CoreGroup::new_from_welcome(
        create_commit_result
            .welcome_option
            .expect("An unexpected error occurred."),
        Some(ratchet_tree),
        bob_key_package_bundle,
        backend,
    )
    .expect("Error joining group.");
}

#[apply(ciphersuites_and_backends)]
fn test_group_context_extension_proposal_fails(
    ciphersuite: &'static Ciphersuite,
    backend: &impl OpenMlsCryptoProvider,
) {
    // Basic group setup.
    let group_aad = b"Alice's test group";
    let framing_parameters = FramingParameters::new(group_aad, WireFormat::MlsPlaintext);

    let (alice_credential_bundle, alice_key_package_bundle) =
        setup_client("Alice", ciphersuite, backend);
    let (bob_credential_bundle, _) = setup_client("Bob", ciphersuite, backend);

    let bob_key_package_bundle = KeyPackageBundle::new(
        &[ciphersuite.name()],
        &bob_credential_bundle,
        backend,
        vec![Extension::KeyPackageId(KeyIdExtension::default())],
    )
    .expect("An unexpected error occurred.");
    let bob_key_package = bob_key_package_bundle.key_package();

    // Set required capabilities
    let extensions = &[ExtensionType::Capabilities];
    let proposals = &[
        ProposalType::GroupContextExtensions,
        ProposalType::Add,
        ProposalType::Remove,
        ProposalType::Update,
    ];
    let required_capabilities = RequiredCapabilitiesExtension::new(extensions, proposals);

    let mut alice_group = CoreGroup::builder(GroupId::random(backend), alice_key_package_bundle)
        .with_required_capabilities(required_capabilities)
        .build(backend)
        .expect("Error creating CoreGroup.");

    // Alice tries to add a required capability she doesn't support herself.
    let required_key_id = Extension::RequiredCapabilities(RequiredCapabilitiesExtension::new(
        &[ExtensionType::KeyId],
        &[],
    ));
    let e = alice_group.create_group_context_ext_proposal(
        framing_parameters,
        &alice_credential_bundle,
        &[required_key_id.clone()],
        backend,
    ).expect_err("Alice was able to create a gce proposal with a required extensions she doesn't support.");
    assert_eq!(
        e,
        CoreGroupError::KeyPackageError(KeyPackageError::UnsupportedExtension)
    );

    // Well, this failed luckily.

    // Adding Bob
    let bob_add_proposal = alice_group
        .create_add_proposal(
            framing_parameters,
            &alice_credential_bundle,
            bob_key_package.clone(),
            backend,
        )
        .expect("Could not create proposal");

    let mut proposal_store = ProposalStore::from_staged_proposal(
        StagedProposal::from_mls_plaintext(ciphersuite, backend, bob_add_proposal)
            .expect("Could not create StagedProposal."),
    );
    log::info!(" >>> Creating commit ...");
    let params = CreateCommitParams::builder()
        .framing_parameters(framing_parameters)
        .credential_bundle(&alice_credential_bundle)
        .proposal_store(&proposal_store)
        .force_self_update(false)
        .build();
    let create_commit_result = alice_group
        .create_commit(params, backend)
        .expect("Error creating commit");

    log::info!(" >>> Staging & merging commit ...");

<<<<<<< HEAD
=======
    let staged_commit = alice_group
        .stage_commit(&create_commit_result.commit, &proposal_store, &[], backend)
        .expect("error staging commit");
>>>>>>> 8621d6d5
    alice_group
        .merge_staged_commit(
            create_commit_result.staged_commit,
            &mut proposal_store,
            &mut MessageSecretsStore::new(0),
        )
        .expect("error merging pending commit");
    let ratchet_tree = alice_group.treesync().export_nodes();

    let bob_group = CoreGroup::new_from_welcome(
        create_commit_result
            .welcome_option
            .expect("An unexpected error occurred."),
        Some(ratchet_tree),
        bob_key_package_bundle,
        backend,
    )
    .expect("Error joining group.");

    // Now Bob wants the KeyId extension to be required.
    // This should fail because Alice doesn't support it.
    let e = bob_group
        .create_group_context_ext_proposal(
            framing_parameters,
            &alice_credential_bundle,
            &[required_key_id],
            backend,
        )
        .expect_err("Bob was able to create a gce proposal for an extension not supported by all other parties.");
    assert_eq!(
        e,
        CoreGroupError::KeyPackageError(KeyPackageError::UnsupportedExtension)
    );
}

#[apply(ciphersuites_and_backends)]
fn test_group_context_extension_proposal(
    ciphersuite: &'static Ciphersuite,
    backend: &impl OpenMlsCryptoProvider,
) {
    // Basic group setup.
    let group_aad = b"Alice's test group";
    let framing_parameters = FramingParameters::new(group_aad, WireFormat::MlsPlaintext);

    let (alice_credential_bundle, _) = setup_client("Alice", ciphersuite, backend);
    let (bob_credential_bundle, _) = setup_client("Bob", ciphersuite, backend);

    let bob_key_package_bundle = KeyPackageBundle::new(
        &[ciphersuite.name()],
        &bob_credential_bundle,
        backend,
        vec![Extension::KeyPackageId(KeyIdExtension::default())],
    )
    .expect("An unexpected error occurred.");
    let alice_key_package_bundle = KeyPackageBundle::new(
        &[ciphersuite.name()],
        &alice_credential_bundle,
        backend,
        vec![Extension::KeyPackageId(KeyIdExtension::default())],
    )
    .expect("An unexpected error occurred.");
    let bob_key_package = bob_key_package_bundle.key_package();

    // Set required capabilities
    let extensions = &[ExtensionType::Capabilities];
    let proposals = &[
        ProposalType::GroupContextExtensions,
        ProposalType::Add,
        ProposalType::Remove,
        ProposalType::Update,
    ];
    let required_capabilities = RequiredCapabilitiesExtension::new(extensions, proposals);

    let mut alice_group = CoreGroup::builder(GroupId::random(backend), alice_key_package_bundle)
        .with_required_capabilities(required_capabilities)
        .build(backend)
        .expect("Error creating CoreGroup.");

    // Adding Bob
    let bob_add_proposal = alice_group
        .create_add_proposal(
            framing_parameters,
            &alice_credential_bundle,
            bob_key_package.clone(),
            backend,
        )
        .expect("Could not create proposal");

    let mut proposal_store = ProposalStore::from_staged_proposal(
        StagedProposal::from_mls_plaintext(ciphersuite, backend, bob_add_proposal)
            .expect("Could not create StagedProposal."),
    );
    log::info!(" >>> Creating commit ...");
    let params = CreateCommitParams::builder()
        .framing_parameters(framing_parameters)
        .credential_bundle(&alice_credential_bundle)
        .proposal_store(&proposal_store)
        .force_self_update(false)
        .build();
    let create_commit_results = alice_group
        .create_commit(params, backend)
        .expect("Error creating commit");

    log::info!(" >>> Staging & merging commit ...");

<<<<<<< HEAD
=======
    let staged_commit = alice_group
        .stage_commit(&create_commit_results.commit, &proposal_store, &[], backend)
        .expect("error staging commit");
>>>>>>> 8621d6d5
    alice_group
        .merge_staged_commit(
            create_commit_results.staged_commit,
            &mut proposal_store,
            &mut MessageSecretsStore::new(0),
        )
        .expect("error merging pending commit");

    let ratchet_tree = alice_group.treesync().export_nodes();

    let mut bob_group = CoreGroup::new_from_welcome(
        create_commit_results
            .welcome_option
            .expect("An unexpected error occurred."),
        Some(ratchet_tree),
        bob_key_package_bundle,
        backend,
    )
    .expect("Error joining group.");

    // Alice adds a required capability.
    let required_key_id = Extension::RequiredCapabilities(RequiredCapabilitiesExtension::new(
        &[ExtensionType::KeyId],
        &[],
    ));
    let gce_proposal = alice_group
        .create_group_context_ext_proposal(
            framing_parameters,
            &alice_credential_bundle,
            &[required_key_id],
            backend,
        )
        .expect("Error creating gce proposal.");

    let mut proposal_store = ProposalStore::from_staged_proposal(
        StagedProposal::from_mls_plaintext(ciphersuite, backend, gce_proposal)
            .expect("Could not create StagedProposal."),
    );
    log::info!(" >>> Creating commit ...");
    let params = CreateCommitParams::builder()
        .framing_parameters(framing_parameters)
        .credential_bundle(&alice_credential_bundle)
        .proposal_store(&proposal_store)
        .force_self_update(false)
        .build();
    let create_commit_result = alice_group
        .create_commit(params, backend)
        .expect("Error creating commit");

    log::info!(" >>> Staging & merging commit ...");

<<<<<<< HEAD
=======
    let staged_commit = alice_group
        .stage_commit(&create_commit_result.commit, &proposal_store, &[], backend)
        .expect("error staging commit");
    alice_group
        .merge_commit(staged_commit)
        .expect("error merging commit");

>>>>>>> 8621d6d5
    let staged_commit = bob_group
        .stage_commit(&create_commit_result.commit, &proposal_store, &[], backend)
        .expect("error staging commit");
    bob_group
        .merge_commit(staged_commit)
        .expect("error merging commit");

    alice_group
        .merge_staged_commit(
            create_commit_result.staged_commit,
            &mut proposal_store,
            &mut MessageSecretsStore::new(0),
        )
        .expect("error merging pending commit");

    assert_eq!(
        alice_group
            .export_secret(backend, "label", b"gce test", 32)
            .expect("Error exporting secret."),
        bob_group
            .export_secret(backend, "label", b"gce test", 32)
            .expect("Error exporting secret.")
    )
}<|MERGE_RESOLUTION|>--- conflicted
+++ resolved
@@ -429,18 +429,11 @@
 
     log::info!(" >>> Staging & merging commit ...");
 
-<<<<<<< HEAD
-    let mut alice_mss = MessageSecretsStore::new(0);
-=======
-    let staged_commit = alice_group
-        .stage_commit(&create_commit_result.commit, &proposal_store, &[], backend)
-        .expect("error staging commit");
->>>>>>> 8621d6d5
     alice_group
         .merge_staged_commit(
             create_commit_result.staged_commit,
             &mut proposal_store,
-            &mut alice_mss,
+            &mut MessageSecretsStore::new(0),
         )
         .expect("error merging own staged commit");
     let ratchet_tree = alice_group.treesync().export_nodes();
@@ -540,12 +533,6 @@
 
     log::info!(" >>> Staging & merging commit ...");
 
-<<<<<<< HEAD
-=======
-    let staged_commit = alice_group
-        .stage_commit(&create_commit_result.commit, &proposal_store, &[], backend)
-        .expect("error staging commit");
->>>>>>> 8621d6d5
     alice_group
         .merge_staged_commit(
             create_commit_result.staged_commit,
@@ -651,12 +638,6 @@
 
     log::info!(" >>> Staging & merging commit ...");
 
-<<<<<<< HEAD
-=======
-    let staged_commit = alice_group
-        .stage_commit(&create_commit_results.commit, &proposal_store, &[], backend)
-        .expect("error staging commit");
->>>>>>> 8621d6d5
     alice_group
         .merge_staged_commit(
             create_commit_results.staged_commit,
@@ -708,16 +689,6 @@
 
     log::info!(" >>> Staging & merging commit ...");
 
-<<<<<<< HEAD
-=======
-    let staged_commit = alice_group
-        .stage_commit(&create_commit_result.commit, &proposal_store, &[], backend)
-        .expect("error staging commit");
-    alice_group
-        .merge_commit(staged_commit)
-        .expect("error merging commit");
-
->>>>>>> 8621d6d5
     let staged_commit = bob_group
         .stage_commit(&create_commit_result.commit, &proposal_store, &[], backend)
         .expect("error staging commit");
