--- conflicted
+++ resolved
@@ -15,11 +15,7 @@
         mls_auth_content::AuthenticatedContent, sender::Sender, FramingParameters, WireFormat,
     },
     group::{
-<<<<<<< HEAD
-        config::CryptoConfig,
         core_group::{node::leaf_node::Capabilities, KeyPackageBuilder, OtherProposal},
-=======
->>>>>>> 8f76bd77
         errors::*,
         proposal::CustomProposal,
         proposals::{ProposalQueue, ProposalStore, QueuedProposal},
@@ -289,41 +285,6 @@
 }
 
 #[apply(ciphersuites_and_providers)]
-<<<<<<< HEAD
-=======
-fn test_required_unsupported_proposals(ciphersuite: Ciphersuite, provider: &impl OpenMlsProvider) {
-    let (alice_credential, _, alice_signer, _alice_pk) =
-        setup_client("Alice", ciphersuite, provider);
-
-    // Set required capabilities
-    let extensions = &[];
-    let proposals = &[ProposalType::GroupContextExtensions, ProposalType::AppAck];
-    let credentials = &[CredentialType::Basic];
-    let required_capabilities =
-        RequiredCapabilitiesExtension::new(extensions, proposals, credentials);
-
-    // This must fail because we don't actually support AppAck proposals
-    let e = CoreGroup::builder(
-        GroupId::random(provider.rand()),
-        ciphersuite,
-        alice_credential,
-    )
-    .with_group_context_extensions(Extensions::single(Extension::RequiredCapabilities(
-        required_capabilities,
-    )))
-    .unwrap()
-    .build(provider, &alice_signer)
-    .expect_err(
-        "CoreGroup creation must fail because AppAck proposals aren't supported in OpenMLS yet.",
-    );
-    assert_eq!(
-        e,
-        CoreGroupBuildError::PublicGroupBuildError(PublicGroupBuildError::UnsupportedProposalType)
-    )
-}
-
-#[apply(ciphersuites_and_providers)]
->>>>>>> 8f76bd77
 fn test_required_extension_key_package_mismatch(
     ciphersuite: Ciphersuite,
     provider: &impl OpenMlsProvider,
@@ -695,15 +656,7 @@
     // Create Bob's key package with support for the custom proposal type
     let bob_key_package = KeyPackageBuilder::new()
         .leaf_node_capabilities(custom_proposal_capabilities.clone())
-        .build(
-            CryptoConfig {
-                ciphersuite,
-                version: ProtocolVersion::default(),
-            },
-            provider,
-            &bob_signer,
-            bob_credential_with_key,
-        )
+        .build(ciphersuite, provider, &bob_signer, bob_credential_with_key)
         .unwrap();
 
     // Create group with custom proposal as required capability
@@ -712,7 +665,7 @@
     //);
     let mut alice_group = CoreGroup::builder(
         GroupId::random(provider.rand()),
-        CryptoConfig::with_default_version(ciphersuite),
+        ciphersuite,
         alice_credential,
     )
     .with_capabilities(custom_proposal_capabilities)
