use super::CoreGroup;
use crate::{
    binary_tree::LeafNodeIndex,
    ciphersuite::hash_ref::ProposalRef,
    credentials::CredentialType,
    extensions::{Extension, ExtensionType, Extensions, RequiredCapabilitiesExtension},
    framing::{
        mls_auth_content::AuthenticatedContent, sender::Sender, FramingParameters, WireFormat,
    },
    group::{
        errors::*,
        proposals::{ProposalQueue, ProposalStore, QueuedProposal},
        test_core_group::setup_client,
        CreateCommitParams, GroupContext, GroupId, StagedCoreWelcome,
    },
    key_packages::{KeyPackageBundle, KeyPackageIn},
    messages::proposals::{AddProposal, Proposal, ProposalOrRef, ProposalType},
    schedule::psk::store::ResumptionPskStore,
    test_utils::*,
    versions::ProtocolVersion,
};

/// This test makes sure ProposalQueue works as intended. This functionality is
/// used in `create_commit` to filter the epoch proposals. Expected result:
/// `filtered_queued_proposals` returns only proposals of a certain type
#[openmls_test::openmls_test]
fn proposal_queue_functions(
    ciphersuite: Ciphersuite,
    provider: &impl crate::storage::OpenMlsProvider,
) {
    // Framing parameters
    let framing_parameters = FramingParameters::new(&[], WireFormat::PublicMessage);
    // Define identities
    let (alice_credential, alice_key_package_bundle, alice_signer, _alice_pk) =
        setup_client("Alice", ciphersuite, provider);
    let (_bob_credential_with_key, bob_key_package_bundle, _bob_signer, _bob_pk) =
        setup_client("Bob", ciphersuite, provider);

    let bob_key_package = bob_key_package_bundle.key_package();
    let alice_update_key_package_bundle =
        KeyPackageBundle::generate(provider, &alice_signer, ciphersuite, alice_credential);
    let alice_update_key_package = alice_update_key_package_bundle.key_package();
    let kpi = KeyPackageIn::from(alice_update_key_package.clone());
    assert!(kpi
        .validate(provider.crypto(), ProtocolVersion::Mls10)
        .is_ok());

    let group_context = GroupContext::new(
        ciphersuite,
        GroupId::random(provider.rand()),
        0,
        vec![],
        vec![],
        Extensions::empty(),
    );

    // Let's create some proposals
    let add_proposal_alice1 = AddProposal {
        key_package: alice_key_package_bundle.key_package().clone(),
    };
    let add_proposal_alice2 = AddProposal {
        key_package: alice_key_package_bundle.key_package().clone(),
    };
    let add_proposal_bob = AddProposal {
        key_package: bob_key_package.clone(),
    };

    let proposal_add_alice1 = Proposal::Add(add_proposal_alice1);
    let proposal_add_alice2 = Proposal::Add(add_proposal_alice2);
    let proposal_add_bob = Proposal::Add(add_proposal_bob);

    // Test proposal types
    assert!(proposal_add_alice1.is_type(ProposalType::Add));
    assert!(!proposal_add_alice1.is_type(ProposalType::Update));
    assert!(!proposal_add_alice1.is_type(ProposalType::Remove));

    // Frame proposals in PublicMessage
    let mls_plaintext_add_alice1 = AuthenticatedContent::member_proposal(
        framing_parameters,
        LeafNodeIndex::new(0),
        proposal_add_alice1,
        &group_context,
        &alice_signer,
    )
    .unwrap();
    let mls_plaintext_add_alice2 = AuthenticatedContent::member_proposal(
        framing_parameters,
        LeafNodeIndex::new(1),
        proposal_add_alice2,
        &group_context,
        &alice_signer,
    )
    .unwrap();
    let mls_plaintext_add_bob = AuthenticatedContent::member_proposal(
        framing_parameters,
        LeafNodeIndex::new(1),
        proposal_add_bob,
        &group_context,
        &alice_signer,
    )
    .unwrap();

    let proposal_reference_add_alice1 = ProposalRef::from_authenticated_content_by_ref(
        provider.crypto(),
        ciphersuite,
        &mls_plaintext_add_alice1,
    )
    .unwrap();
    let proposal_reference_add_alice2 = ProposalRef::from_authenticated_content_by_ref(
        provider.crypto(),
        ciphersuite,
        &mls_plaintext_add_alice2,
    )
    .unwrap();
    let proposal_reference_add_bob = ProposalRef::from_authenticated_content_by_ref(
        provider.crypto(),
        ciphersuite,
        &mls_plaintext_add_bob,
    )
    .unwrap();

    let mut proposal_store = ProposalStore::from_queued_proposal(
        QueuedProposal::from_authenticated_content_by_ref(
            ciphersuite,
            provider.crypto(),
            mls_plaintext_add_alice1,
        )
        .expect("Could not create QueuedProposal."),
    );
    proposal_store.add(
        QueuedProposal::from_authenticated_content_by_ref(
            ciphersuite,
            provider.crypto(),
            mls_plaintext_add_alice2,
        )
        .expect("Could not create QueuedProposal."),
    );

    let (proposal_queue, own_update) = ProposalQueue::filter_proposals(
        ciphersuite,
        provider.crypto(),
        Sender::build_member(LeafNodeIndex::new(1)),
        &proposal_store,
        &[],
        LeafNodeIndex::new(0),
    )
    .expect("Could not create ProposalQueue.");

    // Own update should not be required in this case (only add proposals)
    assert!(!own_update);

    // Test if proposals are all covered
    let valid_proposal_reference_list = &[
        proposal_reference_add_alice1.clone(),
        proposal_reference_add_alice2.clone(),
    ];
    assert!(proposal_queue.contains(valid_proposal_reference_list));

    let invalid_proposal_reference_list = &[
        proposal_reference_add_alice1,
        proposal_reference_add_alice2,
        proposal_reference_add_bob,
    ];
    assert!(!proposal_queue.contains(invalid_proposal_reference_list));

    // Get filtered proposals
    for filtered_proposal in proposal_queue.filtered_by_type(ProposalType::Add) {
        assert!(filtered_proposal.proposal().is_type(ProposalType::Add));
    }
}

/// Test, that we QueuedProposalQueue is iterated in the right order.
#[openmls_test::openmls_test]
fn proposal_queue_order() {
    // Framing parameters
    let framing_parameters = FramingParameters::new(&[], WireFormat::PublicMessage);
    // Define identities
    let (alice_credential, alice_key_package_bundle, alice_signer, _alice_pk) =
        setup_client("Alice", ciphersuite, provider);
    let (_bob_credential_with_key, bob_key_package_bundle, _bob_signer, _bob_pk) =
        setup_client("Bob", ciphersuite, provider);

    let bob_key_package = bob_key_package_bundle.key_package();
    let alice_update_key_package_bundle =
        KeyPackageBundle::generate(provider, &alice_signer, ciphersuite, alice_credential);
    let alice_update_key_package = alice_update_key_package_bundle.key_package();
    let kpi = KeyPackageIn::from(alice_update_key_package.clone());
    assert!(kpi
        .validate(provider.crypto(), ProtocolVersion::Mls10)
        .is_ok());

    let group_context = GroupContext::new(
        ciphersuite,
        GroupId::random(provider.rand()),
        0,
        vec![],
        vec![],
        Extensions::empty(),
    );

    // Let's create some proposals
    let add_proposal_alice1 = AddProposal {
        key_package: alice_key_package_bundle.key_package().clone(),
    };
    let add_proposal_bob1 = AddProposal {
        key_package: bob_key_package.clone(),
    };

    let proposal_add_alice1 = Proposal::Add(add_proposal_alice1);
    let proposal_add_bob1 = Proposal::Add(add_proposal_bob1);

    // Frame proposals in PublicMessage
    let mls_plaintext_add_alice1 = AuthenticatedContent::member_proposal(
        framing_parameters,
        LeafNodeIndex::new(0),
        proposal_add_alice1.clone(),
        &group_context,
        &alice_signer,
    )
    .unwrap();
    let proposal_reference_add_alice1 = ProposalRef::from_authenticated_content_by_ref(
        provider.crypto(),
        ciphersuite,
        &mls_plaintext_add_alice1,
    )
    .unwrap();

    let mls_plaintext_add_bob1 = AuthenticatedContent::member_proposal(
        framing_parameters,
        LeafNodeIndex::new(1),
        proposal_add_bob1.clone(),
        &group_context,
        &alice_signer,
    )
    .unwrap();

    // This should set the order of the proposals.
    let mut proposal_store = ProposalStore::from_queued_proposal(
        QueuedProposal::from_authenticated_content_by_ref(
            ciphersuite,
            provider.crypto(),
            mls_plaintext_add_alice1,
        )
        .unwrap(),
    );
    proposal_store.add(
        QueuedProposal::from_authenticated_content_by_ref(
            ciphersuite,
            provider.crypto(),
            mls_plaintext_add_bob1,
        )
        .unwrap(),
    );

    let proposal_or_refs = vec![
        ProposalOrRef::Proposal(proposal_add_bob1.clone()),
        ProposalOrRef::Reference(proposal_reference_add_alice1),
    ];

    let sender = Sender::build_member(LeafNodeIndex::new(0));

    // And the same should go for proposal queues built from committed
    // proposals. The order here should be dictated by the proposals passed
    // as ProposalOrRefs.
    let proposal_queue = ProposalQueue::from_committed_proposals(
        ciphersuite,
        provider.crypto(),
        proposal_or_refs,
        &proposal_store,
        &sender,
    )
    .unwrap();

    let proposal_collection: Vec<&QueuedProposal> =
        proposal_queue.filtered_by_type(ProposalType::Add).collect();

    assert_eq!(proposal_collection[0].proposal(), &proposal_add_bob1);
    assert_eq!(proposal_collection[1].proposal(), &proposal_add_alice1);
}

#[openmls_test::openmls_test]
fn test_required_extension_key_package_mismatch(
    ciphersuite: Ciphersuite,
    provider: &impl crate::storage::OpenMlsProvider,
) {
    // Basic group setup.
    let group_aad = b"Alice's test group";
    let framing_parameters = FramingParameters::new(group_aad, WireFormat::PublicMessage);

    let (alice_credential, _, alice_signer, _alice_pk) =
        setup_client("Alice", ciphersuite, provider);
    let (_bob_credential_with_key, bob_key_package_bundle, _, _) =
        setup_client("Bob", ciphersuite, provider);
    let bob_key_package = bob_key_package_bundle.key_package();

    // Set required capabilities
    let extensions = &[ExtensionType::Unknown(0xff00)];
    // We don't support unknown proposals (yet)
    let proposals = &[];
    let credentials = &[CredentialType::Basic];
    let required_capabilities =
        RequiredCapabilitiesExtension::new(extensions, proposals, credentials);

    let alice_group = CoreGroup::builder(
        GroupId::random(provider.rand()),
        ciphersuite,
        alice_credential,
    )
    .with_group_context_extensions(Extensions::single(Extension::RequiredCapabilities(
        required_capabilities,
    )))
    .expect("error adding group context extensions")
    .build(provider, &alice_signer)
    .expect("Error creating CoreGroup.");

    let e = alice_group
        .create_add_proposal(
            framing_parameters,
            bob_key_package.clone(),
            &alice_signer,
        )
        .expect_err("Proposal was created even though the key package didn't support the required extensions.");
    assert_eq!(
        e,
        CreateAddProposalError::LeafNodeValidation(
            crate::treesync::errors::LeafNodeValidationError::UnsupportedExtensions
        )
    );
}

#[openmls_test::openmls_test]
fn test_group_context_extensions(
    ciphersuite: Ciphersuite,
    provider: &impl crate::storage::OpenMlsProvider,
) {
    // Basic group setup.
    let group_aad = b"Alice's test group";
    let framing_parameters = FramingParameters::new(group_aad, WireFormat::PublicMessage);

    let (alice_credential, _, alice_signer, _alice_pk) =
        setup_client("Alice", ciphersuite, provider);
    let (_bob_credential_with_key, bob_key_package_bundle, _, _) =
        setup_client("Bob", ciphersuite, provider);

    let bob_key_package = bob_key_package_bundle.key_package();

    // Set required capabilities
    let extensions = &[ExtensionType::ApplicationId];
    let proposals = &[
        ProposalType::GroupContextExtensions,
        ProposalType::Add,
        ProposalType::Remove,
        ProposalType::Update,
    ];
    let credentials = &[CredentialType::Basic];
    let required_capabilities =
        RequiredCapabilitiesExtension::new(extensions, proposals, credentials);

    let mut alice_group = CoreGroup::builder(
        GroupId::random(provider.rand()),
        ciphersuite,
        alice_credential,
    )
    .with_group_context_extensions(Extensions::single(Extension::RequiredCapabilities(
        required_capabilities,
    )))
    .unwrap()
    .build(provider, &alice_signer)
    .expect("Error creating CoreGroup.");

    let bob_add_proposal = alice_group
        .create_add_proposal(framing_parameters, bob_key_package.clone(), &alice_signer)
        .expect("Could not create proposal");

    let proposal_store = ProposalStore::from_queued_proposal(
        QueuedProposal::from_authenticated_content_by_ref(
            ciphersuite,
            provider.crypto(),
            bob_add_proposal,
        )
        .expect("Could not create QueuedProposal."),
    );
    log::info!(" >>> Creating commit ...");
    let params = CreateCommitParams::builder()
        .framing_parameters(framing_parameters)
        .proposal_store(&proposal_store)
        .force_self_update(false)
        .build();
    let create_commit_result = alice_group
        .create_commit(params, provider, &alice_signer)
        .expect("Error creating commit");

    log::info!(" >>> Staging & merging commit ...");

    alice_group
        .merge_commit(provider, create_commit_result.staged_commit)
        .expect("error merging own staged commit");
    let ratchet_tree = alice_group.public_group().export_ratchet_tree();

    // Make sure that Bob can join the group with the required extension in place
    // and Bob's key package supporting them.
    let _bob_group = StagedCoreWelcome::new_from_welcome(
        create_commit_result
            .welcome_option
            .expect("An unexpected error occurred."),
        Some(ratchet_tree.into()),
        bob_key_package_bundle,
        provider,
        ResumptionPskStore::new(1024),
    )
    .and_then(|staged_join| staged_join.into_core_group(provider))
    .expect("Error joining group.");
}

#[openmls_test::openmls_test]
fn test_group_context_extension_proposal_fails(
    ciphersuite: Ciphersuite,
    provider: &impl crate::storage::OpenMlsProvider,
) {
    // Basic group setup.
    let group_aad = b"Alice's test group";
    let framing_parameters = FramingParameters::new(group_aad, WireFormat::PublicMessage);

    let (alice_credential, _, alice_signer, _alice_pk) =
        setup_client("Alice", ciphersuite, provider);
    let (_bob_credential_with_key, bob_key_package_bundle, _, _) =
        setup_client("Bob", ciphersuite, provider);

    let bob_key_package = bob_key_package_bundle.key_package();

    // Set required capabilities
    let proposals = &[
        ProposalType::GroupContextExtensions,
        ProposalType::Add,
        ProposalType::Remove,
        ProposalType::Update,
    ];
    let credentials = &[CredentialType::Basic];
    let required_capabilities = RequiredCapabilitiesExtension::new(&[], proposals, credentials);

    let mut alice_group = CoreGroup::builder(
        GroupId::random(provider.rand()),
        ciphersuite,
        alice_credential,
    )
    .with_group_context_extensions(Extensions::single(Extension::RequiredCapabilities(
        required_capabilities,
    )))
    .unwrap()
    .build(provider, &alice_signer)
    .expect("Error creating CoreGroup.");

    // Adding Bob
    let bob_add_proposal = alice_group
        .create_add_proposal(framing_parameters, bob_key_package.clone(), &alice_signer)
        .expect("Could not create proposal");

    let proposal_store = ProposalStore::from_queued_proposal(
        QueuedProposal::from_authenticated_content_by_ref(
            ciphersuite,
            provider.crypto(),
            bob_add_proposal,
        )
        .expect("Could not create QueuedProposal."),
    );
    log::info!(" >>> Creating commit ...");
    let params = CreateCommitParams::builder()
        .framing_parameters(framing_parameters)
        .proposal_store(&proposal_store)
        .force_self_update(false)
        .build();
    let create_commit_result = alice_group
        .create_commit(params, provider, &alice_signer)
        .expect("Error creating commit");

    log::info!(" >>> Staging & merging commit ...");

    alice_group
        .merge_commit(provider, create_commit_result.staged_commit)
        .expect("error merging pending commit");
    let ratchet_tree = alice_group.public_group().export_ratchet_tree();

    let _bob_group = StagedCoreWelcome::new_from_welcome(
        create_commit_result
            .welcome_option
            .expect("An unexpected error occurred."),
        Some(ratchet_tree.into()),
        bob_key_package_bundle,
        provider,
        ResumptionPskStore::new(1024),
    )
    .and_then(|staged_join| staged_join.into_core_group(provider))
    .expect("Error joining group.");

    // TODO: openmls/openmls#1130 re-enable
    // // Now Bob wants the ApplicationId extension to be required.
    // // This should fail because Alice doesn't support it.
    // let e = bob_group
    //     .create_group_context_ext_proposal(
    //         framing_parameters,
    //         &alice_credential_bundle,
    //         &[required_application_id],
    //         provider,
    //     )
    //     .expect_err("Bob was able to create a gce proposal for an extension not supported by all other parties.");
    // assert_eq!(
    //     e,
    //     CreateGroupContextExtProposalError::TreeSyncError(
    //         crate::treesync::errors::TreeSyncError::UnsupportedExtension
    //     )
    // );
}

<<<<<<< HEAD
#[apply(ciphersuites_and_providers)]
fn test_group_context_extension_proposal<Provider: OpenMlsProvider>(
=======
#[openmls_test::openmls_test]
fn test_group_context_extension_proposal(
>>>>>>> c4077756
    ciphersuite: Ciphersuite,
    provider: &Provider,
) {
    // Basic group setup.
    let group_aad = b"Alice's test group";
    let framing_parameters = FramingParameters::new(group_aad, WireFormat::PublicMessage);

    let (alice_credential, _, alice_signer, _alice_pk) =
        setup_client("Alice", ciphersuite, provider);
    let (_bob_credential_with_key, bob_key_package_bundle, _, _) =
        setup_client("Bob", ciphersuite, provider);

    let bob_key_package = bob_key_package_bundle.key_package();

    let mut alice_group = CoreGroup::builder(
        GroupId::random(provider.rand()),
        ciphersuite,
        alice_credential,
    )
    .build(provider, &alice_signer)
    .expect("Error creating CoreGroup.");

    // Adding Bob
    let bob_add_proposal = alice_group
        .create_add_proposal(framing_parameters, bob_key_package.clone(), &alice_signer)
        .expect("Could not create proposal");

    let proposal_store = ProposalStore::from_queued_proposal(
        QueuedProposal::from_authenticated_content_by_ref(
            ciphersuite,
            provider.crypto(),
            bob_add_proposal,
        )
        .expect("Could not create QueuedProposal."),
    );
    log::info!(" >>> Creating commit ...");
    let params = CreateCommitParams::builder()
        .framing_parameters(framing_parameters)
        .proposal_store(&proposal_store)
        .force_self_update(false)
        .build();
    let create_commit_results = alice_group
        .create_commit(params, provider, &alice_signer)
        .expect("Error creating commit");

    log::info!(" >>> Staging & merging commit ...");

    alice_group
        .merge_commit(provider, create_commit_results.staged_commit)
        .expect("error merging pending commit");

    let ratchet_tree = alice_group.public_group().export_ratchet_tree();

    let mut bob_group = StagedCoreWelcome::new_from_welcome(
        create_commit_results
            .welcome_option
            .expect("An unexpected error occurred."),
        Some(ratchet_tree.into()),
        bob_key_package_bundle,
        provider,
        ResumptionPskStore::new(1024),
    )
    .and_then(|staged_join| staged_join.into_core_group(provider))
    .expect("Error joining group.");

    // Alice adds a required capability.
    let required_application_id =
        Extension::RequiredCapabilities(RequiredCapabilitiesExtension::new(
            &[ExtensionType::ApplicationId],
            &[],
            &[CredentialType::Basic],
        ));
    let gce_proposal = alice_group
        .create_group_context_ext_proposal::<Provider>(
            framing_parameters,
            Extensions::single(required_application_id),
            &alice_signer,
        )
        .expect("Error creating gce proposal.");

    let proposal_store = ProposalStore::from_queued_proposal(
        QueuedProposal::from_authenticated_content_by_ref(
            ciphersuite,
            provider.crypto(),
            gce_proposal,
        )
        .expect("Could not create QueuedProposal."),
    );
    log::info!(" >>> Creating commit ...");
    let params = CreateCommitParams::builder()
        .framing_parameters(framing_parameters)
        .proposal_store(&proposal_store)
        .force_self_update(false)
        .build();
    let create_commit_result = alice_group
        .create_commit(params, provider, &alice_signer)
        .expect("Error creating commit");

    log::info!(" >>> Staging & merging commit ...");

    let staged_commit = bob_group
        .read_keys_and_stage_commit(&create_commit_result.commit, &proposal_store, &[], provider)
        .expect("error staging commit");
    bob_group
        .merge_commit(provider, staged_commit)
        .expect("error merging commit");

    alice_group
        .merge_commit(provider, create_commit_result.staged_commit)
        .expect("error merging pending commit");

    assert_eq!(
        alice_group
            .export_secret(provider.crypto(), "label", b"gce test", 32)
            .expect("Error exporting secret."),
        bob_group
            .export_secret(provider.crypto(), "label", b"gce test", 32)
            .expect("Error exporting secret.")
    )
}<|MERGE_RESOLUTION|>--- conflicted
+++ resolved
@@ -511,13 +511,8 @@
     // );
 }
 
-<<<<<<< HEAD
-#[apply(ciphersuites_and_providers)]
-fn test_group_context_extension_proposal<Provider: OpenMlsProvider>(
-=======
 #[openmls_test::openmls_test]
 fn test_group_context_extension_proposal(
->>>>>>> c4077756
     ciphersuite: Ciphersuite,
     provider: &Provider,
 ) {
