--- conflicted
+++ resolved
@@ -280,8 +280,6 @@
 }
 
 #[apply(ciphersuites_and_providers)]
-<<<<<<< HEAD
-=======
 fn test_required_unsupported_proposals(ciphersuite: Ciphersuite, provider: &impl OpenMlsProvider) {
     let (alice_credential, _, alice_signer, _alice_pk) =
         setup_client("Alice", ciphersuite, provider);
@@ -314,7 +312,6 @@
 }
 
 #[apply(ciphersuites_and_providers)]
->>>>>>> 639349ac
 fn test_required_extension_key_package_mismatch(
     ciphersuite: Ciphersuite,
     provider: &impl OpenMlsProvider,
