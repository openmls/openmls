<<<<<<< HEAD
use crate::{
    group::{config::CryptoConfig, test_core_group::setup_client},
    test_utils::*,
};
=======
>>>>>>> 730df908
use openmls_rust_crypto::OpenMlsRustCrypto;
use openmls_traits::{types::Ciphersuite, OpenMlsCryptoProvider};

use super::CoreGroup;
use crate::{
    binary_tree::LeafNodeIndex,
    ciphersuite::hash_ref::ProposalRef,
    credentials::CredentialType,
    extensions::Extensions,
    extensions::{Extension, ExtensionType, RequiredCapabilitiesExtension},
    framing::sender::Sender,
    framing::{mls_auth_content::AuthenticatedContent, FramingParameters, WireFormat},
    group::config::CryptoConfig,
    group::{
        create_commit_params::CreateCommitParams,
        errors::*,
        proposals::{ProposalQueue, ProposalStore, QueuedProposal},
        GroupContext, GroupId,
    },
    key_packages::KeyPackageBundle,
    messages::proposals::{AddProposal, Proposal, ProposalOrRef, ProposalType},
    test_utils::*,
    treesync::errors::LeafNodeValidationError,
};

/// This test makes sure ProposalQueue works as intended. This functionality is
/// used in `create_commit` to filter the epoch proposals. Expected result:
/// `filtered_queued_proposals` returns only proposals of a certain type
#[apply(ciphersuites_and_backends)]
fn proposal_queue_functions(ciphersuite: Ciphersuite, backend: &impl OpenMlsCryptoProvider) {
    // Framing parameters
    let framing_parameters = FramingParameters::new(&[], WireFormat::PublicMessage);
    // Define identities
    let (alice_credential, alice_key_package_bundle, alice_signer, _alice_pk) =
        setup_client("Alice", ciphersuite, backend);
    let (_bob_credential_bundle, bob_key_package_bundle, _bob_signer, _bob_pk) =
        setup_client("Bob", ciphersuite, backend);

    let bob_key_package = bob_key_package_bundle.key_package();
    let alice_update_key_package_bundle =
        KeyPackageBundle::new(backend, &alice_signer, ciphersuite, alice_credential);
    let alice_update_key_package = alice_update_key_package_bundle.key_package();
    assert!(alice_update_key_package.verify(backend.crypto()).is_ok());

    let group_context = GroupContext::new(
        ciphersuite,
        GroupId::random(backend),
        0,
        vec![],
        vec![],
        Extensions::empty(),
    );

    // Let's create some proposals
    let add_proposal_alice1 = AddProposal {
        key_package: alice_key_package_bundle.key_package().clone(),
    };
    let add_proposal_alice2 = AddProposal {
        key_package: alice_key_package_bundle.key_package().clone(),
    };
    let add_proposal_bob1 = AddProposal {
        key_package: bob_key_package.clone(),
    };

    let proposal_add_alice1 = Proposal::Add(add_proposal_alice1);
    let proposal_reference_add_alice1 =
        ProposalRef::from_proposal(ciphersuite, backend, &proposal_add_alice1)
            .expect("An unexpected error occurred.");
    let proposal_add_alice2 = Proposal::Add(add_proposal_alice2);
    let proposal_reference_add_alice2 =
        ProposalRef::from_proposal(ciphersuite, backend, &proposal_add_alice2)
            .expect("An unexpected error occurred.");
    let proposal_add_bob1 = Proposal::Add(add_proposal_bob1);
    let proposal_reference_add_bob1 =
        ProposalRef::from_proposal(ciphersuite, backend, &proposal_add_bob1)
            .expect("An unexpected error occurred.");

    // Test proposal types
    assert!(proposal_add_alice1.is_type(ProposalType::Add));
    assert!(!proposal_add_alice1.is_type(ProposalType::Update));
    assert!(!proposal_add_alice1.is_type(ProposalType::Remove));

    // Frame proposals in PublicMessage
    let mls_plaintext_add_alice1 = AuthenticatedContent::member_proposal(
        framing_parameters,
        LeafNodeIndex::new(0),
        proposal_add_alice1,
        &group_context,
        &alice_signer,
    )
    .expect("Could not create proposal.");
    let mls_plaintext_add_alice2 = AuthenticatedContent::member_proposal(
        framing_parameters,
        LeafNodeIndex::new(1),
        proposal_add_alice2,
        &group_context,
        &alice_signer,
    )
    .expect("Could not create proposal.");
    let _mls_plaintext_add_bob1 = AuthenticatedContent::member_proposal(
        framing_parameters,
        LeafNodeIndex::new(1),
        proposal_add_bob1,
        &group_context,
        &alice_signer,
    )
    .expect("Could not create proposal.");

    let mut proposal_store = ProposalStore::from_queued_proposal(
        QueuedProposal::from_authenticated_content(ciphersuite, backend, mls_plaintext_add_alice1)
            .expect("Could not create QueuedProposal."),
    );
    proposal_store.add(
        QueuedProposal::from_authenticated_content(ciphersuite, backend, mls_plaintext_add_alice2)
            .expect("Could not create QueuedProposal."),
    );

    let (proposal_queue, own_update) = ProposalQueue::filter_proposals(
        ciphersuite,
        backend,
        Sender::build_member(LeafNodeIndex::new(1)),
        &proposal_store,
        &[],
        LeafNodeIndex::new(0),
    )
    .expect("Could not create ProposalQueue.");

    // Own update should not be required in this case (only add proposals)
    assert!(!own_update);

    // Test if proposals are all covered
    let valid_proposal_reference_list = &[
        proposal_reference_add_alice1.clone(),
        proposal_reference_add_alice2.clone(),
    ];
    assert!(proposal_queue.contains(valid_proposal_reference_list));

    let invalid_proposal_reference_list = &[
        proposal_reference_add_alice1,
        proposal_reference_add_alice2,
        proposal_reference_add_bob1,
    ];
    assert!(!proposal_queue.contains(invalid_proposal_reference_list));

    // Get filtered proposals
    for filtered_proposal in proposal_queue.filtered_by_type(ProposalType::Add) {
        assert!(filtered_proposal.proposal().is_type(ProposalType::Add));
    }
}

/// Test, that we QueuedProposalQueue is iterated in the right order.
#[apply(ciphersuites_and_backends)]
fn proposal_queue_order(ciphersuite: Ciphersuite, backend: &impl OpenMlsCryptoProvider) {
    // Framing parameters
    let framing_parameters = FramingParameters::new(&[], WireFormat::PublicMessage);
    // Define identities
    let (alice_credential, alice_key_package_bundle, alice_signer, _alice_pk) =
        setup_client("Alice", ciphersuite, backend);
    let (_bob_credential_bundle, bob_key_package_bundle, _bob_signer, _bob_pk) =
        setup_client("Bob", ciphersuite, backend);

    let bob_key_package = bob_key_package_bundle.key_package();
    let alice_update_key_package_bundle =
        KeyPackageBundle::new(backend, &alice_signer, ciphersuite, alice_credential);
    let alice_update_key_package = alice_update_key_package_bundle.key_package();
    assert!(alice_update_key_package.verify(backend.crypto()).is_ok());

    let group_context = GroupContext::new(
        ciphersuite,
        GroupId::random(backend),
        0,
        vec![],
        vec![],
        Extensions::empty(),
    );

    // Let's create some proposals
    let add_proposal_alice1 = AddProposal {
        key_package: alice_key_package_bundle.key_package().clone(),
    };
    let add_proposal_bob1 = AddProposal {
        key_package: bob_key_package.clone(),
    };

    let proposal_add_alice1 = Proposal::Add(add_proposal_alice1);
    let proposal_reference_add_alice1 =
        ProposalRef::from_proposal(ciphersuite, backend, &proposal_add_alice1)
            .expect("An unexpected error occurred.");
    let proposal_add_bob1 = Proposal::Add(add_proposal_bob1);

    // Frame proposals in PublicMessage
    let mls_plaintext_add_alice1 = AuthenticatedContent::member_proposal(
        framing_parameters,
        LeafNodeIndex::new(0),
        proposal_add_alice1.clone(),
        &group_context,
        &alice_signer,
    )
    .expect("Could not create proposal.");
    let mls_plaintext_add_bob1 = AuthenticatedContent::member_proposal(
        framing_parameters,
        LeafNodeIndex::new(1),
        proposal_add_bob1.clone(),
        &group_context,
        &alice_signer,
    )
    .expect("Could not create proposal.");

    // This should set the order of the proposals.
    let mut proposal_store = ProposalStore::from_queued_proposal(
        QueuedProposal::from_authenticated_content(ciphersuite, backend, mls_plaintext_add_alice1)
            .expect("Could not create QueuedProposal."),
    );
    proposal_store.add(
        QueuedProposal::from_authenticated_content(ciphersuite, backend, mls_plaintext_add_bob1)
            .expect("Could not create QueuedProposal."),
    );

    let proposal_or_refs = vec![
        ProposalOrRef::Proposal(proposal_add_bob1.clone()),
        ProposalOrRef::Reference(proposal_reference_add_alice1),
    ];

    let sender = Sender::build_member(LeafNodeIndex::new(0));

    // And the same should go for proposal queues built from committed
    // proposals. The order here should be dictated by the proposals passed
    // as ProposalOrRefs.
    let proposal_queue = ProposalQueue::from_committed_proposals(
        ciphersuite,
        backend,
        proposal_or_refs,
        &proposal_store,
        &sender,
    )
    .expect("An unexpected error occurred.");

    let proposal_collection: Vec<&QueuedProposal> =
        proposal_queue.filtered_by_type(ProposalType::Add).collect();

    assert_eq!(proposal_collection[0].proposal(), &proposal_add_bob1);
    assert_eq!(proposal_collection[1].proposal(), &proposal_add_alice1);
}

#[apply(ciphersuites_and_backends)]
fn test_required_unsupported_proposals(
    ciphersuite: Ciphersuite,
    backend: &impl OpenMlsCryptoProvider,
) {
    let (alice_credential, _, alice_signer, _alice_pk) =
        setup_client("Alice", ciphersuite, backend);

    // Set required capabilities
    let extensions = &[];
    let proposals = &[ProposalType::GroupContextExtensions, ProposalType::AppAck];
    let credentials = &[CredentialType::Basic];
    let required_capabilities =
        RequiredCapabilitiesExtension::new(extensions, proposals, credentials);

    // This must fail because we don't actually support AppAck proposals
    let e = CoreGroup::builder(
        GroupId::random(backend),
        CryptoConfig::with_default_version(ciphersuite),
        alice_credential,
    )
    .with_required_capabilities(required_capabilities)
    .build(backend, &alice_signer)
    .expect_err(
        "CoreGroup creation must fail because AppAck proposals aren't supported in OpenMLS yet.",
    );
    assert_eq!(e, CoreGroupBuildError::UnsupportedProposalType)
}

#[apply(ciphersuites_and_backends)]
fn test_required_extension_key_package_mismatch(
    ciphersuite: Ciphersuite,
    backend: &impl OpenMlsCryptoProvider,
) {
    // Basic group setup.
    let group_aad = b"Alice's test group";
    let framing_parameters = FramingParameters::new(group_aad, WireFormat::PublicMessage);

    let (alice_credential, _, alice_signer, _alice_pk) =
        setup_client("Alice", ciphersuite, backend);
    let (_bob_credential_bundle, bob_key_package_bundle, _, _) =
        setup_client("Bob", ciphersuite, backend);
    let bob_key_package = bob_key_package_bundle.key_package();

    // Set required capabilities
    let extensions = &[
        ExtensionType::RequiredCapabilities,
        ExtensionType::ApplicationId,
    ];
    let proposals = &[
        ProposalType::GroupContextExtensions,
        ProposalType::Add,
        ProposalType::Remove,
        ProposalType::Update,
    ];
    let credentials = &[CredentialType::Basic];
    let required_capabilities =
        RequiredCapabilitiesExtension::new(extensions, proposals, credentials);

    let alice_group = CoreGroup::builder(
        GroupId::random(backend),
        CryptoConfig::with_default_version(ciphersuite),
        alice_credential,
    )
    .with_required_capabilities(required_capabilities)
    .build(backend, &alice_signer)
    .expect("Error creating CoreGroup.");

    let e = alice_group
        .create_add_proposal(
            framing_parameters,
            bob_key_package.clone(),
            &alice_signer,
        )
        .expect_err("Proposal was created even though the key package didn't support the required extensions.");
    assert_eq!(
        e,
        CreateAddProposalError::LeafNodeValidation(LeafNodeValidationError::UnsupportedExtensions)
    );
}

#[apply(ciphersuites_and_backends)]
fn test_group_context_extensions(ciphersuite: Ciphersuite, backend: &impl OpenMlsCryptoProvider) {
    // Basic group setup.
    let group_aad = b"Alice's test group";
    let framing_parameters = FramingParameters::new(group_aad, WireFormat::PublicMessage);

    let (alice_credential, _, alice_signer, _alice_pk) =
        setup_client("Alice", ciphersuite, backend);
    let (_bob_credential_bundle, bob_key_package_bundle, _, _) =
        setup_client("Bob", ciphersuite, backend);

    let bob_key_package = bob_key_package_bundle.key_package();

    // Set required capabilities
    let extensions = &[ExtensionType::ApplicationId];
    let proposals = &[
        ProposalType::GroupContextExtensions,
        ProposalType::Add,
        ProposalType::Remove,
        ProposalType::Update,
    ];
    let credentials = &[CredentialType::Basic];
    let required_capabilities =
        RequiredCapabilitiesExtension::new(extensions, proposals, credentials);

    let mut alice_group = CoreGroup::builder(
        GroupId::random(backend),
        CryptoConfig::with_default_version(ciphersuite),
        alice_credential,
    )
    .with_required_capabilities(required_capabilities)
    .build(backend, &alice_signer)
    .expect("Error creating CoreGroup.");

    let bob_add_proposal = alice_group
        .create_add_proposal(framing_parameters, bob_key_package.clone(), &alice_signer)
        .expect("Could not create proposal");

    let proposal_store = ProposalStore::from_queued_proposal(
        QueuedProposal::from_authenticated_content(ciphersuite, backend, bob_add_proposal)
            .expect("Could not create QueuedProposal."),
    );
    log::info!(" >>> Creating commit ...");
    let params = CreateCommitParams::builder()
        .framing_parameters(framing_parameters)
        .proposal_store(&proposal_store)
        .force_self_update(false)
        .build();
    let create_commit_result = alice_group
        .create_commit(params, backend, &alice_signer)
        .expect("Error creating commit");

    log::info!(" >>> Staging & merging commit ...");

    alice_group
        .merge_commit(backend, create_commit_result.staged_commit)
        .expect("error merging own staged commit");
    let ratchet_tree = alice_group.treesync().export_nodes();

    // Make sure that Bob can join the group with the required extension in place
    // and Bob's key package supporting them.
    let _bob_group = CoreGroup::new_from_welcome(
        create_commit_result
            .welcome_option
            .expect("An unexpected error occurred."),
        Some(ratchet_tree),
        bob_key_package_bundle,
        backend,
    )
    .expect("Error joining group.");
}

#[apply(ciphersuites_and_backends)]
fn test_group_context_extension_proposal_fails(
    ciphersuite: Ciphersuite,
    backend: &impl OpenMlsCryptoProvider,
) {
    // Basic group setup.
    let group_aad = b"Alice's test group";
    let framing_parameters = FramingParameters::new(group_aad, WireFormat::PublicMessage);

    let (alice_credential, _, alice_signer, _alice_pk) =
        setup_client("Alice", ciphersuite, backend);
    let (_bob_credential_bundle, bob_key_package_bundle, _, _) =
        setup_client("Bob", ciphersuite, backend);

    let bob_key_package = bob_key_package_bundle.key_package();

    // Set required capabilities
    let proposals = &[
        ProposalType::GroupContextExtensions,
        ProposalType::Add,
        ProposalType::Remove,
        ProposalType::Update,
    ];
    let credentials = &[CredentialType::Basic];
    let required_capabilities = RequiredCapabilitiesExtension::new(&[], proposals, credentials);

    let mut alice_group = CoreGroup::builder(
        GroupId::random(backend),
        CryptoConfig::with_default_version(ciphersuite),
        alice_credential,
    )
    .with_required_capabilities(required_capabilities)
    .build(backend, &alice_signer)
    .expect("Error creating CoreGroup.");

    // TODO: openmls/openmls#1130 add a test for unsupported required capabilities.
    //       We can't test this right now because we don't have a capability
    //       that is not a "default" proposal or extension.
    // // Alice tries to add a required capability she doesn't support herself.
    // let required_application_id = Extension::RequiredCapabilities(
    //     RequiredCapabilitiesExtension::new(&[ExtensionType::ApplicationId], &[]),
    // );
    // let e = alice_group.create_group_context_ext_proposal(
    //     framing_parameters,
    //     &alice_credential_bundle,
    //     &[required_application_id.clone()],
    //     backend,
    // ).expect_err("Alice was able to create a gce proposal with a required extensions she doesn't support.");
    // assert_eq!(
    //     e,
    //     CreateGroupContextExtProposalError::TreeSyncError(
    //         crate::treesync::errors::TreeSyncError::UnsupportedExtension
    //     )
    // );
    //
    // // Well, this failed luckily.

    // Adding Bob
    let bob_add_proposal = alice_group
        .create_add_proposal(framing_parameters, bob_key_package.clone(), &alice_signer)
        .expect("Could not create proposal");

    let proposal_store = ProposalStore::from_queued_proposal(
        QueuedProposal::from_authenticated_content(ciphersuite, backend, bob_add_proposal)
            .expect("Could not create QueuedProposal."),
    );
    log::info!(" >>> Creating commit ...");
    let params = CreateCommitParams::builder()
        .framing_parameters(framing_parameters)
        .proposal_store(&proposal_store)
        .force_self_update(false)
        .build();
    let create_commit_result = alice_group
        .create_commit(params, backend, &alice_signer)
        .expect("Error creating commit");

    log::info!(" >>> Staging & merging commit ...");

    alice_group
        .merge_commit(backend, create_commit_result.staged_commit)
        .expect("error merging pending commit");
    let ratchet_tree = alice_group.treesync().export_nodes();

    let _bob_group = CoreGroup::new_from_welcome(
        create_commit_result
            .welcome_option
            .expect("An unexpected error occurred."),
        Some(ratchet_tree),
        bob_key_package_bundle,
        backend,
    )
    .expect("Error joining group.");

    // TODO: openmls/openmls#1130 re-enable
    // // Now Bob wants the ApplicationId extension to be required.
    // // This should fail because Alice doesn't support it.
    // let e = bob_group
    //     .create_group_context_ext_proposal(
    //         framing_parameters,
    //         &alice_credential_bundle,
    //         &[required_application_id],
    //         backend,
    //     )
    //     .expect_err("Bob was able to create a gce proposal for an extension not supported by all other parties.");
    // assert_eq!(
    //     e,
    //     CreateGroupContextExtProposalError::TreeSyncError(
    //         crate::treesync::errors::TreeSyncError::UnsupportedExtension
    //     )
    // );
}

#[apply(ciphersuites_and_backends)]
fn test_group_context_extension_proposal(
    ciphersuite: Ciphersuite,
    backend: &impl OpenMlsCryptoProvider,
) {
    // Basic group setup.
    let group_aad = b"Alice's test group";
    let framing_parameters = FramingParameters::new(group_aad, WireFormat::PublicMessage);

    let (alice_credential, _, alice_signer, _alice_pk) =
        setup_client("Alice", ciphersuite, backend);
    let (_bob_credential_bundle, bob_key_package_bundle, _, _) =
        setup_client("Bob", ciphersuite, backend);

    let bob_key_package = bob_key_package_bundle.key_package();

    let mut alice_group = CoreGroup::builder(
        GroupId::random(backend),
        CryptoConfig::with_default_version(ciphersuite),
        alice_credential,
    )
    .build(backend, &alice_signer)
    .expect("Error creating CoreGroup.");

    // Adding Bob
    let bob_add_proposal = alice_group
        .create_add_proposal(framing_parameters, bob_key_package.clone(), &alice_signer)
        .expect("Could not create proposal");

    let proposal_store = ProposalStore::from_queued_proposal(
        QueuedProposal::from_authenticated_content(ciphersuite, backend, bob_add_proposal)
            .expect("Could not create QueuedProposal."),
    );
    log::info!(" >>> Creating commit ...");
    let params = CreateCommitParams::builder()
        .framing_parameters(framing_parameters)
        .proposal_store(&proposal_store)
        .force_self_update(false)
        .build();
    let create_commit_results = alice_group
        .create_commit(params, backend, &alice_signer)
        .expect("Error creating commit");

    log::info!(" >>> Staging & merging commit ...");

    alice_group
        .merge_commit(backend, create_commit_results.staged_commit)
        .expect("error merging pending commit");

    let ratchet_tree = alice_group.treesync().export_nodes();

    let mut bob_group = CoreGroup::new_from_welcome(
        create_commit_results
            .welcome_option
            .expect("An unexpected error occurred."),
        Some(ratchet_tree),
        bob_key_package_bundle,
        backend,
    )
    .expect("Error joining group.");

    // Alice adds a required capability.
    let required_application_id =
        Extension::RequiredCapabilities(RequiredCapabilitiesExtension::new(
            &[ExtensionType::ApplicationId],
            &[],
            &[CredentialType::Basic],
        ));
    let gce_proposal = alice_group
        .create_group_context_ext_proposal(
            framing_parameters,
            Extensions::single(required_application_id),
            &alice_signer,
        )
        .expect("Error creating gce proposal.");

    let proposal_store = ProposalStore::from_queued_proposal(
        QueuedProposal::from_authenticated_content(ciphersuite, backend, gce_proposal)
            .expect("Could not create QueuedProposal."),
    );
    log::info!(" >>> Creating commit ...");
    let params = CreateCommitParams::builder()
        .framing_parameters(framing_parameters)
        .proposal_store(&proposal_store)
        .force_self_update(false)
        .build();
    let create_commit_result = alice_group
        .create_commit(params, backend, &alice_signer)
        .expect("Error creating commit");

    log::info!(" >>> Staging & merging commit ...");

    let staged_commit = bob_group
        .stage_commit(&create_commit_result.commit, &proposal_store, &[], backend)
        .expect("error staging commit");
    bob_group
        .merge_commit(backend, staged_commit)
        .expect("error merging commit");

    alice_group
        .merge_commit(backend, create_commit_result.staged_commit)
        .expect("error merging pending commit");

    assert_eq!(
        alice_group
            .export_secret(backend, "label", b"gce test", 32)
            .expect("Error exporting secret."),
        bob_group
            .export_secret(backend, "label", b"gce test", 32)
            .expect("Error exporting secret.")
    )
}<|MERGE_RESOLUTION|>--- conflicted
+++ resolved
@@ -1,10 +1,3 @@
-<<<<<<< HEAD
-use crate::{
-    group::{config::CryptoConfig, test_core_group::setup_client},
-    test_utils::*,
-};
-=======
->>>>>>> 730df908
 use openmls_rust_crypto::OpenMlsRustCrypto;
 use openmls_traits::{types::Ciphersuite, OpenMlsCryptoProvider};
 
@@ -17,7 +10,7 @@
     extensions::{Extension, ExtensionType, RequiredCapabilitiesExtension},
     framing::sender::Sender,
     framing::{mls_auth_content::AuthenticatedContent, FramingParameters, WireFormat},
-    group::config::CryptoConfig,
+    group::{config::CryptoConfig, test_core_group::setup_client},
     group::{
         create_commit_params::CreateCommitParams,
         errors::*,
