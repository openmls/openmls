//! This module contains validation functions for incoming messages
//! as defined in <https://github.com/openmls/openmls/wiki/Message-validation>

use std::collections::HashSet;

use super::{proposals::ProposalQueue, *};

impl CoreGroup {
    // === Messages ===

    /// Checks the following semantic validation:
<<<<<<< HEAD
    ///  - ValSem002
    ///  - ValSem003
    pub fn validate_framing(&self, message: &MlsMessageIn) -> Result<(), CoreGroupError> {
        // ValSem002
=======
    ///  - ValSem2
    ///  - ValSem3
    pub(crate) fn validate_framing(&self, message: &MlsMessageIn) -> Result<(), CoreGroupError> {
        // ValSem2
>>>>>>> 57cf378d
        if message.group_id() != self.group_id() {
            return Err(FramingValidationError::WrongGroupId.into());
        }

        // ValSem003: Check boundaries for the epoch
        // We differentiate depending on the content type
        match message.content_type() {
            // For application messages we allow messages for older epochs as well
            ContentType::Application => {
                if message.epoch() > self.context().epoch() {
                    return Err(FramingValidationError::WrongEpoch.into());
                }
            }
            // For all other messages we only only accept the current epoch
            _ => {
                if message.epoch() != self.context().epoch() {
                    return Err(FramingValidationError::WrongEpoch.into());
                }
            }
        }

        Ok(())
    }

    /// Checks the following semantic validation:
<<<<<<< HEAD
    ///  - ValSem004
    ///  - ValSem005
    ///  - ValSem007
    ///  - ValSem009
    pub fn validate_plaintext(
=======
    ///  - ValSem4
    ///  - ValSem5
    ///  - ValSem7
    ///  - ValSem9
    pub(crate) fn validate_plaintext(
>>>>>>> 57cf378d
        &self,
        plaintext: &VerifiableMlsPlaintext,
    ) -> Result<(), CoreGroupError> {
        // ValSem004
        let sender = plaintext.sender();
        if sender.is_member() {
            let members = self.treesync().full_leaves()?;
            let sender_index = sender.to_leaf_index();
            if sender_index >= self.treesync().leaf_count()? || !members.contains_key(&sender_index)
            {
                return Err(FramingValidationError::UnknownMember.into());
            }
        }

        // ValSem005
        // Application messages must always be encrypted
        if plaintext.content_type() == ContentType::Application {
            if plaintext.wire_format() != WireFormat::MlsCiphertext {
                return Err(FramingValidationError::UnencryptedApplicationMessage.into());
            } else if !plaintext.sender().is_member() {
                return Err(FramingValidationError::NonMemberApplicationMessage.into());
            }
        }

        // ValSem007
        // If the sender is of type member and the message was not an MlsCiphertext,
        // the member has to prove its ownership by adding a membership tag.
        // The membership tag is checkecked in ValSem008.
        if plaintext.sender().is_member()
            && plaintext.wire_format() != WireFormat::MlsCiphertext
            && plaintext.membership_tag().is_none()
        {
            return Err(FramingValidationError::MissingMembershipTag.into());
        }

        // ValSem009
        if plaintext.content_type() == ContentType::Commit && plaintext.confirmation_tag().is_none()
        {
            return Err(FramingValidationError::MissingConfirmationTag.into());
        }

        Ok(())
    }

    // === Proposals ===

    /// Validate Add proposals. This function implements the following checks:
    ///  - ValSem100
    ///  - ValSem101
    ///  - ValSem102
    ///  - ValSem103
    ///  - ValSem104
    ///  - ValSem105
    ///  - TODO: ValSem106
    pub(crate) fn validate_add_proposals(
        &self,
        proposal_queue: &ProposalQueue,
    ) -> Result<(), CoreGroupError> {
        let add_proposals = proposal_queue.add_proposals();

        let mut identity_set = HashSet::new();
        let mut signature_key_set = HashSet::new();
        let mut public_key_set = HashSet::new();
        for add_proposal in add_proposals {
            let identity = add_proposal
                .add_proposal()
                .key_package()
                .credential()
                .identity()
                .to_vec();
            // ValSem100
            if !identity_set.insert(identity) {
                return Err(ProposalValidationError::DuplicateIdentityAddProposal.into());
            }
            let signature_key = add_proposal
                .add_proposal()
                .key_package()
                .credential()
                .signature_key()
                .as_slice()
                .to_vec();
            // ValSem101
            if !signature_key_set.insert(signature_key) {
                return Err(ProposalValidationError::DuplicateSignatureKeyAddProposal.into());
            }
            let public_key = add_proposal
                .add_proposal()
                .key_package()
                .hpke_init_key()
                .as_slice()
                .to_vec();
            // ValSem102
            if !public_key_set.insert(public_key) {
                return Err(ProposalValidationError::DuplicatePublicKeyAddProposal.into());
            }
        }

        for (_index, key_package) in self.treesync().full_leaves()? {
            let identity = key_package.credential().identity();
            // ValSem103
            if identity_set.contains(identity) {
                return Err(ProposalValidationError::ExistingIdentityAddProposal.into());
            }
            // ValSem104
            let signature_key = key_package.credential().signature_key().as_slice();
            if signature_key_set.contains(signature_key) {
                return Err(ProposalValidationError::ExistingSignatureKeyAddProposal.into());
            }
            // ValSem105
            let public_key = key_package.hpke_init_key().as_slice();
            if public_key_set.contains(public_key) {
                return Err(ProposalValidationError::ExistingPublicKeyAddProposal.into());
            }
        }
        // TODO #538: ValSem106: Check the required capabilities of the add proposals
        Ok(())
    }

    /// Validate Remove proposals. This function implements the following checks:
    ///  - ValSem107
    ///  - ValSem108
    pub(crate) fn validate_remove_proposals(
        &self,
        proposal_queue: &ProposalQueue,
    ) -> Result<(), CoreGroupError> {
        let remove_proposals = proposal_queue.remove_proposals();

        let mut removes_set = HashSet::new();
        let tree = &self.treesync();

        let full_leaves = tree.full_leaves()?;

        for remove_proposal in remove_proposals {
            let removed = remove_proposal.remove_proposal().removed();
            // ValSem107
            if !removes_set.insert(removed) {
                return Err(ProposalValidationError::DuplicateMemberRemoval.into());
            }

            // ValSem108
            if !full_leaves.contains_key(&removed) {
                return Err(ProposalValidationError::UnknownMemberRemoval.into());
            }
        }

        Ok(())
    }

    /// Validate Update proposals. This function implements the following checks:
    ///  - ValSem109
    ///  - ValSem110
    pub(crate) fn validate_update_proposals(
        &self,
        proposal_queue: &ProposalQueue,
        path_key_package: Option<(Sender, &KeyPackage)>,
    ) -> Result<(), CoreGroupError> {
        let mut public_key_set = HashSet::new();
        for (_index, key_package) in self.treesync().full_leaves()? {
            let public_key = key_package.hpke_init_key().as_slice().to_vec();
            public_key_set.insert(public_key);
        }

        // Check the update proposals from the proposal queue first
        let update_proposals = proposal_queue.update_proposals();
        let tree = &self.treesync();

        for update_proposal in update_proposals {
            let indexed_key_packages = tree.full_leaves()?;
            if let Some(existing_key_package) =
                indexed_key_packages.get(&update_proposal.sender().sender)
            {
                // ValSem109
                if update_proposal
                    .update_proposal()
                    .key_package()
                    .credential()
                    .identity()
                    != existing_key_package.credential().identity()
                {
                    return Err(ProposalValidationError::UpdateProposalIdentityMismatch.into());
                }
                let public_key = update_proposal
                    .update_proposal()
                    .key_package()
                    .hpke_init_key()
                    .as_slice();
                // ValSem110
                if public_key_set.contains(public_key) {
                    return Err(ProposalValidationError::ExistingPublicKeyUpdateProposal.into());
                }
            } else {
                return Err(ProposalValidationError::UnknownMember.into());
            }
        }

        // Check the optional key package from the Commit's update path
        // TODO #424: This won't be necessary anymore, we can just apply the proposals first
        // and add a new fake Update proposal to the queue after that
        if let Some((sender, key_package)) = path_key_package {
            let indexed_key_packages = tree.full_leaves()?;
            if let Some(existing_key_package) = indexed_key_packages.get(&sender.sender) {
                // ValSem109
                if key_package.credential().identity()
                    != existing_key_package.credential().identity()
                {
                    return Err(ProposalValidationError::UpdateProposalIdentityMismatch.into());
                }
                // ValSem110
                if public_key_set.contains(key_package.hpke_init_key().as_slice()) {
                    return Err(ProposalValidationError::ExistingPublicKeyUpdateProposal.into());
                }
                // TODO: Proper validation of external inits (#680). For now,
                // this is changed such that it doesn't consider external
                // senders as "Unknown".
            } else if sender.sender_type == SenderType::Member {
                return Err(ProposalValidationError::UnknownMember.into());
            }
        }

        Ok(())
    }
}<|MERGE_RESOLUTION|>--- conflicted
+++ resolved
@@ -9,17 +9,10 @@
     // === Messages ===
 
     /// Checks the following semantic validation:
-<<<<<<< HEAD
     ///  - ValSem002
     ///  - ValSem003
-    pub fn validate_framing(&self, message: &MlsMessageIn) -> Result<(), CoreGroupError> {
+    pub(crate) fn validate_framing(&self, message: &MlsMessageIn) -> Result<(), CoreGroupError> {
         // ValSem002
-=======
-    ///  - ValSem2
-    ///  - ValSem3
-    pub(crate) fn validate_framing(&self, message: &MlsMessageIn) -> Result<(), CoreGroupError> {
-        // ValSem2
->>>>>>> 57cf378d
         if message.group_id() != self.group_id() {
             return Err(FramingValidationError::WrongGroupId.into());
         }
@@ -45,19 +38,11 @@
     }
 
     /// Checks the following semantic validation:
-<<<<<<< HEAD
     ///  - ValSem004
     ///  - ValSem005
     ///  - ValSem007
     ///  - ValSem009
-    pub fn validate_plaintext(
-=======
-    ///  - ValSem4
-    ///  - ValSem5
-    ///  - ValSem7
-    ///  - ValSem9
     pub(crate) fn validate_plaintext(
->>>>>>> 57cf378d
         &self,
         plaintext: &VerifiableMlsPlaintext,
     ) -> Result<(), CoreGroupError> {
