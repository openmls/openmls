//! # MLS group errors
//!
//! This module contains errors that originate at lower levels and are partially re-exported in errors thrown by functions of the `MlsGroup` API.

use crate::{
    ciphersuite::signable::SignatureError,
    error::LibraryError,
    extensions::errors::{ExtensionError, InvalidExtensionError},
    framing::errors::{MessageDecryptionError, SenderError},
    key_packages::errors::{KeyPackageExtensionSupportError, KeyPackageNewError},
    schedule::errors::PskError,
    treesync::errors::*,
};
use thiserror::Error;

// === Public errors ===

pub use super::mls_group::errors::*;

/// Welcome error
#[derive(Error, Debug, PartialEq, Clone)]
pub enum WelcomeError<KeyStoreError> {
    /// See [`LibraryError`] for more details.
    #[error(transparent)]
    LibraryError(#[from] LibraryError),
    /// Ciphersuites in Welcome and key package bundle don't match.
    #[error("Ciphersuites in Welcome and key package bundle don't match.")]
    CiphersuiteMismatch,
    /// Ciphersuites in Welcome/GroupInfo and key package bundle don't match.
    #[error("Ciphersuites in Welcome/GroupInfo and key package bundle don't match.")]
    GroupInfoCiphersuiteMismatch,
    /// No joiner secret found in the Welcome message.
    #[error("No joiner secret found in the Welcome message.")]
    JoinerSecretNotFound,
    /// No ratchet tree available to build initial tree after receiving a Welcome message.
    #[error("No ratchet tree available to build initial tree after receiving a Welcome message.")]
    MissingRatchetTree,
    /// The computed confirmation tag does not match the expected one.
    #[error("The computed confirmation tag does not match the expected one.")]
    ConfirmationTagMismatch,
    /// The signature on the GroupInfo is not valid.
    #[error("The signature on the GroupInfo is not valid.")]
    InvalidGroupInfoSignature,
    /// Unable to decrypt the GroupInfo.
    #[error("Unable to decrypt the GroupInfo.")]
    GroupInfoDecryptionFailure,
    /// We don't support the version of the group we are trying to join.
    #[error("We don't support the version of the group we are trying to join.")]
    UnsupportedMlsVersion,
    /// We don't support all capabilities of the group.
    #[error("We don't support all capabilities of the group.")]
    UnsupportedCapability,
    /// Sender not found in tree.
    #[error("Sender not found in tree.")]
    UnknownSender,
    /// Malformed Welcome message.
    #[error("Malformed Welcome message.")]
    MalformedWelcomeMessage,
    /// Could not decrypt the Welcome message.
    #[error("Could not decrypt the Welcome message.")]
    UnableToDecrypt,
    /// Unsupported extensions found in the KeyPackage of another member.
    #[error("Unsupported extensions found in the KeyPackage of another member.")]
    UnsupportedExtensions,
    /// More than 2^16 PSKs were provided.
    #[error("More than 2^16 PSKs were provided.")]
    PskTooManyKeys,
    /// The PSK could not be found in the key store.
    #[error("The PSK could not be found in the key store.")]
    PskNotFound,
    /// No matching encryption key was found in the key store.
    #[error("No matching encryption key was found in the key store.")]
    NoMatchingEncryptionKey,
    /// No matching key package was found in the key store.
    #[error("No matching key package was found in the key store.")]
    NoMatchingKeyPackage,
    /// Error accessing the key store.
    #[error("Error accessing the key store.")]
    KeyStoreError(KeyStoreError),
    /// This error indicates the public tree is invalid. See [`PublicTreeError`] for more details.
    #[error(transparent)]
    PublicTreeError(#[from] PublicTreeError),
}

/// External Commit error
#[derive(Error, Debug, PartialEq, Clone)]
pub enum ExternalCommitError {
    /// See [`LibraryError`] for more details.
    #[error(transparent)]
    LibraryError(#[from] LibraryError),
    /// No ratchet tree available to build initial tree.
    #[error("No ratchet tree available to build initial tree.")]
    MissingRatchetTree,
    /// No external_pub extension available to join group by external commit.
    #[error("No external_pub extension available to join group by external commit.")]
    MissingExternalPub,
    /// The computed tree hash does not match the one in the GroupInfo.
    #[error("The computed tree hash does not match the one in the GroupInfo.")]
    TreeHashMismatch,
    /// We don't support the version of the group we are trying to join.
    #[error("We don't support the version of the group we are trying to join.")]
    UnsupportedMlsVersion,
    /// We don't support the ciphersuite of the group we are trying to join.
    #[error("We don't support the ciphersuite of the group we are trying to join.")]
    UnsupportedCiphersuite,
    /// Sender not found in tree.
    #[error("Sender not found in tree.")]
    UnknownSender,
    /// The signature over the given group info is invalid.
    #[error("The signature over the given group info is invalid.")]
    InvalidGroupInfoSignature,
    /// Error creating external commit.
    #[error("Error creating external commit.")]
    CommitError,
    /// This error indicates the public tree is invalid. See [`PublicTreeError`] for more details.
    #[error(transparent)]
    PublicTreeError(#[from] PublicTreeError),
    /// Signature public key is missing from external commit.
    #[error("Signature public key is missing from external commit.")]
    MissingSignatureKey,
    /// Credential is missing from external commit.
    #[error("Credential is missing from external commit.")]
    MissingCredential,
}

/// Stage Commit error
#[derive(Error, Debug, PartialEq, Clone)]
pub enum StageCommitError {
    /// See [`LibraryError`] for more details.
    #[error(transparent)]
    LibraryError(#[from] LibraryError),
    /// The epoch of the group context and PublicMessage didn't match.
    #[error("The epoch of the group context and PublicMessage didn't match.")]
    EpochMismatch,
    /// The Commit was created by this client.
    #[error("The Commit was created by this client.")]
    OwnCommit,
    /// stage_commit was called with an PublicMessage that is not a Commit.
    #[error("stage_commit was called with an PublicMessage that is not a Commit.")]
    WrongPlaintextContentType,
    /// Unable to verify the leaf node signature.
    #[error("Unable to verify the leaf node signature.")]
    PathLeafNodeVerificationFailure,
    /// Unable to determine commit path.
    #[error("Unable to determine commit path.")]
    RequiredPathNotFound,
    /// The confirmation Tag is missing.
    #[error("The confirmation Tag is missing.")]
    ConfirmationTagMissing,
    /// The confirmation tag is invalid.
    #[error("The confirmation tag is invalid.")]
    ConfirmationTagMismatch,
    /// The committer can't remove themselves.
    #[error("The committer can't remove themselves.")]
    AttemptedSelfRemoval,
    /// The proposal queue is missing a proposal for the commit.
    #[error("The proposal queue is missing a proposal for the commit.")]
    MissingProposal,
    /// Missing own key to apply proposal.
    #[error("Missing own key to apply proposal.")]
    OwnKeyNotFound,
    /// External Committer used the wrong index.
    #[error("External Committer used the wrong index.")]
    InconsistentSenderIndex,
    /// The sender is of type external, which is not valid.
    #[error("The sender is of type external, which is not valid.")]
    SenderTypeExternal,
    /// The sender is of type `NewMemberProposal`, which is not valid.
    #[error("The sender is of type NewMemberProposal, which is not valid.")]
    SenderTypeNewMemberProposal,
    /// Too many new members: the tree is full.
    #[error("Too many new members: the tree is full.")]
    TooManyNewMembers,
    /// See [`ProposalValidationError`] for more details.
    #[error(transparent)]
    ProposalValidationError(#[from] ProposalValidationError),
    /// See [`PskError`] for more details.
    #[error(transparent)]
    PskError(#[from] PskError),
    /// See [`ExternalCommitValidationError`] for more details.
    #[error(transparent)]
    ExternalCommitValidation(#[from] ExternalCommitValidationError),
    /// See [`ApplyUpdatePathError`] for more details.
    #[error(transparent)]
    UpdatePathError(#[from] ApplyUpdatePathError),
    /// Missing decryption key.
    #[error("Missing decryption key.")]
    MissingDecryptionKey,
}

/// Create commit error
#[derive(Error, Debug, PartialEq, Clone)]
pub enum CreateCommitError<KeyStoreError> {
    /// See [`LibraryError`] for more details.
    #[error(transparent)]
    LibraryError(#[from] LibraryError),
    /// Missing own key to apply proposal.
    #[error("Missing own key to apply proposal.")]
    OwnKeyNotFound,
    /// The Commit tried to remove self from the group. This is not possible.
    #[error("The Commit tried to remove self from the group. This is not possible.")]
    CannotRemoveSelf,
    /// The proposal queue is missing a proposal for the commit.
    #[error("The proposal queue is missing a proposal for the commit.")]
    MissingProposal,
    /// A proposal has the wrong sender type.
    #[error("A proposal has the wrong sender type.")]
    WrongProposalSenderType,
    /// See [`PskError`] for more details.
    #[error(transparent)]
    PskError(#[from] PskError),
    /// See [`ProposalValidationError`] for more details.
    #[error(transparent)]
    ProposalValidationError(#[from] ProposalValidationError),
    /// Error interacting with the key store.
    #[error("Error interacting with the key store.")]
    KeyStoreError(KeyStoreError),
    /// See [`KeyPackageNewError`] for more details.
    #[error(transparent)]
    KeyPackageGenerationError(#[from] KeyPackageNewError<KeyStoreError>),
    /// See [`SignatureError`] for more details.
    #[error(transparent)]
    SignatureError(#[from] SignatureError),
<<<<<<< HEAD
    /// Signature public key is missing from external commit.
    #[error("Signature public key is missing from external commit.")]
    MissingSignatureKey,
    /// Credential is missing from external commit.
    #[error("Credential is missing from external commit.")]
    MissingCredential,
    /// This error indicates the public tree is invalid. See [`PublicTreeError`] for more details.
    #[error(transparent)]
    PublicTreeError(#[from] PublicTreeError),
=======
    /// See [`InvalidExtensionError`] for more details.
    #[error(transparent)]
    InvalidExtensionError(#[from] InvalidExtensionError),
>>>>>>> f2ddc9f0
}

/// Validation error
#[derive(Error, Debug, PartialEq, Clone)]
pub enum ValidationError {
    /// See [`LibraryError`] for more details.
    #[error(transparent)]
    LibraryError(#[from] LibraryError),
    /// Message group ID differs from the group's group ID.
    #[error("Message group ID differs from the group's group ID.")]
    WrongGroupId,
    /// Message epoch differs from the group's epoch.
    #[error("Message epoch differs from the group's epoch.")]
    WrongEpoch,
    /// The PublicMessage is not a Commit despite the sender begin of type [NewMemberCommit](crate::prelude::Sender::NewMemberCommit).
    #[error("The PublicMessage is not a Commit despite the sender begin of type NewMemberCommit.")]
    NotACommit,
    /// The PublicMessage is not an External Add Proposal despite the sender begin of type [NewMemberProposal](crate::prelude::Sender::NewMemberProposal).
    #[error("The PublicMessage is not an external Add proposal despite the sender begin of type NewMemberProposal.")]
    NotAnExternalAddProposal,
    /// The Commit doesn't have a path despite the sender being of type NewMemberCommit.
    #[error("The Commit doesn't have a path despite the sender being of type NewMemberCommit.")]
    NoPath,
    /// The PublicMessage contains an application message but was not encrypted.
    #[error("The PublicMessage contains an application message but was not encrypted.")]
    UnencryptedApplicationMessage,
    /// Sender is not part of the group.
    #[error("Sender is not part of the group.")]
    UnknownMember,
    /// Membership tag is missing.
    #[error("Membership tag is missing.")]
    MissingMembershipTag,
    /// Membership tag is invalid.
    #[error("Membership tag is invalid.")]
    InvalidMembershipTag,
    /// The confirmation tag is missing.
    #[error("The confirmation tag is missing.")]
    MissingConfirmationTag,
    /// Wrong wire format.
    #[error("Wrong wire format.")]
    WrongWireFormat,
    /// Verifying the signature failed.
    #[error("Verifying the signature failed.")]
    InvalidSignature,
    /// An application message was sent from an external sender.
    #[error("An application message was sent from an external sender.")]
    NonMemberApplicationMessage,
    /// Could not decrypt the message
    #[error(transparent)]
    UnableToDecrypt(#[from] MessageDecryptionError),
    /// The message is from an epoch too far in the past.
    #[error("The message is from an epoch too far in the past.")]
    NoPastEpochData,
}

/// Proposal validation error
#[derive(Error, Debug, PartialEq, Clone)]
pub enum ProposalValidationError {
    /// See [`LibraryError`] for more details.
    #[error(transparent)]
    LibraryError(#[from] LibraryError),
    /// The sender could not be matched to a member of the group.
    #[error("The sender could not be matched to a member of the group.")]
    UnknownMember,
    /// Found two add proposals with the same identity.
    #[error("Found two add proposals with the same identity.")]
    DuplicateIdentityAddProposal,
    /// Found two add proposals with the same signature key.
    #[error("Found two add proposals with the same signature key.")]
    DuplicateSignatureKeyAddProposal,
    /// Found two add proposals with the same HPKE public key.
    #[error("Found two add proposals with the same HPKE public key.")]
    DuplicatePublicKeyAddProposal,
    /// Identity of the add proposal already existed in tree.
    #[error("Identity of the add proposal already existed in tree.")]
    ExistingIdentityAddProposal,
    /// Signature key of the add proposal already existed in tree.
    #[error("Signature key of the add proposal already existed in tree.")]
    ExistingSignatureKeyAddProposal,
    /// HPKE public key (init or encryption) of the add proposal already existed in tree.
    #[error("HPKE public key (init or encryption) of the add proposal already existed in tree.")]
    ExistingPublicKeyAddProposal,
    /// The HPKE init and encryption keys are the same.
    #[error("The HPKE init and encryption keys are the same.")]
    InitEncryptionKeyCollision,
    /// The identity of the update proposal did not match the existing identity.
    #[error("The identity of the update proposal did not match the existing identity.")]
    UpdateProposalIdentityMismatch,
    /// Signature key of the update proposal already existed in tree.
    #[error("Signature key of the update proposal already existed in tree.")]
    ExistingSignatureKeyUpdateProposal,
    /// HPKE public key of the update proposal already existed in tree.
    #[error("HPKE public key of the update proposal already existed in tree.")]
    ExistingPublicKeyUpdateProposal,
    /// Duplicate remove proposals for the same member.
    #[error("Duplicate remove proposals for the same member.")]
    DuplicateMemberRemoval,
    /// The remove proposal referenced a non-existing member.
    #[error("The remove proposal referenced a non-existing member.")]
    UnknownMemberRemoval,
    /// Found an update from a non-member.
    #[error("Found an update from a non-member.")]
    UpdateFromNonMember,
    /// The Commit includes update proposals from the committer.
    #[error("The Commit includes update proposals from the committer.")]
    CommitterIncludedOwnUpdate,
    /// The capabilities of the add proposal are insufficient for this group.
    #[error("The capabilities of the add proposal are insufficient for this group.")]
    InsufficientCapabilities,
}

/// External Commit validaton error
#[derive(Error, Debug, PartialEq, Clone)]
pub enum ExternalCommitValidationError {
    /// See [`LibraryError`] for more details.
    #[error(transparent)]
    LibraryError(#[from] LibraryError),
    /// No ExternalInit proposal found.
    #[error("No ExternalInit proposal found.")]
    NoExternalInitProposals,
    /// Multiple ExternalInit proposal found.
    #[error("Multiple ExternalInit proposal found.")]
    MultipleExternalInitProposals,
    /// Found inline Add or Update proposals.
    #[error("Found inline Add or Update proposals.")]
    InvalidInlineProposals,
    // TODO #803: this seems unused
    /// Found multiple inline Remove proposals.
    #[error("Found multiple inline Remove proposals.")]
    MultipleRemoveProposals,
    /// Remove proposal targets the wrong group member.
    #[error("Remove proposal targets the wrong group member.")]
    InvalidRemoveProposal,
    // TODO #803: this seems unused
    /// External Commit has to contain a path.
    #[error("External Commit has to contain a path.")]
    NoPath,
    /// The remove proposal referenced a non-existing member.
    #[error("The remove proposal referenced a non-existing member.")]
    UnknownMemberRemoval,
    /// External commit contains referenced proposal
    #[error("Found a referenced proposal in an External Commit.")]
    ReferencedProposal,
}

// === Crate errors ===

/// Create add proposal error
#[derive(Error, Debug, PartialEq, Clone)]
pub(crate) enum CreateAddProposalError {
    /// See [`LibraryError`] for more details.
    #[error(transparent)]
    LibraryError(#[from] LibraryError),
    /// The KeyPackage does not support all required extensions.
    #[error("The KeyPackage does not support all required extensions.")]
    UnsupportedExtensions,
}

/// Exporter error
#[derive(Error, Debug, PartialEq, Clone)]
pub(crate) enum ExporterError {
    /// See [`LibraryError`] for more details.
    #[error(transparent)]
    LibraryError(#[from] LibraryError),
    #[error("The requested key length is not supported (too large).")]
    KeyLengthTooLong,
}

/// Proposal queue error
#[derive(Error, Debug, PartialEq, Clone)]
pub(crate) enum ProposalQueueError {
    /// See [`LibraryError`] for more details.
    #[error(transparent)]
    LibraryError(#[from] LibraryError),
    /// Not all proposals in the Commit were found locally.
    #[error("Not all proposals in the Commit were found locally.")]
    ProposalNotFound,
    /// See [`SenderError`] for more details.
    #[error(transparent)]
    SenderError(#[from] SenderError),
}

/// Errors that can arise when creating a [`ProposalQueue`] from committed
/// proposals.
#[derive(Error, Debug, PartialEq, Clone)]
pub(crate) enum FromCommittedProposalsError {
    /// See [`LibraryError`] for more details.
    #[error(transparent)]
    LibraryError(#[from] LibraryError),
    /// Not all proposals in the Commit were found locally.
    #[error("Not all proposals in the Commit were found locally.")]
    ProposalNotFound,
    /// The sender of a Commit tried to remove themselves.
    #[error("The sender of a Commit tried to remove themselves.")]
    SelfRemoval,
}

/// Creation proposal queue error
#[derive(Error, Debug, PartialEq, Clone)]
pub(crate) enum CreationProposalQueueError {
    /// See [`LibraryError`] for more details.
    #[error(transparent)]
    LibraryError(#[from] LibraryError),
    /// See [`SenderError`] for more details.
    #[error(transparent)]
    SenderError(#[from] SenderError),
}

// Apply proposals error
#[derive(Error, Debug, PartialEq, Clone)]
pub(crate) enum ApplyProposalsError {
    /// See [`LibraryError`] for more details.
    #[error(transparent)]
    LibraryError(#[from] LibraryError),
    /// Own LeafNode was not found in the key store.
    #[error("Own LeafNode was not found in the key store.")]
    MissingLeafNode,
}

// Core group build error
#[derive(Error, Debug, PartialEq, Clone)]
pub(crate) enum CoreGroupBuildError<KeyStoreError> {
    /// See [`LibraryError`] for more details.
    #[error(transparent)]
    LibraryError(#[from] LibraryError),
    /// Unsupported proposal type in required capabilities.
    #[error("Unsupported proposal type in required capabilities.")]
    UnsupportedProposalType,
    /// Unsupported extension type in required capabilities.
    #[error("Unsupported extension type in required capabilities.")]
    UnsupportedExtensionType,
    /// See [`PskError`] for more details.
    #[error(transparent)]
    PskError(#[from] PskError),
    /// Error storing leaf private key in key store.
    #[error("Error storing leaf private key in key store.")]
    KeyStoreError(KeyStoreError),
}

// CoreGroup parse message error
#[derive(Error, Debug, PartialEq, Clone)]
pub(crate) enum CoreGroupParseMessageError {
    /// See [`LibraryError`] for more details.
    #[error(transparent)]
    LibraryError(#[from] LibraryError),
    //#[error(transparent)]
    //FramingValidationError(#[from] FramingValidationError),
    /// See [`ValidationError`] for more details.
    #[error(transparent)]
    ValidationError(#[from] ValidationError),
}

/// Create group context ext proposal error
#[derive(Error, Debug, PartialEq, Clone)]
pub(crate) enum CreateGroupContextExtProposalError {
    /// See [`LibraryError`] for more details.
    #[error(transparent)]
    LibraryError(#[from] LibraryError),
    /// See [`KeyPackageExtensionSupportError`] for more details.
    #[error(transparent)]
    KeyPackageExtensionSupport(#[from] KeyPackageExtensionSupportError),
    /// See [`TreeSyncError`] for more details.
    #[error(transparent)]
    TreeSyncError(#[from] TreeSyncError),
    /// See [`ExtensionError`] for more details.
    #[error(transparent)]
    Extension(#[from] ExtensionError),
}

/// Error merging a commit.
#[derive(Error, Debug, PartialEq, Clone)]
pub enum MergeCommitError<KeyStoreError> {
    /// See [`LibraryError`] for more details.
    #[error(transparent)]
    LibraryError(#[from] LibraryError),
    /// Error accessing the key store.
    #[error("Error accessing the key store.")]
    KeyStoreError(KeyStoreError),
}<|MERGE_RESOLUTION|>--- conflicted
+++ resolved
@@ -221,7 +221,6 @@
     /// See [`SignatureError`] for more details.
     #[error(transparent)]
     SignatureError(#[from] SignatureError),
-<<<<<<< HEAD
     /// Signature public key is missing from external commit.
     #[error("Signature public key is missing from external commit.")]
     MissingSignatureKey,
@@ -231,11 +230,9 @@
     /// This error indicates the public tree is invalid. See [`PublicTreeError`] for more details.
     #[error(transparent)]
     PublicTreeError(#[from] PublicTreeError),
-=======
     /// See [`InvalidExtensionError`] for more details.
     #[error(transparent)]
     InvalidExtensionError(#[from] InvalidExtensionError),
->>>>>>> f2ddc9f0
 }
 
 /// Validation error
