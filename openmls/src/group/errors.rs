//! # MLS group errors
//!
//! This module contains errors that originate at lower levels and are partially re-exported in errors thrown by functions of the `MlsGroup` API.

use thiserror::Error;

pub use super::mls_group::errors::*;
use super::public_group::errors::{CreationFromExternalError, PublicGroupBuildError};
use crate::{
    ciphersuite::signable::SignatureError,
    error::LibraryError,
    extensions::errors::{ExtensionError, InvalidExtensionError},
    framing::errors::MessageDecryptionError,
    key_packages::errors::KeyPackageVerifyError,
    key_packages::errors::{KeyPackageExtensionSupportError, KeyPackageNewError},
    messages::{group_info::GroupInfoError, GroupSecretsError},
    schedule::errors::PskError,
    treesync::errors::*,
};

/// Welcome error
#[derive(Error, Debug, PartialEq, Clone)]
pub enum WelcomeError<KeyStoreError> {
    /// See [`GroupSecretsError`] for more details.
    #[error(transparent)]
    GroupSecrets(#[from] GroupSecretsError),
    /// Private part of `init_key` not found in key store.
    #[error("Private part of `init_key` not found in key store.")]
    PrivateInitKeyNotFound,
    /// See [`LibraryError`] for more details.
    #[error(transparent)]
    LibraryError(#[from] LibraryError),
    /// Ciphersuites in Welcome and key package bundle don't match.
    #[error("Ciphersuites in Welcome and key package bundle don't match.")]
    CiphersuiteMismatch,
    /// See [`GroupInfoError`] for more details.
    #[error(transparent)]
    GroupInfo(#[from] GroupInfoError),
    /// No joiner secret found in the Welcome message.
    #[error("No joiner secret found in the Welcome message.")]
    JoinerSecretNotFound,
    /// No ratchet tree available to build initial tree after receiving a Welcome message.
    #[error("No ratchet tree available to build initial tree after receiving a Welcome message.")]
    MissingRatchetTree,
    /// The computed confirmation tag does not match the expected one.
    #[error("The computed confirmation tag does not match the expected one.")]
    ConfirmationTagMismatch,
    /// The signature on the GroupInfo is not valid.
    #[error("The signature on the GroupInfo is not valid.")]
    InvalidGroupInfoSignature,
    /// We don't support the version of the group we are trying to join.
    #[error("We don't support the version of the group we are trying to join.")]
    UnsupportedMlsVersion,
    /// We don't support all capabilities of the group.
    #[error("We don't support all capabilities of the group.")]
    UnsupportedCapability,
    /// Sender not found in tree.
    #[error("Sender not found in tree.")]
    UnknownSender,
    /// The provided message is not a Welcome message.
    #[error("Not a Welcome message.")]
    NotAWelcomeMessage,
    /// Malformed Welcome message.
    #[error("Malformed Welcome message.")]
    MalformedWelcomeMessage,
    /// Could not decrypt the Welcome message.
    #[error("Could not decrypt the Welcome message.")]
    UnableToDecrypt,
    /// Unsupported extensions found in the KeyPackage of another member.
    #[error("Unsupported extensions found in the KeyPackage of another member.")]
    UnsupportedExtensions,
    /// See [`PskError`] for more details.
    #[error(transparent)]
    Psk(#[from] PskError),
    /// No matching encryption key was found in the key store.
    #[error("No matching encryption key was found in the key store.")]
    NoMatchingEncryptionKey,
    /// No matching key package was found in the key store.
    #[error("No matching key package was found in the key store.")]
    NoMatchingKeyPackage,
    /// Error accessing the key store.
    #[error("Error accessing the key store.")]
    KeyStoreError(KeyStoreError),
    /// This error indicates the public tree is invalid. See [`PublicTreeError`] for more details.
    #[error(transparent)]
    PublicTreeError(#[from] PublicTreeError),
    /// This error indicates the public tree is invalid. See
    /// [`CreationFromExternalError`] for more details.
    #[error(transparent)]
    PublicGroupError(#[from] CreationFromExternalError),
    /// This error indicates the leaf node is invalid. See [`LeafNodeValidationError`] for more details.
    #[error(transparent)]
    LeafNodeValidation(#[from] LeafNodeValidationError),
}

/// External Commit error
#[derive(Error, Debug, PartialEq, Clone)]
pub enum ExternalCommitError {
    /// See [`LibraryError`] for more details.
    #[error(transparent)]
    LibraryError(#[from] LibraryError),
    /// No ratchet tree available to build initial tree.
    #[error("No ratchet tree available to build initial tree.")]
    MissingRatchetTree,
    /// No external_pub extension available to join group by external commit.
    #[error("No external_pub extension available to join group by external commit.")]
    MissingExternalPub,
    /// We don't support the ciphersuite of the group we are trying to join.
    #[error("We don't support the ciphersuite of the group we are trying to join.")]
    UnsupportedCiphersuite,
    /// Sender not found in tree.
    #[error("Sender not found in tree.")]
    UnknownSender,
    /// The signature over the given group info is invalid.
    #[error("The signature over the given group info is invalid.")]
    InvalidGroupInfoSignature,
    /// Error creating external commit.
    #[error("Error creating external commit.")]
    CommitError,
    /// This error indicates the public tree is invalid. See
    /// [`CreationFromExternalError`] for more details.
    #[error(transparent)]
    PublicGroupError(#[from] CreationFromExternalError),
    /// Credential is missing from external commit.
    #[error("Credential is missing from external commit.")]
    MissingCredential,
}

/// Stage Commit error
#[derive(Error, Debug, PartialEq, Clone)]
pub enum StageCommitError {
    /// See [`LibraryError`] for more details.
    #[error(transparent)]
    LibraryError(#[from] LibraryError),
    /// The epoch of the group context and PublicMessage didn't match.
    #[error("The epoch of the group context and PublicMessage didn't match.")]
    EpochMismatch,
    /// The Commit was created by this client.
    #[error("The Commit was created by this client.")]
    OwnCommit,
    /// stage_commit was called with an PublicMessage that is not a Commit.
    #[error("stage_commit was called with an PublicMessage that is not a Commit.")]
    WrongPlaintextContentType,
    /// Unable to verify the leaf node signature.
    #[error("Unable to verify the leaf node signature.")]
    PathLeafNodeVerificationFailure,
    /// Unable to determine commit path.
    #[error("Unable to determine commit path.")]
    RequiredPathNotFound,
    /// The confirmation Tag is missing.
    #[error("The confirmation Tag is missing.")]
    ConfirmationTagMissing,
    /// The confirmation tag is invalid.
    #[error("The confirmation tag is invalid.")]
    ConfirmationTagMismatch,
    /// The committer can't remove themselves.
    #[error("The committer can't remove themselves.")]
    AttemptedSelfRemoval,
    /// The proposal queue is missing a proposal for the commit.
    #[error("The proposal queue is missing a proposal for the commit.")]
    MissingProposal,
    /// Missing own key to apply proposal.
    #[error("Missing own key to apply proposal.")]
    OwnKeyNotFound,
    /// External Committer used the wrong index.
    #[error("External Committer used the wrong index.")]
    InconsistentSenderIndex,
    /// The sender is of type external, which is not valid.
    #[error("The sender is of type external, which is not valid.")]
    SenderTypeExternal,
    /// The sender is of type `NewMemberProposal`, which is not valid.
    #[error("The sender is of type NewMemberProposal, which is not valid.")]
    SenderTypeNewMemberProposal,
    /// Too many new members: the tree is full.
    #[error("Too many new members: the tree is full.")]
    TooManyNewMembers,
    /// See [`ProposalValidationError`] for more details.
    #[error(transparent)]
    ProposalValidationError(#[from] ProposalValidationError),
    /// See [`PskError`] for more details.
    #[error(transparent)]
    PskError(#[from] PskError),
    /// See [`ExternalCommitValidationError`] for more details.
    #[error(transparent)]
    ExternalCommitValidation(#[from] ExternalCommitValidationError),
    /// See [`ApplyUpdatePathError`] for more details.
    #[error(transparent)]
    UpdatePathError(#[from] ApplyUpdatePathError),
    /// Missing decryption key.
    #[error("Missing decryption key.")]
    MissingDecryptionKey,
    /// See [`UpdatePathError`] for more details.
    #[error(transparent)]
    VerifiedUpdatePathError(#[from] UpdatePathError),
    /// See [`GroupContextExtensionsProposalValidationError`] for more details.
    #[error(transparent)]
    GroupContextExtensionsProposalValidationError(
        #[from] GroupContextExtensionsProposalValidationError,
    ),
}

/// Create commit error
#[derive(Error, Debug, PartialEq, Clone)]
pub enum CreateCommitError<KeyStoreError> {
    /// See [`LibraryError`] for more details.
    #[error(transparent)]
    LibraryError(#[from] LibraryError),
    /// Missing own key to apply proposal.
    #[error("Missing own key to apply proposal.")]
    OwnKeyNotFound,
    /// The Commit tried to remove self from the group. This is not possible.
    #[error("The Commit tried to remove self from the group. This is not possible.")]
    CannotRemoveSelf,
    /// The proposal queue is missing a proposal for the commit.
    #[error("The proposal queue is missing a proposal for the commit.")]
    MissingProposal,
    /// A proposal has the wrong sender type.
    #[error("A proposal has the wrong sender type.")]
    WrongProposalSenderType,
    /// See [`PskError`] for more details.
    #[error(transparent)]
    PskError(#[from] PskError),
    /// See [`ProposalValidationError`] for more details.
    #[error(transparent)]
    ProposalValidationError(#[from] ProposalValidationError),
    /// Error interacting with the key store.
    #[error("Error interacting with the key store.")]
    KeyStoreError(KeyStoreError),
    /// See [`KeyPackageNewError`] for more details.
    #[error(transparent)]
    KeyPackageGenerationError(#[from] KeyPackageNewError<KeyStoreError>),
    /// See [`SignatureError`] for more details.
    #[error(transparent)]
    SignatureError(#[from] SignatureError),
    /// Credential is missing from external commit.
    #[error("Credential is missing from external commit.")]
    MissingCredential,
    /// This error indicates the public tree is invalid. See [`PublicTreeError`] for more details.
    #[error(transparent)]
    PublicTreeError(#[from] PublicTreeError),
    /// See [`InvalidExtensionError`] for more details.
    #[error(transparent)]
    InvalidExtensionError(#[from] InvalidExtensionError),
    /// See [`GroupContextExtensionsProposalValidationError`] for more details.
    #[error(transparent)]
    GroupContextExtensionsProposalValidationError(
        #[from] GroupContextExtensionsProposalValidationError,
    ),
}

/// Validation error
#[derive(Error, Debug, PartialEq, Clone)]
pub enum ValidationError {
    /// See [`LibraryError`] for more details.
    #[error(transparent)]
    LibraryError(#[from] LibraryError),
    /// Message group ID differs from the group's group ID.
    #[error("Message group ID differs from the group's group ID.")]
    WrongGroupId,
    /// Message epoch differs from the group's epoch.
    #[error("Message epoch differs from the group's epoch.")]
    WrongEpoch,
    /// The PublicMessage is not a Commit despite the sender begin of type [NewMemberCommit](crate::prelude::Sender::NewMemberCommit).
    #[error("The PublicMessage is not a Commit despite the sender begin of type NewMemberCommit.")]
    NotACommit,
    /// The PublicMessage is not an External Add Proposal despite the sender begin of type [NewMemberProposal](crate::prelude::Sender::NewMemberProposal).
    #[error("The PublicMessage is not an external Add proposal despite the sender begin of type NewMemberProposal.")]
    NotAnExternalAddProposal,
    /// The Commit doesn't have a path despite the sender being of type NewMemberCommit.
    #[error("The Commit doesn't have a path despite the sender being of type NewMemberCommit.")]
    NoPath,
    /// The PublicMessage contains an application message but was not encrypted.
    #[error("The PublicMessage contains an application message but was not encrypted.")]
    UnencryptedApplicationMessage,
    /// Sender is not part of the group.
    #[error("Sender is not part of the group.")]
    UnknownMember,
    /// Membership tag is missing.
    #[error("Membership tag is missing.")]
    MissingMembershipTag,
    /// Membership tag is invalid.
    #[error("Membership tag is invalid.")]
    InvalidMembershipTag,
    /// The confirmation tag is missing.
    #[error("The confirmation tag is missing.")]
    MissingConfirmationTag,
    /// Wrong wire format.
    #[error("Wrong wire format.")]
    WrongWireFormat,
    /// Verifying the signature failed.
    #[error("Verifying the signature failed.")]
    InvalidSignature,
    /// An application message was sent from an external sender.
    #[error("An application message was sent from an external sender.")]
    NonMemberApplicationMessage,
    /// Could not decrypt the message
    #[error(transparent)]
    UnableToDecrypt(#[from] MessageDecryptionError),
    /// The message is from an epoch too far in the past.
    #[error("The message is from an epoch too far in the past.")]
    NoPastEpochData,
    /// The provided external sender is not authorized to send external proposals
    #[error("The provided external sender is not authorized to send external proposals")]
    UnauthorizedExternalSender,
    /// The group doesn't contain external senders extension.
    #[error("The group doesn't contain external senders extension")]
    NoExternalSendersExtension,
    /// The KeyPackage could not be validated.
    #[error(transparent)]
    KeyPackageVerifyError(#[from] KeyPackageVerifyError),
    /// The UpdatePath could not be validated.
    #[error(transparent)]
    UpdatePathError(#[from] UpdatePathError),
    /// Invalid LeafNode signature.
    #[error("Invalid LeafNode signature.")]
    InvalidLeafNodeSignature,
    /// Invalid LeafNode source type
    #[error("Invalid LeafNode source type")]
    InvalidLeafNodeSourceType,
    /// Invalid sender type.
    #[error("Invalid sender type")]
    InvalidSenderType,
    /// The Commit includes update proposals from the committer.
    #[error("The Commit includes update proposals from the committer.")]
    CommitterIncludedOwnUpdate,
    /// The ciphersuite in the KeyPackage of the Add proposal does not match the group context.
    #[error(
        "The ciphersuite in the KeyPackage of the Add proposal does not match the group context."
    )]
    InvalidAddProposalCiphersuite,
}

/// Proposal validation error
#[derive(Error, Debug, PartialEq, Clone)]
pub enum ProposalValidationError {
    /// See [`LibraryError`] for more details.
    #[error(transparent)]
    LibraryError(#[from] LibraryError),
    /// The sender could not be matched to a member of the group.
    #[error("The sender could not be matched to a member of the group.")]
    UnknownMember,
    /// Duplicate signature key in proposals and group.
    #[error("Duplicate signature key in proposals and group.")]
    DuplicateSignatureKey,
    /// Duplicate encryption key in proposals and group.
    #[error("Duplicate encryption key in proposals and group.")]
    DuplicateEncryptionKey,
    /// Duplicate init key in proposals.
    #[error("Duplicate init key in proposals.")]
    DuplicateInitKey,
    /// The HPKE init and encryption keys are the same.
    #[error("The HPKE init and encryption keys are the same.")]
    InitEncryptionKeyCollision,
    /// Duplicate remove proposals for the same member.
    #[error("Duplicate remove proposals for the same member.")]
    DuplicateMemberRemoval,
    /// The remove proposal referenced a non-existing member.
    #[error("The remove proposal referenced a non-existing member.")]
    UnknownMemberRemoval,
    /// Found an update from a non-member.
    #[error("Found an update from a non-member.")]
    UpdateFromNonMember,
    /// The Commit includes update proposals from the committer.
    #[error("The Commit includes update proposals from the committer.")]
    CommitterIncludedOwnUpdate,
    /// The capabilities of the add proposal are insufficient for this group.
    #[error("The capabilities of the add proposal are insufficient for this group.")]
    InsufficientCapabilities,
    /// The add proposal's ciphersuite or protocol version do not match the ones in the group context.
    #[error(
        "The add proposal's ciphersuite or protocol version do not match the ones in the group context."
    )]
    InvalidAddProposalCiphersuiteOrVersion,
    /// See [`PskError`] for more details.
    #[error(transparent)]
    Psk(#[from] PskError),
}

/// External Commit validaton error
#[derive(Error, Debug, PartialEq, Clone)]
pub enum ExternalCommitValidationError {
    /// See [`LibraryError`] for more details.
    #[error(transparent)]
    LibraryError(#[from] LibraryError),
    /// No ExternalInit proposal found.
    #[error("No ExternalInit proposal found.")]
    NoExternalInitProposals,
    /// Multiple ExternalInit proposal found.
    #[error("Multiple ExternalInit proposal found.")]
    MultipleExternalInitProposals,
    /// Found inline Add or Update proposals.
    #[error("Found inline Add or Update proposals.")]
    InvalidInlineProposals,
    // TODO #803: this seems unused
    /// Found multiple inline Remove proposals.
    #[error("Found multiple inline Remove proposals.")]
    MultipleRemoveProposals,
    /// Remove proposal targets the wrong group member.
    #[error("Remove proposal targets the wrong group member.")]
    InvalidRemoveProposal,
    // TODO #803: this seems unused
    /// External Commit has to contain a path.
    #[error("External Commit has to contain a path.")]
    NoPath,
    /// The remove proposal referenced a non-existing member.
    #[error("The remove proposal referenced a non-existing member.")]
    UnknownMemberRemoval,
    /// External commit contains referenced proposal
    #[error("Found a referenced proposal in an External Commit.")]
    ReferencedProposal,
}

/// Create add proposal error
#[derive(Error, Debug, PartialEq, Clone)]
pub enum CreateAddProposalError {
    /// See [`LibraryError`] for more details.
    #[error(transparent)]
    LibraryError(#[from] LibraryError),
    /// See [`LeafNodeValidationError`] for more details.
    #[error(transparent)]
    LeafNodeValidation(#[from] LeafNodeValidationError),
}

// === Crate errors ===

/// Exporter error
#[derive(Error, Debug, PartialEq, Clone)]
pub(crate) enum ExporterError {
    /// See [`LibraryError`] for more details.
    #[error(transparent)]
    LibraryError(#[from] LibraryError),
    #[error("The requested key length is not supported (too large).")]
    KeyLengthTooLong,
}

/// Proposal queue error
#[derive(Error, Debug, PartialEq, Clone)]
pub(crate) enum ProposalQueueError {
    /// See [`LibraryError`] for more details.
    #[error(transparent)]
    LibraryError(#[from] LibraryError),
    /// Not all proposals in the Commit were found locally.
    #[error("Not all proposals in the Commit were found locally.")]
    ProposalNotFound,
    /// Update proposal from external sender.
    #[error("Update proposal from external sender.")]
    UpdateFromExternalSender,
}

/// Errors that can arise when creating a [`ProposalQueue`] from committed
/// proposals.
#[derive(Error, Debug, PartialEq, Clone)]
pub(crate) enum FromCommittedProposalsError {
    /// See [`LibraryError`] for more details.
    #[error(transparent)]
    LibraryError(#[from] LibraryError),
    /// Not all proposals in the Commit were found locally.
    #[error("Not all proposals in the Commit were found locally.")]
    ProposalNotFound,
    /// The sender of a Commit tried to remove themselves.
    #[error("The sender of a Commit tried to remove themselves.")]
    SelfRemoval,
}

// Core group build error
#[derive(Error, Debug, PartialEq, Clone)]
pub(crate) enum CoreGroupBuildError<KeyStoreError> {
    /// See [`LibraryError`] for more details.
    #[error(transparent)]
    LibraryError(#[from] LibraryError),
    /// See [`PublicGroupBuildError`] for more details.
    #[error(transparent)]
    PublicGroupBuildError(#[from] PublicGroupBuildError),
    /// See [`PskError`] for more details.
    #[error(transparent)]
    Psk(#[from] PskError),
    /// Error storing leaf private key in key store.
    #[error("Error storing leaf private key in key store.")]
    KeyStoreError(KeyStoreError),
}

// CoreGroup parse message error
#[derive(Error, Debug, PartialEq, Clone)]
pub(crate) enum CoreGroupParseMessageError {
    /// See [`LibraryError`] for more details.
    #[error(transparent)]
    LibraryError(#[from] LibraryError),
    //#[error(transparent)]
    //FramingValidationError(#[from] FramingValidationError),
    /// See [`ValidationError`] for more details.
    #[error(transparent)]
    ValidationError(#[from] ValidationError),
}

/// Create group context ext proposal error
#[derive(Error, Debug, PartialEq, Clone)]
pub enum CreateGroupContextExtProposalError {
    /// See [`LibraryError`] for more details.
    #[error(transparent)]
    LibraryError(#[from] LibraryError),
    /// See [`KeyPackageExtensionSupportError`] for more details.
    #[error(transparent)]
    KeyPackageExtensionSupport(#[from] KeyPackageExtensionSupportError),
    /// See [`ExtensionError`] for more details.
    #[error(transparent)]
    Extension(#[from] ExtensionError),
    /// See [`LeafNodeValidationError`] for more details.
    #[error(transparent)]
    LeafNodeValidation(#[from] LeafNodeValidationError),
}

/// Error merging a commit.
#[derive(Error, Debug, PartialEq, Clone)]
pub enum MergeCommitError<KeyStoreError> {
    /// See [`LibraryError`] for more details.
    #[error(transparent)]
    LibraryError(#[from] LibraryError),
    /// Error accessing the key store.
    #[error("Error accessing the key store.")]
    KeyStoreError(KeyStoreError),
}

/// Error validation a GroupContextExtensions proposal.
#[derive(Error, Debug, PartialEq, Clone)]
pub enum GroupContextExtensionsProposalValidationError {
    /// Commit has more than one GroupContextExtensions proposal.
    #[error("Commit has more than one GroupContextExtensions proposal.")]
    TooManyGCEProposals,

    /// See [`LibraryError`] for more details.
    #[error(transparent)]
    LibraryError(#[from] LibraryError),

    /// The new extension types in required capabilties contails extensions that are not supported by all group members.
    #[error(
        "The new required capabilties contain extension types that are not supported by all group members."
    )]
    RequiredExtensionNotSupportedByAllMembers,

    /// An extension in the group context extensions is not listed in the required capabilties'
    /// extension types.
    #[error(
        "An extension in the group context extensions is not listed in the required capabilties' extension types."
    )]
<<<<<<< HEAD
    ExtensionNotSupportedByAllMembers,
    /// Proposal changes the immutable metadata extension, which is not allowed.
    #[error("Proposal changes the immutable metadata extension, which is not allowed.")]
    ChangedImmutableMetadata,
=======
    ExtensionNotInRequiredCapabilities,
>>>>>>> 10075995
}<|MERGE_RESOLUTION|>--- conflicted
+++ resolved
@@ -535,6 +535,10 @@
     #[error(
         "The new required capabilties contain extension types that are not supported by all group members."
     )]
+    ExtensionNotSupportedByAllMembers,
+    /// Proposal changes the immutable metadata extension, which is not allowed.
+    #[error("Proposal changes the immutable metadata extension, which is not allowed.")]
+    ChangedImmutableMetadata,
     RequiredExtensionNotSupportedByAllMembers,
 
     /// An extension in the group context extensions is not listed in the required capabilties'
@@ -542,12 +546,5 @@
     #[error(
         "An extension in the group context extensions is not listed in the required capabilties' extension types."
     )]
-<<<<<<< HEAD
-    ExtensionNotSupportedByAllMembers,
-    /// Proposal changes the immutable metadata extension, which is not allowed.
-    #[error("Proposal changes the immutable metadata extension, which is not allowed.")]
-    ChangedImmutableMetadata,
-=======
     ExtensionNotInRequiredCapabilities,
->>>>>>> 10075995
 }