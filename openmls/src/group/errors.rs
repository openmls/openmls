//! # MLS group errors
//!
//! This module contains errors that originate at lower levels and are partially re-exported in errors thrown by functions of the `MlsGroup` API.

use crate::{
    ciphersuite::signable::SignatureError,
    error::LibraryError,
    extensions::errors::ExtensionError,
    framing::errors::{MessageDecryptionError, SenderError},
    key_packages::errors::{KeyPackageExtensionSupportError, KeyPackageNewError},
    schedule::errors::PskError,
    treesync::errors::*,
};
use thiserror::Error;

// === Public errors ===

pub use super::mls_group::errors::*;

/// Welcome error
#[derive(Error, Debug, PartialEq, Clone)]
pub enum WelcomeError<KeyStoreError> {
    /// See [`LibraryError`] for more details.
    #[error(transparent)]
    LibraryError(#[from] LibraryError),
    /// Ciphersuites in Welcome and key package bundle don't match.
    #[error("Ciphersuites in Welcome and key package bundle don't match.")]
    CiphersuiteMismatch,
    /// Ciphersuites in Welcome/GroupInfo and key package bundle don't match.
    #[error("Ciphersuites in Welcome/GroupInfo and key package bundle don't match.")]
    GroupInfoCiphersuiteMismatch,
    /// No joiner secret found in the Welcome message.
    #[error("No joiner secret found in the Welcome message.")]
    JoinerSecretNotFound,
    /// No ratchet tree available to build initial tree after receiving a Welcome message.
    #[error("No ratchet tree available to build initial tree after receiving a Welcome message.")]
    MissingRatchetTree,
    /// The computed confirmation tag does not match the expected one.
    #[error("The computed confirmation tag does not match the expected one.")]
    ConfirmationTagMismatch,
    /// The signature on the GroupInfo is not valid.
    #[error("The signature on the GroupInfo is not valid.")]
    InvalidGroupInfoSignature,
    /// Unable to decrypt the GroupInfo.
    #[error("Unable to decrypt the GroupInfo.")]
    GroupInfoDecryptionFailure,
    /// We don't support the version of the group we are trying to join.
    #[error("We don't support the version of the group we are trying to join.")]
    UnsupportedMlsVersion,
    /// We don't support all capabilities of the group.
    #[error("We don't support all capabilities of the group.")]
    UnsupportedCapability,
    /// Sender not found in tree.
    #[error("Sender not found in tree.")]
    UnknownSender,
    /// Malformed Welcome message.
    #[error("Malformed Welcome message.")]
    MalformedWelcomeMessage,
    /// Could not decrypt the Welcome message.
    #[error("Could not decrypt the Welcome message.")]
    UnableToDecrypt,
    /// Unsupported extensions found in the KeyPackage of another member.
    #[error("Unsupported extensions found in the KeyPackage of another member.")]
    UnsupportedExtensions,
    /// More than 2^16 PSKs were provided.
    #[error("More than 2^16 PSKs were provided.")]
    PskTooManyKeys,
    /// The PSK could not be found in the key store.
    #[error("The PSK could not be found in the key store.")]
    PskNotFound,
    /// No matching encryption key was found in the key store.
    #[error("No matching encryption key was found in the key store.")]
    NoMatchingEncryptionKey,
    /// No matching key package was found in the key store.
    #[error("No matching key package was found in the key store.")]
    NoMatchingKeyPackage,
    /// Error accessing the key store.
    #[error("Error accessing the key store.")]
    KeyStoreError(KeyStoreError),
    /// This error indicates the public tree is invalid. See [`PublicTreeError`] for more details.
    #[error(transparent)]
    PublicTreeError(#[from] PublicTreeError),
}

/// External Commit error
#[derive(Error, Debug, PartialEq, Clone)]
pub enum ExternalCommitError {
    /// See [`LibraryError`] for more details.
    #[error(transparent)]
    LibraryError(#[from] LibraryError),
    /// No ratchet tree available to build initial tree.
    #[error("No ratchet tree available to build initial tree.")]
    MissingRatchetTree,
    /// No external_pub extension available to join group by external commit.
    #[error("No external_pub extension available to join group by external commit.")]
    MissingExternalPub,
    /// The computed tree hash does not match the one in the GroupInfo.
    #[error("The computed tree hash does not match the one in the GroupInfo.")]
    TreeHashMismatch,
    /// We don't support the version of the group we are trying to join.
    #[error("We don't support the version of the group we are trying to join.")]
    UnsupportedMlsVersion,
    /// We don't support the ciphersuite of the group we are trying to join.
    #[error("We don't support the ciphersuite of the group we are trying to join.")]
    UnsupportedCiphersuite,
    /// Sender not found in tree.
    #[error("Sender not found in tree.")]
    UnknownSender,
    /// The signature over the given group info is invalid.
    #[error("The signature over the given group info is invalid.")]
    InvalidGroupInfoSignature,
    /// Error creating external commit.
    #[error("Error creating external commit.")]
    CommitError,
    /// This error indicates the public tree is invalid. See [`PublicTreeError`] for more details.
    #[error(transparent)]
    PublicTreeError(#[from] PublicTreeError),
}

/// Stage Commit error
#[derive(Error, Debug, PartialEq, Clone)]
pub enum StageCommitError {
    /// See [`LibraryError`] for more details.
    #[error(transparent)]
    LibraryError(#[from] LibraryError),
    /// The epoch of the group context and PublicMessage didn't match.
    #[error("The epoch of the group context and PublicMessage didn't match.")]
    EpochMismatch,
    /// The Commit was created by this client.
    #[error("The Commit was created by this client.")]
    OwnCommit,
    /// stage_commit was called with an PublicMessage that is not a Commit.
    #[error("stage_commit was called with an PublicMessage that is not a Commit.")]
    WrongPlaintextContentType,
    /// Unable to verify the leaf node signature.
    #[error("Unable to verify the leaf node signature.")]
    PathLeafNodeVerificationFailure,
    /// Unable to determine commit path.
    #[error("Unable to determine commit path.")]
    RequiredPathNotFound,
    /// The confirmation Tag is missing.
    #[error("The confirmation Tag is missing.")]
    ConfirmationTagMissing,
    /// The confirmation tag is invalid.
    #[error("The confirmation tag is invalid.")]
    ConfirmationTagMismatch,
    /// The committer can't remove themselves.
    #[error("The committer can't remove themselves.")]
    AttemptedSelfRemoval,
    /// The proposal queue is missing a proposal for the commit.
    #[error("The proposal queue is missing a proposal for the commit.")]
    MissingProposal,
    /// Missing own key to apply proposal.
    #[error("Missing own key to apply proposal.")]
    OwnKeyNotFound,
    /// External Committer used the wrong index.
    #[error("External Committer used the wrong index.")]
    InconsistentSenderIndex,
    /// The sender is of type external, which is not valid.
    #[error("The sender is of type external, which is not valid.")]
    SenderTypeExternal,
    /// The sender is of type `NewMemberProposal`, which is not valid.
    #[error("The sender is of type NewMemberProposal, which is not valid.")]
    SenderTypeNewMemberProposal,
    /// Too many new members: the tree is full.
    #[error("Too many new members: the tree is full.")]
    TooManyNewMembers,
    /// See [`ProposalValidationError`] for more details.
    #[error(transparent)]
    ProposalValidationError(#[from] ProposalValidationError),
    /// See [`PskError`] for more details.
    #[error(transparent)]
    PskError(#[from] PskError),
    /// See [`ExternalCommitValidationError`] for more details.
    #[error(transparent)]
    ExternalCommitValidation(#[from] ExternalCommitValidationError),
    /// See [`ApplyUpdatePathError`] for more details.
    #[error(transparent)]
    UpdatePathError(#[from] ApplyUpdatePathError),
    /// Missing decryption key.
    #[error("Missing decryption key.")]
    MissingDecryptionKey,
}

/// Create commit error
#[derive(Error, Debug, PartialEq, Clone)]
pub enum CreateCommitError<KeyStoreError> {
    /// See [`LibraryError`] for more details.
    #[error(transparent)]
    LibraryError(#[from] LibraryError),
    /// Missing own key to apply proposal.
    #[error("Missing own key to apply proposal.")]
    OwnKeyNotFound,
    /// The Commit tried to remove self from the group. This is not possible.
    #[error("The Commit tried to remove self from the group. This is not possible.")]
    CannotRemoveSelf,
    /// The proposal queue is missing a proposal for the commit.
    #[error("The proposal queue is missing a proposal for the commit.")]
    MissingProposal,
    /// A proposal has the wrong sender type.
    #[error("A proposal has the wrong sender type.")]
    WrongProposalSenderType,
    /// See [`PskError`] for more details.
    #[error(transparent)]
    PskError(#[from] PskError),
    /// See [`ProposalValidationError`] for more details.
    #[error(transparent)]
    ProposalValidationError(#[from] ProposalValidationError),
<<<<<<< HEAD
    /// CredentialBundle and group ciphersuite are incompatible.
    #[error("CredentialBundle and group ciphersuite are incompatible.")]
    IncompatibleCredential,
    /// Error interacting with the key store.
    #[error("Error interacting with the key store.")]
    KeyStoreError(KeyStoreError),
    /// See [`KeyPackageNewError`] for more details.
    #[error(transparent)]
    KeyPackageGenerationError(#[from] KeyPackageNewError<KeyStoreError>),
=======
    /// See [`SignatureError`] for more details.
    #[error(transparent)]
    SignatureError(#[from] SignatureError),
>>>>>>> 0aeefe47
}

/// Validation error
#[derive(Error, Debug, PartialEq, Clone)]
pub enum ValidationError {
    /// See [`LibraryError`] for more details.
    #[error(transparent)]
    LibraryError(#[from] LibraryError),
    /// Message group ID differs from the group's group ID.
    #[error("Message group ID differs from the group's group ID.")]
    WrongGroupId,
    /// Message epoch differs from the group's epoch.
    #[error("Message epoch differs from the group's epoch.")]
    WrongEpoch,
    /// The PublicMessage is not a Commit despite the sender begin of type [NewMemberCommit](crate::prelude::Sender::NewMemberCommit).
    #[error("The PublicMessage is not a Commit despite the sender begin of type NewMemberCommit.")]
    NotACommit,
    /// The PublicMessage is not an External Add Proposal despite the sender begin of type [NewMemberProposal](crate::prelude::Sender::NewMemberProposal).
    #[error("The PublicMessage is not an external Add proposal despite the sender begin of type NewMemberProposal.")]
    NotAnExternalAddProposal,
    /// The Commit doesn't have a path despite the sender being of type NewMemberCommit.
    #[error("The Commit doesn't have a path despite the sender being of type NewMemberCommit.")]
    NoPath,
    /// The PublicMessage contains an application message but was not encrypted.
    #[error("The PublicMessage contains an application message but was not encrypted.")]
    UnencryptedApplicationMessage,
    /// Sender is not part of the group.
    #[error("Sender is not part of the group.")]
    UnknownMember,
    /// Membership tag is missing.
    #[error("Membership tag is missing.")]
    MissingMembershipTag,
    /// Membership tag is invalid.
    #[error("Membership tag is invalid.")]
    InvalidMembershipTag,
    /// The confirmation tag is missing.
    #[error("The confirmation tag is missing.")]
    MissingConfirmationTag,
    /// Wrong wire format.
    #[error("Wrong wire format.")]
    WrongWireFormat,
    /// Verifying the signature failed.
    #[error("Verifying the signature failed.")]
    InvalidSignature,
    /// An application message was sent from an external sender.
    #[error("An application message was sent from an external sender.")]
    NonMemberApplicationMessage,
    /// Could not decrypt the message
    #[error(transparent)]
    UnableToDecrypt(#[from] MessageDecryptionError),
    /// The message is from an epoch too far in the past.
    #[error("The message is from an epoch too far in the past.")]
    NoPastEpochData,
}

/// Proposal validation error
#[derive(Error, Debug, PartialEq, Clone)]
pub enum ProposalValidationError {
    /// See [`LibraryError`] for more details.
    #[error(transparent)]
    LibraryError(#[from] LibraryError),
    /// The sender could not be matched to a member of the group.
    #[error("The sender could not be matched to a member of the group.")]
    UnknownMember,
    /// Found two add proposals with the same identity.
    #[error("Found two add proposals with the same identity.")]
    DuplicateIdentityAddProposal,
    /// Found two add proposals with the same signature key.
    #[error("Found two add proposals with the same signature key.")]
    DuplicateSignatureKeyAddProposal,
    /// Found two add proposals with the same HPKE public key.
    #[error("Found two add proposals with the same HPKE public key.")]
    DuplicatePublicKeyAddProposal,
    /// Identity of the add proposal already existed in tree.
    #[error("Identity of the add proposal already existed in tree.")]
    ExistingIdentityAddProposal,
    /// Signature key of the add proposal already existed in tree.
    #[error("Signature key of the add proposal already existed in tree.")]
    ExistingSignatureKeyAddProposal,
    /// HPKE public key (init or encryption) of the add proposal already existed in tree.
    #[error("HPKE public key (init or encryption) of the add proposal already existed in tree.")]
    ExistingPublicKeyAddProposal,
    /// The HPKE init and encryption keys are the same.
    #[error("The HPKE init and encryption keys are the same.")]
    InitEncryptionKeyCollision,
    /// The identity of the update proposal did not match the existing identity.
    #[error("The identity of the update proposal did not match the existing identity.")]
    UpdateProposalIdentityMismatch,
    /// Signature key of the update proposal already existed in tree.
    #[error("Signature key of the update proposal already existed in tree.")]
    ExistingSignatureKeyUpdateProposal,
    /// HPKE public key of the update proposal already existed in tree.
    #[error("HPKE public key of the update proposal already existed in tree.")]
    ExistingPublicKeyUpdateProposal,
    /// Duplicate remove proposals for the same member.
    #[error("Duplicate remove proposals for the same member.")]
    DuplicateMemberRemoval,
    /// The remove proposal referenced a non-existing member.
    #[error("The remove proposal referenced a non-existing member.")]
    UnknownMemberRemoval,
    /// Found an update from a non-member.
    #[error("Found an update from a non-member.")]
    UpdateFromNonMember,
    /// The Commit includes update proposals from the committer.
    #[error("The Commit includes update proposals from the committer.")]
    CommitterIncludedOwnUpdate,
    /// The capabilities of the add proposal are insufficient for this group.
    #[error("The capabilities of the add proposal are insufficient for this group.")]
    InsufficientCapabilities,
}

/// External Commit validaton error
#[derive(Error, Debug, PartialEq, Clone)]
pub enum ExternalCommitValidationError {
    /// See [`LibraryError`] for more details.
    #[error(transparent)]
    LibraryError(#[from] LibraryError),
    /// No ExternalInit proposal found.
    #[error("No ExternalInit proposal found.")]
    NoExternalInitProposals,
    /// Multiple ExternalInit proposal found.
    #[error("Multiple ExternalInit proposal found.")]
    MultipleExternalInitProposals,
    /// Found inline Add or Update proposals.
    #[error("Found inline Add or Update proposals.")]
    InvalidInlineProposals,
    // TODO #803: this seems unused
    /// Found multiple inline Remove proposals.
    #[error("Found multiple inline Remove proposals.")]
    MultipleRemoveProposals,
    /// Remove proposal targets the wrong group member.
    #[error("Remove proposal targets the wrong group member.")]
    InvalidRemoveProposal,
    // TODO #803: this seems unused
    /// External Commit has to contain a path.
    #[error("External Commit has to contain a path.")]
    NoPath,
    /// The remove proposal referenced a non-existing member.
    #[error("The remove proposal referenced a non-existing member.")]
    UnknownMemberRemoval,
    /// External commit contains referenced proposal
    #[error("Found a referenced proposal in an External Commit.")]
    ReferencedProposal,
}

// === Crate errors ===

/// Create add proposal error
#[derive(Error, Debug, PartialEq, Clone)]
pub(crate) enum CreateAddProposalError {
    /// See [`LibraryError`] for more details.
    #[error(transparent)]
    LibraryError(#[from] LibraryError),
    /// The KeyPackage does not support all required extensions.
    #[error("The KeyPackage does not support all required extensions.")]
    UnsupportedExtensions,
}

/// Exporter error
#[derive(Error, Debug, PartialEq, Clone)]
pub(crate) enum ExporterError {
    /// See [`LibraryError`] for more details.
    #[error(transparent)]
    LibraryError(#[from] LibraryError),
    #[error("The requested key length is not supported (too large).")]
    KeyLengthTooLong,
}

/// Proposal queue error
#[derive(Error, Debug, PartialEq, Clone)]
pub(crate) enum ProposalQueueError {
    /// See [`LibraryError`] for more details.
    #[error(transparent)]
    LibraryError(#[from] LibraryError),
    /// Not all proposals in the Commit were found locally.
    #[error("Not all proposals in the Commit were found locally.")]
    ProposalNotFound,
    /// See [`SenderError`] for more details.
    #[error(transparent)]
    SenderError(#[from] SenderError),
}

/// Errors that can arise when creating a [`ProposalQueue`] from committed
/// proposals.
#[derive(Error, Debug, PartialEq, Clone)]
pub(crate) enum FromCommittedProposalsError {
    /// See [`LibraryError`] for more details.
    #[error(transparent)]
    LibraryError(#[from] LibraryError),
    /// Not all proposals in the Commit were found locally.
    #[error("Not all proposals in the Commit were found locally.")]
    ProposalNotFound,
    /// The sender of a Commit tried to remove themselves.
    #[error("The sender of a Commit tried to remove themselves.")]
    SelfRemoval,
}

/// Creation proposal queue error
#[derive(Error, Debug, PartialEq, Clone)]
pub(crate) enum CreationProposalQueueError {
    /// See [`LibraryError`] for more details.
    #[error(transparent)]
    LibraryError(#[from] LibraryError),
    /// See [`SenderError`] for more details.
    #[error(transparent)]
    SenderError(#[from] SenderError),
}

// Apply proposals error
#[derive(Error, Debug, PartialEq, Clone)]
pub(crate) enum ApplyProposalsError {
    /// See [`LibraryError`] for more details.
    #[error(transparent)]
    LibraryError(#[from] LibraryError),
    /// Own LeafNode was not found in the key store.
    #[error("Own LeafNode was not found in the key store.")]
    MissingLeafNode,
}

// Core group build error
#[derive(Error, Debug, PartialEq, Clone)]
pub(crate) enum CoreGroupBuildError<KeyStoreError> {
    /// See [`LibraryError`] for more details.
    #[error(transparent)]
    LibraryError(#[from] LibraryError),
    /// Unsupported proposal type in required capabilities.
    #[error("Unsupported proposal type in required capabilities.")]
    UnsupportedProposalType,
    /// Unsupported extension type in required capabilities.
    #[error("Unsupported extension type in required capabilities.")]
    UnsupportedExtensionType,
    /// See [`PskError`] for more details.
    #[error(transparent)]
    PskError(#[from] PskError),
    /// Error storing leaf private key in key store.
    #[error("Error storing leaf private key in key store.")]
    KeyStoreError(KeyStoreError),
}

// CoreGroup parse message error
#[derive(Error, Debug, PartialEq, Clone)]
pub(crate) enum CoreGroupParseMessageError {
    /// See [`LibraryError`] for more details.
    #[error(transparent)]
    LibraryError(#[from] LibraryError),
    //#[error(transparent)]
    //FramingValidationError(#[from] FramingValidationError),
    /// See [`ValidationError`] for more details.
    #[error(transparent)]
    ValidationError(#[from] ValidationError),
}

/// Create group context ext proposal error
#[derive(Error, Debug, PartialEq, Clone)]
pub(crate) enum CreateGroupContextExtProposalError {
    /// See [`LibraryError`] for more details.
    #[error(transparent)]
    LibraryError(#[from] LibraryError),
    /// See [`KeyPackageExtensionSupportError`] for more details.
    #[error(transparent)]
    KeyPackageExtensionSupport(#[from] KeyPackageExtensionSupportError),
    /// See [`TreeSyncError`] for more details.
    #[error(transparent)]
    TreeSyncError(#[from] TreeSyncError),
    /// See [`ExtensionError`] for more details.
    #[error(transparent)]
    Extension(#[from] ExtensionError),
}<|MERGE_RESOLUTION|>--- conflicted
+++ resolved
@@ -206,21 +206,15 @@
     /// See [`ProposalValidationError`] for more details.
     #[error(transparent)]
     ProposalValidationError(#[from] ProposalValidationError),
-<<<<<<< HEAD
-    /// CredentialBundle and group ciphersuite are incompatible.
-    #[error("CredentialBundle and group ciphersuite are incompatible.")]
-    IncompatibleCredential,
     /// Error interacting with the key store.
     #[error("Error interacting with the key store.")]
     KeyStoreError(KeyStoreError),
     /// See [`KeyPackageNewError`] for more details.
     #[error(transparent)]
     KeyPackageGenerationError(#[from] KeyPackageNewError<KeyStoreError>),
-=======
     /// See [`SignatureError`] for more details.
     #[error(transparent)]
     SignatureError(#[from] SignatureError),
->>>>>>> 0aeefe47
 }
 
 /// Validation error
