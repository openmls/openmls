--- conflicted
+++ resolved
@@ -48,15 +48,8 @@
                 "TLS (de)serialization error occurred.",
             KeyScheduleError(KeyScheduleError) =
                 "An error occurred in the key schedule.",
-<<<<<<< HEAD
-            MathError(TreeMathError) =
-                "An error occurred during a tree math operation.",
             PskSecretError(PskSecretError) =
                 "A PskSecret error occurred.",
-=======
-            PskError(PskError) =
-                "A PSK error occurred.",
->>>>>>> 646c46d2
             CredentialError(CredentialError) =
                 "See [`CredentialError`](crate::credentials::CredentialError) for details.",
             TreeError(TreeError) =
@@ -127,15 +120,10 @@
                 "Tls (de)serialization error occurred.",
             KeyScheduleError(KeyScheduleError) =
                 "An error occurred in the key schedule.",
-<<<<<<< HEAD
             PskSecretError(PskSecretError) =
                 "A PskSecret error occured.",
-=======
-            PskError(PskError) =
-                "A PSK error occured.",
             TreeSyncError(TreeSyncError) =
                 "An error occurred while importing the new tree.",
->>>>>>> 646c46d2
             ExtensionError(ExtensionError) =
                 "See [`ExtensionError`] for details.",
             KeyPackageError(KeyPackageError) =
