use super::*;

use serde::{Deserialize, Serialize};

/// Specifies the configuration parameters for a [`ManagedGroup`]
#[derive(Clone, Debug, PartialEq, Serialize, Deserialize)]
pub struct ManagedGroupConfig {
    /// Defines whether handshake messages (Proposals & Commits) are encrypted.
    /// Application are always encrypted regardless. `Plaintext`: Handshake messages
    /// are returned as MlsPlaintext messages `Ciphertext`: Handshake messages are
    /// returned as MlsCiphertext messages
    pub(crate) wire_format: WireFormat,
    /// Defines the update policy
    pub(crate) update_policy: UpdatePolicy,
    /// Size of padding in bytes
    pub(crate) padding_size: usize,
    /// Number of resumtion secrets to keep
    pub(crate) number_of_resumption_secrets: usize,
    /// Flag to indicate the Ratchet Tree Extension should be used
    pub(crate) use_ratchet_tree_extension: bool,
<<<<<<< HEAD
=======
    /// Required capabilities (extensions and proposal types)
    pub(crate) required_capabilities: RequiredCapabilitiesExtension,
    /// Callbacks
    #[serde(skip)]
    pub(crate) callbacks: ManagedGroupCallbacks,
>>>>>>> 156af695
}

impl ManagedGroupConfig {
    /// Returns a builder for [`ManagedGroupConfig`]
    pub fn builder() -> ManagedGroupConfigBuilder {
        ManagedGroupConfigBuilder::new()
    }

    /// Get the [`ManagedGroupConfig`] wire format.
    pub fn wire_format(&self) -> WireFormat {
        self.wire_format
    }

    /// Get the [`ManagedGroupConfig`] padding size.
    pub fn padding_size(&self) -> usize {
        self.padding_size
    }

    /// Get a reference to the [`ManagedGroupConfig`] update policy.
    pub fn update_policy(&self) -> &UpdatePolicy {
        &self.update_policy
    }

    /// Get the [`ManagedGroupConfig`] number of resumption secrets.
    pub fn number_of_resumption_secrets(&self) -> usize {
        self.number_of_resumption_secrets
    }

    /// Get the [`ManagedGroupConfig`] boolean flag that indicates whether ratchet_tree_extension should be used.
    pub fn use_ratchet_tree_extension(&self) -> bool {
        self.use_ratchet_tree_extension
    }

    #[cfg(any(feature = "test-utils", test))]
    pub fn test_default() -> Self {
        Self::builder()
            .wire_format(WireFormat::MlsPlaintext)
            .build()
    }
}

impl Default for ManagedGroupConfig {
    fn default() -> Self {
        ManagedGroupConfig {
            wire_format: WireFormat::MlsCiphertext,
            update_policy: UpdatePolicy::default(),
            padding_size: 0,
            number_of_resumption_secrets: 0,
            use_ratchet_tree_extension: false,
<<<<<<< HEAD
=======
            callbacks: ManagedGroupCallbacks::default(),
            required_capabilities: RequiredCapabilitiesExtension::default(),
>>>>>>> 156af695
        }
    }
}

#[derive(Default)]
pub struct ManagedGroupConfigBuilder {
    config: ManagedGroupConfig,
}
impl ManagedGroupConfigBuilder {
    pub fn new() -> Self {
        ManagedGroupConfigBuilder {
            config: ManagedGroupConfig::default(),
        }
    }

    /// Sets the `wire_format` property of the ManagedGroupConfig.
    pub fn wire_format(mut self, wire_format: WireFormat) -> Self {
        self.config.wire_format = wire_format;
        self
    }

    /// Sets the `update_policy` property of the ManagedGroupConfig.
    pub fn update_policy(mut self, update_policy: UpdatePolicy) -> Self {
        self.config.update_policy = update_policy;
        self
    }

    /// Sets the `padding_size` property of the ManagedGroupConfig.
    pub fn padding_size(mut self, padding_size: usize) -> Self {
        self.config.padding_size = padding_size;
        self
    }

    /// Sets the `number_of_resumption_secrets` property of the ManagedGroupConfig.
    pub fn number_of_resumtion_secrets(mut self, number_of_resumption_secrets: usize) -> Self {
        self.config.number_of_resumption_secrets = number_of_resumption_secrets;
        self
    }

    /// Sets the `use_ratchet_tree_extension` property of the ManagedGroupConfig.
    pub fn use_ratchet_tree_extension(mut self, use_ratchet_tree_extension: bool) -> Self {
        self.config.use_ratchet_tree_extension = use_ratchet_tree_extension;
        self
    }

    pub fn build(self) -> ManagedGroupConfig {
        self.config
    }
}

/// Specifies in which intervals the own leaf node should be updated
#[derive(Clone, Debug, PartialEq, Serialize, Deserialize)]
pub struct UpdatePolicy {
    /// Maximum time before an update in seconds
    pub(crate) maximum_time: u32,
    /// Maximum messages that are sent before an update in seconds
    pub(crate) maximum_sent_messages: u32,
    /// Maximum messages that are received before an update in seconds
    pub(crate) maximum_received_messages: u32,
}

impl Default for UpdatePolicy {
    fn default() -> Self {
        UpdatePolicy {
            maximum_time: 2_592_000, // 30 days in seconds
            maximum_sent_messages: 100,
            maximum_received_messages: 1_000,
        }
    }
}<|MERGE_RESOLUTION|>--- conflicted
+++ resolved
@@ -18,14 +18,8 @@
     pub(crate) number_of_resumption_secrets: usize,
     /// Flag to indicate the Ratchet Tree Extension should be used
     pub(crate) use_ratchet_tree_extension: bool,
-<<<<<<< HEAD
-=======
     /// Required capabilities (extensions and proposal types)
     pub(crate) required_capabilities: RequiredCapabilitiesExtension,
-    /// Callbacks
-    #[serde(skip)]
-    pub(crate) callbacks: ManagedGroupCallbacks,
->>>>>>> 156af695
 }
 
 impl ManagedGroupConfig {
@@ -75,11 +69,7 @@
             padding_size: 0,
             number_of_resumption_secrets: 0,
             use_ratchet_tree_extension: false,
-<<<<<<< HEAD
-=======
-            callbacks: ManagedGroupCallbacks::default(),
             required_capabilities: RequiredCapabilitiesExtension::default(),
->>>>>>> 156af695
         }
     }
 }
