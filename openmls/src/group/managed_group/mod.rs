--- conflicted
+++ resolved
@@ -1108,13 +1108,8 @@
     /// Get the group ID as plain byte vector.
     pub fn group_id(&self) -> &[u8] {
         match self {
-<<<<<<< HEAD
-            MlsMessage::Ciphertext(m) => m.group_id.to_vec(),
-            MlsMessage::Plaintext(m) => m.group_id().to_vec(),
-=======
             MlsMessage::Ciphertext(m) => m.group_id().as_slice(),
             MlsMessage::Plaintext(m) => m.group_id().as_slice(),
->>>>>>> 8d18dada
         }
     }
 
