use openmls_traits::{signatures::Signer, types::Ciphersuite};
use tls_codec::Serialize;

use crate::{
    binary_tree::array_representation::TreeSize,
    credentials::CredentialWithKey,
    error::LibraryError,
    extensions::{errors::InvalidExtensionError, Extensions},
    group::{
        public_group::errors::PublicGroupBuildError, GroupId, MlsGroupCreateConfig,
        MlsGroupCreateConfigBuilder, NewGroupError, PublicGroup, WireFormatPolicy,
    },
    key_packages::Lifetime,
    prelude::LeafNodeIndex,
    schedule::{
        psk::{load_psks, store::ResumptionPskStore, PskSecret},
        InitSecret, JoinerSecret, KeySchedule, PreSharedKeyId,
    },
    storage::OpenMlsProvider,
    tree::sender_ratchet::SenderRatchetConfiguration,
    treesync::{errors::LeafNodeValidationError, node::leaf_node::Capabilities},
};

use super::{past_secrets::MessageSecretsStore, MlsGroup, MlsGroupState};

#[derive(Default, Debug)]
pub struct MlsGroupBuilder {
    group_id: Option<GroupId>,
    mls_group_create_config_builder: MlsGroupCreateConfigBuilder,
    psk_ids: Vec<PreSharedKeyId>,
}

impl MlsGroupBuilder {
    pub(super) fn new() -> Self {
        Self::default()
    }

    /// Sets the group ID of the [`MlsGroup`].
    pub fn with_group_id(mut self, group_id: GroupId) -> Self {
        self.group_id = Some(group_id);
        self
    }

    /// Build a new group as configured by this builder.
    pub fn build<Provider: OpenMlsProvider>(
        self,
        provider: &Provider,
        signer: &impl Signer,
        credential_with_key: CredentialWithKey,
    ) -> Result<MlsGroup, NewGroupError<Provider::StorageError>> {
        self.build_internal(provider, signer, credential_with_key, None)
    }

    /// Build a new group with the given group ID.
    ///
    /// If an [`MlsGroupCreateConfig`] is provided, it will be used to configure the
    /// group. Otherwise, the internal builder is used to build one with the
    /// parameters set on this builder.
    pub(super) fn build_internal<Provider: OpenMlsProvider>(
        self,
        provider: &Provider,
        signer: &impl Signer,
        credential_with_key: CredentialWithKey,
        mls_group_create_config_option: Option<MlsGroupCreateConfig>,
    ) -> Result<MlsGroup, NewGroupError<Provider::StorageError>> {
        let mls_group_create_config = mls_group_create_config_option
            .unwrap_or_else(|| self.mls_group_create_config_builder.build());
        let group_id = self
            .group_id
            .unwrap_or_else(|| GroupId::random(provider.rand()));
        let ciphersuite = mls_group_create_config.ciphersuite;

        let (public_group_builder, commit_secret, leaf_keypair) =
            PublicGroup::builder(group_id, ciphersuite, credential_with_key)
                .with_group_context_extensions(
                    mls_group_create_config.group_context_extensions.clone(),
                )?
                .with_leaf_node_extensions(mls_group_create_config.leaf_node_extensions.clone())?
                .with_lifetime(*mls_group_create_config.lifetime())
                .with_capabilities(mls_group_create_config.capabilities.clone())
                .get_secrets(provider, signer)
                .map_err(|e| match e {
                    PublicGroupBuildError::LibraryError(e) => NewGroupError::LibraryError(e),
                    PublicGroupBuildError::InvalidExtensions(e) => e.into(),
                })?;

        let serialized_group_context = public_group_builder
            .group_context()
            .tls_serialize_detached()
            .map_err(LibraryError::missing_bound_check)?;

        // Derive an initial joiner secret based on the commit secret.
        // Derive an epoch secret from the joiner secret.
        // We use a random `InitSecret` for initialization.
        let joiner_secret = JoinerSecret::new(
            provider.crypto(),
            ciphersuite,
            commit_secret,
            &InitSecret::random(ciphersuite, provider.rand())
                .map_err(LibraryError::unexpected_crypto_error)?,
            &serialized_group_context,
        )
        .map_err(LibraryError::unexpected_crypto_error)?;

        // TODO(#1357)
        let mut resumption_psk_store = ResumptionPskStore::new(32);

        // Prepare the PskSecret
        let psk_secret = load_psks(provider.storage(), &resumption_psk_store, &self.psk_ids)
            .and_then(|psks| PskSecret::new(provider.crypto(), ciphersuite, psks))
            .map_err(|e| {
                log::debug!("Unexpected PSK error: {:?}", e);
                LibraryError::custom("Unexpected PSK error")
            })?;

        let mut key_schedule =
            KeySchedule::init(ciphersuite, provider.crypto(), &joiner_secret, psk_secret)?;
        key_schedule
            .add_context(provider.crypto(), &serialized_group_context)
            .map_err(|_| LibraryError::custom("Using the key schedule in the wrong state"))?;

        let epoch_secrets = key_schedule
            .epoch_secrets(provider.crypto(), ciphersuite)
            .map_err(|_| LibraryError::custom("Using the key schedule in the wrong state"))?;

        let (group_epoch_secrets, message_secrets) = epoch_secrets.split_secrets(
            serialized_group_context,
            TreeSize::new(1),
            LeafNodeIndex::new(0u32),
        );

        let initial_confirmation_tag = message_secrets
            .confirmation_key()
            .tag(provider.crypto(), ciphersuite, &[])
            .map_err(LibraryError::unexpected_crypto_error)?;

        let message_secrets_store = MessageSecretsStore::new_with_secret(
<<<<<<< HEAD
            self.max_past_epochs
                .unwrap_or(mls_group_create_config.max_past_epochs()),
=======
            mls_group_create_config.max_past_epochs(),
>>>>>>> a5d1d392
            message_secrets,
        );

        let public_group = public_group_builder
            .with_confirmation_tag(initial_confirmation_tag)
            .build(provider.crypto())?;

        // We already add a resumption PSK for epoch 0 to make things more unified.
        let resumption_psk = group_epoch_secrets.resumption_psk();
        resumption_psk_store.add(public_group.group_context().epoch(), resumption_psk.clone());

        let mls_group = MlsGroup {
            mls_group_config: mls_group_create_config.join_config.clone(),
            own_leaf_nodes: vec![],
            aad: vec![],
            group_state: MlsGroupState::Operational,
            public_group,
            group_epoch_secrets,
            own_leaf_index: LeafNodeIndex::new(0),
            message_secrets_store,
            resumption_psk_store,
        };

        mls_group
            .store(provider.storage())
            .map_err(NewGroupError::StorageError)?;
        mls_group
            .store_epoch_keypairs(provider.storage(), &[leaf_keypair])
            .map_err(NewGroupError::StorageError)?;

        Ok(mls_group)
    }

    // MlsGroupCreateConfigBuilder options

    /// Sets the `wire_format` property of the MlsGroup.
    pub fn with_wire_format_policy(mut self, wire_format_policy: WireFormatPolicy) -> Self {
        self.mls_group_create_config_builder = self
            .mls_group_create_config_builder
            .wire_format_policy(wire_format_policy);
        self
    }

    /// Sets the `padding_size` property of the MlsGroup.
    pub fn padding_size(mut self, padding_size: usize) -> Self {
        self.mls_group_create_config_builder = self
            .mls_group_create_config_builder
            .padding_size(padding_size);
        self
    }

    /// Sets the `max_past_epochs` property of the MlsGroup.
    /// This allows application messages from previous epochs to be decrypted.
    ///
    /// **WARNING**
    ///
    /// This feature enables the storage of message secrets from past epochs.
    /// It is a trade-off between functionality and forward secrecy and should only be enabled
    /// if the Delivery Service cannot guarantee that application messages will be sent in
    /// the same epoch in which they were generated. The number for `max_epochs` should be
    /// as low as possible.
    pub fn max_past_epochs(mut self, max_past_epochs: usize) -> Self {
        self.mls_group_create_config_builder = self
            .mls_group_create_config_builder
            .max_past_epochs(max_past_epochs);
        self
    }

    /// Sets the `number_of_resumption_psks` property of the MlsGroup.
    pub fn number_of_resumption_psks(mut self, number_of_resumption_psks: usize) -> Self {
        self.mls_group_create_config_builder = self
            .mls_group_create_config_builder
            .number_of_resumption_psks(number_of_resumption_psks);
        self
    }

    /// Sets the `use_ratchet_tree_extension` property of the MlsGroup.
    pub fn use_ratchet_tree_extension(mut self, use_ratchet_tree_extension: bool) -> Self {
        self.mls_group_create_config_builder = self
            .mls_group_create_config_builder
            .use_ratchet_tree_extension(use_ratchet_tree_extension);
        self
    }

    /// Sets the `sender_ratchet_configuration` property of the MlsGroup.
    /// See [`SenderRatchetConfiguration`] for more information.
    pub fn sender_ratchet_configuration(
        mut self,
        sender_ratchet_configuration: SenderRatchetConfiguration,
    ) -> Self {
        self.mls_group_create_config_builder = self
            .mls_group_create_config_builder
            .sender_ratchet_configuration(sender_ratchet_configuration);
        self
    }

    /// Sets the `lifetime` of the group creator's leaf.
    pub fn lifetime(mut self, lifetime: Lifetime) -> Self {
        self.mls_group_create_config_builder =
            self.mls_group_create_config_builder.lifetime(lifetime);
        self
    }

    /// Sets the `ciphersuite` of the MlsGroup.
    pub fn ciphersuite(mut self, ciphersuite: Ciphersuite) -> Self {
        self.mls_group_create_config_builder = self
            .mls_group_create_config_builder
            .ciphersuite(ciphersuite);
        self
    }

    /// Sets the initial group context extensions
    pub fn with_group_context_extensions(
        mut self,
        extensions: Extensions,
    ) -> Result<Self, InvalidExtensionError> {
        self.mls_group_create_config_builder = self
            .mls_group_create_config_builder
            .with_group_context_extensions(extensions)?;
        Ok(self)
    }

    /// Sets the initial leaf node extensions
    pub fn with_leaf_node_extensions(
        mut self,
        extensions: Extensions,
    ) -> Result<Self, LeafNodeValidationError> {
        self.mls_group_create_config_builder = self
            .mls_group_create_config_builder
            .with_leaf_node_extensions(extensions)?;
        Ok(self)
    }

    /// Sets the group creator's [`Capabilities`]
    pub fn with_capabilities(mut self, capabilities: Capabilities) -> Self {
        self.mls_group_create_config_builder = self
            .mls_group_create_config_builder
            .capabilities(capabilities);
        self
    }
}<|MERGE_RESOLUTION|>--- conflicted
+++ resolved
@@ -135,12 +135,7 @@
             .map_err(LibraryError::unexpected_crypto_error)?;
 
         let message_secrets_store = MessageSecretsStore::new_with_secret(
-<<<<<<< HEAD
-            self.max_past_epochs
-                .unwrap_or(mls_group_create_config.max_past_epochs()),
-=======
             mls_group_create_config.max_past_epochs(),
->>>>>>> a5d1d392
             message_secrets,
         );
 
