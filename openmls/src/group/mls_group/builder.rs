use openmls_traits::{key_store::OpenMlsKeyStore, signatures::Signer, OpenMlsProvider};

use crate::{
    credentials::CredentialWithKey,
    extensions::{errors::InvalidExtensionError, Extensions},
    group::{
        config::CryptoConfig, public_group::errors::PublicGroupBuildError, CoreGroup,
        CoreGroupBuildError, CoreGroupConfig, GroupId, MlsGroupCreateConfig,
        MlsGroupCreateConfigBuilder, NewGroupError, ProposalStore, WireFormatPolicy,
    },
    prelude::{Capabilities, LibraryError, Lifetime, SenderRatchetConfiguration},
};

use super::{InnerState, MlsGroup, MlsGroupState};

#[derive(Default, Debug)]
pub struct MlsGroupBuilder {
    group_id: Option<GroupId>,
    mls_group_create_config_builder: MlsGroupCreateConfigBuilder,
}

impl MlsGroupBuilder {
    pub(super) fn new() -> Self {
        Self::default()
    }

    /// Sets the group ID of the [`MlsGroup`].
    pub fn with_group_id(mut self, group_id: GroupId) -> Self {
        self.group_id = Some(group_id);
        self
    }

    /// Build a new group as configured by this builder.
    pub fn build<KeyStore: OpenMlsKeyStore>(
        self,
        provider: &impl OpenMlsProvider<KeyStoreProvider = KeyStore>,
        signer: &impl Signer,
        credential_with_key: CredentialWithKey,
    ) -> Result<MlsGroup, NewGroupError<KeyStore::Error>> {
        self.build_internal(provider, signer, credential_with_key, None)
    }

    /// Build a new group with the given group ID.
    ///
    /// If an [`MlsGroupCreateConfig`] is provided, it will be used to configure the
    /// group. Otherwise, the internal builder is used to build one with the
    /// parameters set on this builder.
    pub(super) fn build_internal<KeyStore: OpenMlsKeyStore>(
        self,
        provider: &impl OpenMlsProvider<KeyStoreProvider = KeyStore>,
        signer: &impl Signer,
        credential_with_key: CredentialWithKey,
        mls_group_create_config_option: Option<MlsGroupCreateConfig>,
    ) -> Result<MlsGroup, NewGroupError<KeyStore::Error>> {
        let mls_group_create_config = mls_group_create_config_option
            .unwrap_or_else(|| self.mls_group_create_config_builder.build());
        let group_id = self
            .group_id
            .unwrap_or_else(|| GroupId::random(provider.rand()));
        // TODO #751
        let group_config = CoreGroupConfig {
            add_ratchet_tree_extension: mls_group_create_config
                .join_config
                .use_ratchet_tree_extension,
        };

        let mut group = CoreGroup::builder(
            group_id,
            mls_group_create_config.crypto_config,
            credential_with_key,
        )
        .with_config(group_config)
        .with_group_context_extensions(mls_group_create_config.group_context_extensions.clone())?
        .with_leaf_node_extensions(mls_group_create_config.leaf_node_extensions.clone())?
        .with_capabilities(mls_group_create_config.capabilities.clone())
        .with_max_past_epoch_secrets(mls_group_create_config.join_config.max_past_epochs)
        .with_lifetime(*mls_group_create_config.lifetime())
        .build(provider, signer)
        .map_err(|e| match e {
            CoreGroupBuildError::LibraryError(e) => e.into(),
            // We don't support PSKs yet
            CoreGroupBuildError::Psk(e) => {
                log::debug!("Unexpected PSK error: {:?}", e);
                LibraryError::custom("Unexpected PSK error").into()
            }
            CoreGroupBuildError::KeyStoreError(e) => NewGroupError::KeyStoreError(e),
            CoreGroupBuildError::PublicGroupBuildError(e) => match e {
                PublicGroupBuildError::LibraryError(e) => e.into(),
                PublicGroupBuildError::UnsupportedProposalType => {
                    NewGroupError::UnsupportedProposalType
                }
                PublicGroupBuildError::UnsupportedExtensionType => {
                    NewGroupError::UnsupportedExtensionType
                }
                PublicGroupBuildError::InvalidExtensions(e) => NewGroupError::InvalidExtensions(e),
            },
        })?;

        // We already add a resumption PSK for epoch 0 to make things more unified.
        let resumption_psk = group.group_epoch_secrets().resumption_psk();
        group
            .resumption_psk_store
            .add(group.context().epoch(), resumption_psk.clone());

        let mls_group = MlsGroup {
            mls_group_config: mls_group_create_config.join_config.clone(),
            group,
            proposal_store: ProposalStore::new(),
            own_leaf_nodes: vec![],
            aad: vec![],
            group_state: MlsGroupState::Operational,
            state_changed: InnerState::Changed,
        };

        Ok(mls_group)
    }

    // MlsGroupCreateConfigBuilder options

    /// Sets the `wire_format` property of the MlsGroup.
    pub fn with_wire_format_policy(mut self, wire_format_policy: WireFormatPolicy) -> Self {
        self.mls_group_create_config_builder = self
            .mls_group_create_config_builder
            .wire_format_policy(wire_format_policy);
        self
    }

    /// Sets the `padding_size` property of the MlsGroup.
    pub fn padding_size(mut self, padding_size: usize) -> Self {
        self.mls_group_create_config_builder = self
            .mls_group_create_config_builder
            .padding_size(padding_size);
        self
    }

    /// Sets the `max_past_epochs` property of the MlsGroup.
    /// This allows application messages from previous epochs to be decrypted.
    ///
    /// **WARNING**
    ///
    /// This feature enables the storage of message secrets from past epochs.
    /// It is a trade-off between functionality and forward secrecy and should only be enabled
    /// if the Delivery Service cannot guarantee that application messages will be sent in
    /// the same epoch in which they were generated. The number for `max_epochs` should be
    /// as low as possible.
    pub fn max_past_epochs(mut self, max_past_epochs: usize) -> Self {
        self.mls_group_create_config_builder = self
            .mls_group_create_config_builder
            .max_past_epochs(max_past_epochs);
        self
    }

    /// Sets the `number_of_resumption_psks` property of the MlsGroup.
    pub fn number_of_resumption_psks(mut self, number_of_resumption_psks: usize) -> Self {
        self.mls_group_create_config_builder = self
            .mls_group_create_config_builder
            .number_of_resumption_psks(number_of_resumption_psks);
        self
    }

    /// Sets the `use_ratchet_tree_extension` property of the MlsGroup.
    pub fn use_ratchet_tree_extension(mut self, use_ratchet_tree_extension: bool) -> Self {
        self.mls_group_create_config_builder = self
            .mls_group_create_config_builder
            .use_ratchet_tree_extension(use_ratchet_tree_extension);
        self
    }

    /// Sets the `sender_ratchet_configuration` property of the MlsGroup.
    /// See [`SenderRatchetConfiguration`] for more information.
    pub fn sender_ratchet_configuration(
        mut self,
        sender_ratchet_configuration: SenderRatchetConfiguration,
    ) -> Self {
        self.mls_group_create_config_builder = self
            .mls_group_create_config_builder
            .sender_ratchet_configuration(sender_ratchet_configuration);
        self
    }

    /// Sets the `lifetime` of the group creator's leaf.
    pub fn lifetime(mut self, lifetime: Lifetime) -> Self {
        self.mls_group_create_config_builder =
            self.mls_group_create_config_builder.lifetime(lifetime);
        self
    }

    /// Sets the `crypto_config` of the MlsGroup.
    pub fn crypto_config(mut self, config: CryptoConfig) -> Self {
        self.mls_group_create_config_builder =
            self.mls_group_create_config_builder.crypto_config(config);
        self
    }

<<<<<<< HEAD
=======
    /// Sets the `external_senders` property of the MlsGroup.
    pub fn external_senders(mut self, external_senders: ExternalSendersExtension) -> Self {
        self.mls_group_create_config_builder = self
            .mls_group_create_config_builder
            .external_senders(external_senders);
        self
    }

    /// Sets the group creator's [`Capabilities`]
    pub fn with_capabilities(mut self, capabilities: Capabilities) -> Self {
        self.mls_group_create_config_builder = self
            .mls_group_create_config_builder
            .capabilities(capabilities);
        self
    }

>>>>>>> 4d5716e0
    /// Sets the initial group context extensions
    pub fn with_group_context_extensions(
        mut self,
        extensions: Extensions,
    ) -> Result<Self, InvalidExtensionError> {
        self.mls_group_create_config_builder = self
            .mls_group_create_config_builder
            .with_group_context_extensions(extensions)?;
        Ok(self)
    }

    /// Sets the initial leaf node extensions
    pub fn with_leaf_node_extensions(
        mut self,
        extensions: Extensions,
    ) -> Result<Self, InvalidExtensionError> {
        self.mls_group_create_config_builder = self
            .mls_group_create_config_builder
            .with_leaf_node_extensions(extensions)?;
        Ok(self)
    }
}<|MERGE_RESOLUTION|>--- conflicted
+++ resolved
@@ -2,13 +2,16 @@
 
 use crate::{
     credentials::CredentialWithKey,
+    error::LibraryError,
     extensions::{errors::InvalidExtensionError, Extensions},
     group::{
         config::CryptoConfig, public_group::errors::PublicGroupBuildError, CoreGroup,
         CoreGroupBuildError, CoreGroupConfig, GroupId, MlsGroupCreateConfig,
         MlsGroupCreateConfigBuilder, NewGroupError, ProposalStore, WireFormatPolicy,
     },
-    prelude::{Capabilities, LibraryError, Lifetime, SenderRatchetConfiguration},
+    key_packages::Lifetime,
+    tree::sender_ratchet::SenderRatchetConfiguration,
+    treesync::node::leaf_node::Capabilities,
 };
 
 use super::{InnerState, MlsGroup, MlsGroupState};
@@ -192,25 +195,6 @@
         self
     }
 
-<<<<<<< HEAD
-=======
-    /// Sets the `external_senders` property of the MlsGroup.
-    pub fn external_senders(mut self, external_senders: ExternalSendersExtension) -> Self {
-        self.mls_group_create_config_builder = self
-            .mls_group_create_config_builder
-            .external_senders(external_senders);
-        self
-    }
-
-    /// Sets the group creator's [`Capabilities`]
-    pub fn with_capabilities(mut self, capabilities: Capabilities) -> Self {
-        self.mls_group_create_config_builder = self
-            .mls_group_create_config_builder
-            .capabilities(capabilities);
-        self
-    }
-
->>>>>>> 4d5716e0
     /// Sets the initial group context extensions
     pub fn with_group_context_extensions(
         mut self,
@@ -232,4 +216,12 @@
             .with_leaf_node_extensions(extensions)?;
         Ok(self)
     }
+
+    /// Sets the group creator's [`Capabilities`]
+    pub fn with_capabilities(mut self, capabilities: Capabilities) -> Self {
+        self.mls_group_create_config_builder = self
+            .mls_group_create_config_builder
+            .capabilities(capabilities);
+        self
+    }
 }