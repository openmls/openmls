//! This module contains the commit builder types, which can be used to build regular (i.e.
//! non-external) commits. See the documentation of [`CommitBuilder`] for more information.

use std::{borrow::BorrowMut, marker::PhantomData};

use openmls_traits::{
    crypto::OpenMlsCrypto, random::OpenMlsRand, signatures::Signer, storage::StorageProvider as _,
};
use tls_codec::Serialize as _;

use crate::{
    binary_tree::LeafNodeIndex,
    ciphersuite::{signable::Signable as _, Secret},
    framing::{FramingParameters, WireFormat},
    group::{
        diff::compute_path::{CommitType, PathComputationResult},
        CommitBuilderStageError, CreateCommitError, Extension, Extensions, ExternalPubExtension,
        ProposalQueue, ProposalQueueError, QueuedProposal, RatchetTreeExtension, StagedCommit,
        WireFormatPolicy,
    },
    key_packages::KeyPackage,
    messages::{
        group_info::{GroupInfo, GroupInfoTBS},
        Commit, Welcome,
    },
    prelude::{CredentialWithKey, LeafNodeParameters, LibraryError, NewSignerBundle},
    schedule::{
        psk::{load_psks, PskSecret},
        EpochSecretsResult, JoinerSecret, KeySchedule, PreSharedKeyId,
    },
    storage::{OpenMlsProvider, StorageProvider},
    versions::ProtocolVersion,
};

pub(crate) mod external_commits;

pub use external_commits::{ExternalCommitBuilder, ExternalCommitBuilderError};

#[cfg(doc)]
use super::MlsGroupJoinConfig;

use super::{
    mls_auth_content::AuthenticatedContent,
    staged_commit::{MemberStagedCommitState, StagedCommitState},
    AddProposal, CreateCommitResult, GroupContextExtensionProposal, MlsGroup, MlsGroupState,
    MlsMessageOut, PendingCommitState, Proposal, RemoveProposal, Sender,
};

#[derive(Debug)]
struct ExternalCommitInfo {
    aad: Vec<u8>,
    credential: CredentialWithKey,
    wire_format_policy: WireFormatPolicy,
}

/// This stage is for populating the builder.
#[derive(Debug)]
pub struct Initial {
    own_proposals: Vec<Proposal>,
    force_self_update: bool,
    leaf_node_parameters: LeafNodeParameters,
    create_group_info: bool,
    external_commit_info: Option<ExternalCommitInfo>,

    /// Whether or not to clear the proposal queue of the group when staging the commit. Needs to
    /// be done when we include the commits that have already been queued.
    consume_proposal_store: bool,
}

impl Default for Initial {
    fn default() -> Self {
        Initial {
            consume_proposal_store: true,
            force_self_update: false,
            leaf_node_parameters: LeafNodeParameters::default(),
            create_group_info: false,
            own_proposals: vec![],
            external_commit_info: None,
        }
    }
}

/// This stage is after the PSKs were loaded, ready for validation
pub struct LoadedPsks {
    own_proposals: Vec<Proposal>,
    force_self_update: bool,
    leaf_node_parameters: LeafNodeParameters,
    create_group_info: bool,
    external_commit_info: Option<ExternalCommitInfo>,

    /// Whether or not to clear the proposal queue of the group when staging the commit. Needs to
    /// be done when we include the commits that have already been queued.
    consume_proposal_store: bool,
    psks: Vec<(PreSharedKeyId, Secret)>,
}

/// This stage is after we validated the data, ready for staging and exporting the messages
pub struct Complete {
    result: CreateCommitResult,
    // Only for external commits
    original_wire_format_policy: Option<WireFormatPolicy>,
}

/// The [`CommitBuilder`] is used to easily and dynamically build commit messages.
/// It operates in a series of stages:
///
/// The [`Initial`] stage is used to populate the builder with proposals and other data using
/// method calls on the builder that let the builder stay in the same stage.
///
/// The next stage is [`LoadedPsks`], and it signifies the stage after the builder loaded the the
/// pre-shared keys for the PreSharedKey proposals in this commit.
///
/// Then comes the [`Complete`] stage, which denotes that all data has been validated. From this
/// stage, the commit can be staged in the group, and the outgoing messages returned.
///
/// For example, to create a commit to a new Add proposal with a KeyPackage `key_package_to_add`
/// that does not commit to the proposals in the proposal store, one could build the commit as
/// follows:
///
/// ```rust,ignore
/// let message_bundle: CommitMessageBundle = mls_group
///   .commit_builder()
///   .consume_proposal_store(false)
///   .add_proposal(key_package_to_add)
///   .load_psks(provider.storage())?
///   .build(provider.rand(), provider.crypto(), signer, app_policy_proposals)?
///   .stage_commit(provider)?;
///
/// let commit = message_bundle.commit();
/// let welcome = message_bundle.welcome().expect("expected a welcome since there was an add");
/// let group_info = message_bundle.welcome().expect("expected a group info since there was an add");
/// ```
///
/// In this example `signer` is a reference to a [`Signer`] and `app_policy_proposals` is the
/// application-defined policy for which proposals to accept, implemented by an
/// `FnMut(&QueuedProposal) -> bool`.
///
/// See the [book] for another example.
///
/// [book]: https://book.openmls.tech/user_manual/add_members.html
#[derive(Debug)]
pub struct CommitBuilder<'a, T, G: BorrowMut<MlsGroup> = &'a mut MlsGroup> {
    /// A mutable reference to the MlsGroup. This means that we hold an exclusive lock on the group
    /// for the lifetime of this builder.
    group: G,

    /// The current stage
    stage: T,

    pd: PhantomData<&'a ()>,
}

impl<'a, T, G: BorrowMut<MlsGroup>> CommitBuilder<'a, T, G> {
    pub(crate) fn replace_stage<NextStage>(
        self,
        next_stage: NextStage,
    ) -> (T, CommitBuilder<'a, NextStage, G>) {
        self.map_stage(|prev_stage| (prev_stage, next_stage))
    }

    pub(crate) fn into_stage<NextStage>(
        self,
        next_stage: NextStage,
    ) -> CommitBuilder<'a, NextStage, G> {
        self.replace_stage(next_stage).1
    }

    fn take_stage(self) -> (T, CommitBuilder<'a, (), G>) {
        self.replace_stage(())
    }

    fn map_stage<NextStage, Aux, F: FnOnce(T) -> (Aux, NextStage)>(
        self,
        f: F,
    ) -> (Aux, CommitBuilder<'a, NextStage, G>) {
        let Self {
            group,
            stage,
            pd: PhantomData,
        } = self;

        let (aux, stage) = f(stage);

        (
            aux,
            CommitBuilder {
                group,
                stage,
                pd: PhantomData,
            },
        )
    }

    #[cfg(feature = "fork-resolution")]
    pub(crate) fn stage(&self) -> &T {
        &self.stage
    }
}

impl MlsGroup {
    /// Returns a builder for commits.
    pub fn commit_builder(&mut self) -> CommitBuilder<Initial> {
        CommitBuilder::<'_, Initial, &mut MlsGroup>::new(self)
    }
}

// Impls that only apply to non-external commits.
impl<'a> CommitBuilder<'a, Initial, &mut MlsGroup> {
    /// Sets whether or not the proposals in the proposal store of the group should be included in
    /// the commit. Defaults to `true`.
    pub fn consume_proposal_store(mut self, consume_proposal_store: bool) -> Self {
        self.stage.consume_proposal_store = consume_proposal_store;
        self
    }

    /// Sets whether or not the commit should force a self-update. Defaults to `false`.
    pub fn force_self_update(mut self, force_self_update: bool) -> Self {
        self.stage.force_self_update = force_self_update;
        self
    }

    /// Adds an Add proposal to the provided [`KeyPackage`] to the list of proposals to be
    /// committed.
    pub fn propose_adds(mut self, key_packages: impl IntoIterator<Item = KeyPackage>) -> Self {
        self.stage.own_proposals.extend(
            key_packages
                .into_iter()
                .map(|key_package| Proposal::Add(AddProposal { key_package })),
        );
        self
    }

    /// Adds a Remove proposal for the provided [`LeafNodeIndex`]es to the list of proposals to be
    /// committed.
    pub fn propose_removals(mut self, removed: impl IntoIterator<Item = LeafNodeIndex>) -> Self {
        self.stage.own_proposals.extend(
            removed
                .into_iter()
                .map(|removed| Proposal::Remove(RemoveProposal { removed })),
        );
        self
    }

    /// Adds a GroupContextExtensions proposal for the provided [`Extensions`] to the list of
    /// proposals to be committed.
    pub fn propose_group_context_extensions(mut self, extensions: Extensions) -> Self {
        self.stage
            .own_proposals
            .push(Proposal::GroupContextExtensions(
                GroupContextExtensionProposal::new(extensions),
            ));
        self
    }

    /// Adds a proposal to the proposals to be committed. To add multiple
    /// proposals, use [`Self::add_proposals`].
    pub fn add_proposal(mut self, proposal: Proposal) -> Self {
        self.stage.own_proposals.push(proposal);
        self
    }

    /// Adds the proposals in the iterator to the proposals to be committed.
    pub fn add_proposals(mut self, proposals: impl IntoIterator<Item = Proposal>) -> Self {
        self.stage.own_proposals.extend(proposals);
        self
    }
}

// Impls that apply to regular and external commits.
impl<'a, G: BorrowMut<MlsGroup>> CommitBuilder<'a, Initial, G> {
    /// returns a new [`CommitBuilder`] for the given [`MlsGroup`].
    pub fn new(group: G) -> CommitBuilder<'a, Initial, G> {
        let stage = Initial {
            create_group_info: group.borrow().configuration().use_ratchet_tree_extension,
            ..Default::default()
        };
        CommitBuilder {
            group,
            stage,
            pd: PhantomData,
        }
    }

    /// Sets whether or not a [`GroupInfo`] should be created when the commit is staged. Defaults to
    /// the value of the [`MlsGroup`]s [`MlsGroupJoinConfig`].
    pub fn create_group_info(mut self, create_group_info: bool) -> Self {
        self.stage.create_group_info = create_group_info;
        self
    }

    /// Sets the leaf node parameters for the new leaf node in a self-update. Implies that a
    /// self-update takes place.
    pub fn leaf_node_parameters(mut self, leaf_node_parameters: LeafNodeParameters) -> Self {
        self.stage.leaf_node_parameters = leaf_node_parameters;
        self
    }

    /// Loads the PSKs for the PskProposals marked for inclusion and moves on to the next phase.
    pub fn load_psks<Storage: StorageProvider>(
        self,
        storage: &'a Storage,
    ) -> Result<CommitBuilder<'a, LoadedPsks, G>, CreateCommitError> {
        let psk_ids: Vec<_> = self
            .stage
            .own_proposals
            .iter()
            .chain(
                self.group
                    .borrow()
                    .proposal_store()
                    .proposals()
                    .map(|queued_proposal| queued_proposal.proposal()),
            )
            .filter_map(|proposal| match proposal {
                Proposal::PreSharedKey(psk_proposal) => Some(psk_proposal.clone().into_psk_id()),
                _ => None,
            })
            .collect();

        // Load the PSKs and make the PskIds owned.
        let psks = load_psks(storage, &self.group.borrow().resumption_psk_store, &psk_ids)?
            .into_iter()
            .map(|(psk_id_ref, key)| (psk_id_ref.clone(), key))
            .collect();

        Ok(self
            .map_stage(|stage| {
                (
                    (),
                    LoadedPsks {
                        own_proposals: stage.own_proposals,
                        psks,
                        force_self_update: stage.force_self_update,
                        leaf_node_parameters: stage.leaf_node_parameters,
                        consume_proposal_store: stage.consume_proposal_store,
                        create_group_info: stage.create_group_info,
                        external_commit_info: stage.external_commit_info,
                    },
                )
            })
            .1)
    }
}

impl<'a, G: BorrowMut<MlsGroup>> CommitBuilder<'a, LoadedPsks, G> {
    /// Validates the inputs and builds the commit. The last argument `f` is a function that lets
    /// the caller filter the proposals that are considered for inclusion. This provides a way for
    /// the application to enforce custom policies in the creation of commits.
    pub fn build<S: Signer>(
        self,
        rand: &impl OpenMlsRand,
        crypto: &impl OpenMlsCrypto,
        signer: &S,
        f: impl FnMut(&QueuedProposal) -> bool,
    ) -> Result<CommitBuilder<'a, Complete, G>, CreateCommitError> {
        self.build_internal(rand, crypto, signer, None::<NewSignerBundle<'_, S>>, f)
    }

    /// Just like `build`, this function validates the inputs and builds the
    /// commit. The last argument `f` is a function that lets the caller filter
    /// the proposals that are considered for inclusion. This provides a way for
    /// the application to enforce custom policies in the creation of commits.
    ///
    /// In contrast to `build`, this function can be used to create commits that
    /// rotate the own leaf node's signature key.
    pub fn build_with_new_signer<S: Signer>(
        self,
        rand: &impl OpenMlsRand,
        crypto: &impl OpenMlsCrypto,
        old_signer: &impl Signer,
        new_signer: NewSignerBundle<'_, S>,
        f: impl FnMut(&QueuedProposal) -> bool,
    ) -> Result<CommitBuilder<'a, Complete, G>, CreateCommitError> {
        self.build_internal(rand, crypto, old_signer, Some(new_signer), f)
    }

    fn build_internal<S: Signer>(
        self,
        rand: &impl OpenMlsRand,
        crypto: &impl OpenMlsCrypto,
        old_signer: &impl Signer,
        new_signer: Option<NewSignerBundle<'_, S>>,
        f: impl FnMut(&QueuedProposal) -> bool,
    ) -> Result<CommitBuilder<'a, Complete, G>, CreateCommitError> {
        let (mut cur_stage, builder) = self.take_stage();
        let group = builder.group.borrow();
        let ciphersuite = group.ciphersuite();
        let own_leaf_index = group.own_leaf_index();
        let (sender, is_external_commit) = match cur_stage.external_commit_info {
            None => (Sender::build_member(own_leaf_index), false),
            Some(_) => (Sender::NewMemberCommit, true),
        };
        let psks = cur_stage.psks;

        // put the pending and uniform proposals into a uniform shape,
        // i.e. produce queued proposals from the own proposals
        let own_proposals: Vec<_> = cur_stage
            .own_proposals
            .into_iter()
            .map(|proposal| {
                QueuedProposal::from_proposal_and_sender(ciphersuite, crypto, proposal, &sender)
            })
            .collect::<Result<_, _>>()?;

        // prepare an iterator for the proposals in the group's proposal store, but only if the
        // flag is set.
        let group_proposal_store_queue = group
            .pending_proposals()
            .filter(|_| cur_stage.consume_proposal_store)
            .cloned();

        // prepare the iterator for the proposal validation and seletion function. That function
        // assumes that "earlier in the list" means "older", so since our own proposals are
        // newest, we have to put them last.
        let proposal_queue = group_proposal_store_queue.chain(own_proposals).filter(f);

        let (proposal_queue, contains_own_updates) =
            ProposalQueue::filter_proposals(proposal_queue, group.own_leaf_index).map_err(|e| {
                match e {
                    ProposalQueueError::LibraryError(e) => e.into(),
                    ProposalQueueError::ProposalNotFound => CreateCommitError::MissingProposal,
                    ProposalQueueError::UpdateFromExternalSender
                    | ProposalQueueError::SelfRemoveFromNonMember => {
                        CreateCommitError::WrongProposalSenderType
                    }
                }
            })?;

        // Validate the proposals by doing the following checks:

        // ValSem113: All Proposals: The proposal type must be supported by all
        // members of the group
        group
            .public_group
            .validate_proposal_type_support(&proposal_queue)?;
        // ValSem101
        // ValSem102
        // ValSem103
        // ValSem104
        group
            .public_group
            .validate_key_uniqueness(&proposal_queue, None)?;
        // ValSem105
        group.public_group.validate_add_proposals(&proposal_queue)?;
        // ValSem106
        // ValSem109
        group.public_group.validate_capabilities(&proposal_queue)?;
        // ValSem107
        // ValSem108
        group
            .public_group
            .validate_remove_proposals(&proposal_queue)?;
        group
            .public_group
            .validate_pre_shared_key_proposals(&proposal_queue)?;
        // Validate update proposals for member commits
        // ValSem110
        // ValSem111
        // ValSem112
        group
            .public_group
            .validate_update_proposals(&proposal_queue, own_leaf_index)?;

        // ValSem208
        // ValSem209
        group
            .public_group
            .validate_group_context_extensions_proposal(&proposal_queue)?;

        if is_external_commit {
            group
                .public_group
                .validate_external_commit(&proposal_queue)?;
        }

        let proposal_reference_list = proposal_queue.commit_list();

        // Make a copy of the public group to apply proposals safely
        let mut diff = group.public_group.empty_diff();

        // Apply proposals to tree
        let apply_proposals_values = diff.apply_proposals(&proposal_queue, own_leaf_index)?;
        if apply_proposals_values.self_removed && !is_external_commit {
            return Err(CreateCommitError::CannotRemoveSelf);
        }

        let path_computation_result =
            // If path is needed, compute path values
            if apply_proposals_values.path_required
                || contains_own_updates
                || cur_stage.force_self_update
                || !cur_stage.leaf_node_parameters.is_empty()
            {
                let commit_type = match &cur_stage.external_commit_info {
                    Some(ExternalCommitInfo { credential , ..}) => {
                        CommitType::External(credential.clone())
                    }
                    None => CommitType::Member,
                };
                // Process the path. This includes updating the provisional
                // group context by updating the epoch and computing the new
                // tree hash.
                if let Some(new_signer) = new_signer {
                    if let Some(credential_with_key) =
                        cur_stage.leaf_node_parameters.credential_with_key()
                    {
                        if credential_with_key != &new_signer.credential_with_key {
                            return Err(CreateCommitError::InvalidLeafNodeParameters);
                        }
                    }
                    cur_stage.leaf_node_parameters.set_credential_with_key(
                        new_signer.credential_with_key,
                    );
                    diff.compute_path(
                        rand,
                        crypto,
                        own_leaf_index,
                        apply_proposals_values.exclusion_list(),
                        &commit_type,
                        &cur_stage.leaf_node_parameters,
                        new_signer.signer,
                        apply_proposals_values.extensions.clone()
                    )?
                } else {
                    diff.compute_path(
                        rand,
                        crypto,
                        own_leaf_index,
                        apply_proposals_values.exclusion_list(),
                        &commit_type,
                        &cur_stage.leaf_node_parameters,
                        old_signer,
                        apply_proposals_values.extensions.clone()
                    )?
                }
            } else {
                // If path is not needed, update the group context and return
                // empty path processing results
                diff.update_group_context(crypto, apply_proposals_values.extensions.clone())?;
                PathComputationResult::default()
            };

        let update_path_leaf_node = path_computation_result
            .encrypted_path
            .as_ref()
            .map(|path| path.leaf_node().clone());

        // Create commit message
        let commit = Commit {
            proposals: proposal_reference_list,
            path: path_computation_result.encrypted_path,
        };

        let framing_parameters =
            if let Some(ExternalCommitInfo { aad, .. }) = &cur_stage.external_commit_info {
                FramingParameters::new(aad, WireFormat::PublicMessage)
            } else {
                group.framing_parameters()
            };

        // Build AuthenticatedContent
        let mut authenticated_content = AuthenticatedContent::commit(
            framing_parameters,
            sender,
            commit,
            group.public_group.group_context(),
            old_signer,
        )?;

        // Update the confirmed transcript hash using the commit we just created.
        diff.update_confirmed_transcript_hash(crypto, &authenticated_content)?;

        let serialized_provisional_group_context = diff
            .group_context()
            .tls_serialize_detached()
            .map_err(LibraryError::missing_bound_check)?;

        let joiner_secret = JoinerSecret::new(
            crypto,
            ciphersuite,
            path_computation_result.commit_secret,
            group.group_epoch_secrets().init_secret(),
            &serialized_provisional_group_context,
        )
        .map_err(LibraryError::unexpected_crypto_error)?;

        // Prepare the PskSecret
        let psk_secret = { PskSecret::new(crypto, ciphersuite, psks)? };

        // Create key schedule
        let mut key_schedule = KeySchedule::init(ciphersuite, crypto, &joiner_secret, psk_secret)?;

        let serialized_provisional_group_context = diff
            .group_context()
            .tls_serialize_detached()
            .map_err(LibraryError::missing_bound_check)?;

        let welcome_secret = key_schedule
            .welcome(crypto, ciphersuite)
            .map_err(|_| LibraryError::custom("Using the key schedule in the wrong state"))?;
        key_schedule
            .add_context(crypto, &serialized_provisional_group_context)
            .map_err(|_| LibraryError::custom("Using the key schedule in the wrong state"))?;
<<<<<<< HEAD
        let EpochSecretsResult {
            epoch_secrets: provisional_epoch_secrets,
            #[cfg(feature = "extensions-draft-08")]
            application_exporter,
        } = key_schedule
            .epoch_secrets(crypto, builder.group.ciphersuite())
=======
        let provisional_epoch_secrets = key_schedule
            .epoch_secrets(crypto, ciphersuite)
>>>>>>> 1db87117
            .map_err(|_| LibraryError::custom("Using the key schedule in the wrong state"))?;

        // Calculate the confirmation tag
        let confirmation_tag = provisional_epoch_secrets
            .confirmation_key()
            .tag(
                crypto,
                ciphersuite,
                diff.group_context().confirmed_transcript_hash(),
            )
            .map_err(LibraryError::unexpected_crypto_error)?;

        // Set the confirmation tag
        authenticated_content.set_confirmation_tag(confirmation_tag.clone());

        diff.update_interim_transcript_hash(ciphersuite, crypto, confirmation_tag.clone())?;

        // If there are invitations, we need to build a welcome
        let needs_welcome = !apply_proposals_values.invitation_list.is_empty();

        // We need a GroupInfo if we need to build a Welcome, or if
        // `create_group_info` is set to `true`. If not overridden, `create_group_info`
        // is set to the `use_ratchet_tree` flag in the group configuration.
        let needs_group_info = needs_welcome || cur_stage.create_group_info;

        let group_info = if !needs_group_info {
            None
        } else {
            // Build ExternalPub extension
            let external_pub = provisional_epoch_secrets
                .external_secret()
                .derive_external_keypair(crypto, ciphersuite)
                .map_err(LibraryError::unexpected_crypto_error)?
                .public;
            let external_pub_extension =
                Extension::ExternalPub(ExternalPubExtension::new(external_pub.into()));

            // Create the ratchet tree extension if necessary
            let extensions: Extensions = if group.configuration().use_ratchet_tree_extension {
                Extensions::from_vec(vec![
                    Extension::RatchetTree(RatchetTreeExtension::new(diff.export_ratchet_tree())),
                    external_pub_extension,
                ])?
            } else {
                Extensions::single(external_pub_extension)
            };

            // Create to-be-signed group info.
            let group_info_tbs = {
                GroupInfoTBS::new(
                    diff.group_context().clone(),
                    extensions,
                    confirmation_tag,
                    own_leaf_index,
                )
            };
            // Sign to-be-signed group info.
            Some(group_info_tbs.sign(old_signer)?)
        };

        let welcome_option = if !needs_welcome {
            None
        } else {
            // Encrypt GroupInfo object
            let (welcome_key, welcome_nonce) = welcome_secret
                .derive_welcome_key_nonce(crypto, ciphersuite)
                .map_err(LibraryError::unexpected_crypto_error)?;
            let encrypted_group_info = welcome_key
                .aead_seal(
                    crypto,
                    group_info
                        .as_ref()
                        .ok_or_else(|| LibraryError::custom("GroupInfo was not computed"))?
                        .tls_serialize_detached()
                        .map_err(LibraryError::missing_bound_check)?
                        .as_slice(),
                    &[],
                    &welcome_nonce,
                )
                .map_err(LibraryError::unexpected_crypto_error)?;

            // Create group secrets for later use, so we can afterwards consume the
            // `joiner_secret`.
            let encrypted_secrets = diff.encrypt_group_secrets(
                &joiner_secret,
                apply_proposals_values.invitation_list,
                path_computation_result.plain_path.as_deref(),
                &apply_proposals_values.presharedkeys,
                &encrypted_group_info,
                crypto,
                own_leaf_index,
            )?;

            // Create welcome message
            let welcome = Welcome::new(ciphersuite, encrypted_secrets, encrypted_group_info);
            Some(welcome)
        };

        let (provisional_group_epoch_secrets, provisional_message_secrets) =
            provisional_epoch_secrets.split_secrets(
                serialized_provisional_group_context,
                diff.tree_size(),
                own_leaf_index,
            );

        let staged_commit_state = MemberStagedCommitState::new(
            provisional_group_epoch_secrets,
            provisional_message_secrets,
            diff.into_staged_diff(crypto, ciphersuite)?,
            path_computation_result.new_keypairs,
            // The committer is not allowed to include their own update
            // proposal, so there is no extra keypair to store here.
            None,
            update_path_leaf_node,
            #[cfg(feature = "extensions-draft-08")]
            application_exporter,
        );
        let staged_commit = StagedCommit::new(
            proposal_queue,
            StagedCommitState::GroupMember(Box::new(staged_commit_state)),
        );

        Ok(builder.into_stage(Complete {
            result: CreateCommitResult {
                commit: authenticated_content,
                welcome_option,
                staged_commit,
                group_info: group_info.filter(|_| cur_stage.create_group_info),
            },
            original_wire_format_policy: cur_stage
                .external_commit_info
                .as_ref()
                .map(|info| info.wire_format_policy),
        }))
    }
}

// Impls that apply only to regular commits.
impl CommitBuilder<'_, Complete, &mut MlsGroup> {
    #[cfg(test)]
    pub(crate) fn commit_result(self) -> CreateCommitResult {
        self.stage.result
    }

    /// Stages the commit and returns the protocol messages.
    pub fn stage_commit<Provider: OpenMlsProvider>(
        self,
        provider: &Provider,
    ) -> Result<CommitMessageBundle, CommitBuilderStageError<Provider::StorageError>> {
        let Self {
            group,
            stage:
                Complete {
                    result: create_commit_result,
                    original_wire_format_policy: _,
                },
            ..
        } = self;

        // Set the current group state to [`MlsGroupState::PendingCommit`],
        // storing the current [`StagedCommit`] from the commit results
        group.group_state = MlsGroupState::PendingCommit(Box::new(PendingCommitState::Member(
            create_commit_result.staged_commit,
        )));

        provider
            .storage()
            .write_group_state(group.group_id(), &group.group_state)
            .map_err(CommitBuilderStageError::KeyStoreError)?;

        group.reset_aad();

        // Convert PublicMessage messages to MLSMessage and encrypt them if required by the
        // configuration.
        //
        // Note that this performs writes to the storage, so we should do that here, rather than
        // when working with the result.
        let mls_message = group.content_to_mls_message(create_commit_result.commit, provider)?;

        Ok(CommitMessageBundle {
            version: group.version(),
            commit: mls_message,
            welcome: create_commit_result.welcome_option,
            group_info: create_commit_result.group_info,
        })
    }
}

/// Contains the messages that are produced by committing. The messages can be accessed individually
/// using getters or through the [`IntoIterator`] interface.
#[derive(Debug, Clone)]
pub struct CommitMessageBundle {
    version: ProtocolVersion,
    commit: MlsMessageOut,
    welcome: Option<Welcome>,
    group_info: Option<GroupInfo>,
}

#[cfg(test)]
impl CommitMessageBundle {
    pub fn new(
        version: ProtocolVersion,
        commit: MlsMessageOut,
        welcome: Option<Welcome>,
        group_info: Option<GroupInfo>,
    ) -> Self {
        Self {
            version,
            commit,
            welcome,
            group_info,
        }
    }
}

impl CommitMessageBundle {
    // borrowed getters

    /// Gets the Commit messsage. For owned version, see [`Self::into_commit`].
    pub fn commit(&self) -> &MlsMessageOut {
        &self.commit
    }

    /// Gets the Welcome messsage. Only [`Some`] if new clients have been added in the commit.
    /// For owned version, see [`Self::into_welcome`].
    pub fn welcome(&self) -> Option<&Welcome> {
        self.welcome.as_ref()
    }

    /// Gets the Welcome messsage. Only [`Some`] if new clients have been added in the commit.
    /// Performs a copy of the Welcome. For owned version, see [`Self::into_welcome_msg`].
    pub fn to_welcome_msg(&self) -> Option<MlsMessageOut> {
        self.welcome
            .as_ref()
            .map(|welcome| MlsMessageOut::from_welcome(welcome.clone(), self.version))
    }

    /// Gets the GroupInfo message. Only [`Some`] if new clients have been added or the group
    /// configuration has `use_ratchet_tree_extension` set.
    /// For owned version, see [`Self::into_group_info`].
    pub fn group_info(&self) -> Option<&GroupInfo> {
        self.group_info.as_ref()
    }

    /// Gets all three messages, some of which optional. For owned version, see
    /// [`Self::into_contents`].
    pub fn contents(&self) -> (&MlsMessageOut, Option<&Welcome>, Option<&GroupInfo>) {
        (
            &self.commit,
            self.welcome.as_ref(),
            self.group_info.as_ref(),
        )
    }

    // owned getters
    /// Gets the Commit messsage. This method consumes the [`CommitMessageBundle`]. For a borrowed
    /// version see [`Self::commit`].
    pub fn into_commit(self) -> MlsMessageOut {
        self.commit
    }

    /// Gets the Welcome messsage. Only [`Some`] if new clients have been added in the commit.
    /// This method consumes the [`CommitMessageBundle`]. For a borrowed version see
    /// [`Self::welcome`].
    pub fn into_welcome(self) -> Option<Welcome> {
        self.welcome
    }

    /// Gets the Welcome messsage. Only [`Some`] if new clients have been added in the commit.
    /// For a borrowed version, see [`Self::to_welcome_msg`].
    pub fn into_welcome_msg(self) -> Option<MlsMessageOut> {
        self.welcome
            .map(|welcome| MlsMessageOut::from_welcome(welcome, self.version))
    }

    /// Gets the GroupInfo message. Only [`Some`] if new clients have been added or the group
    /// configuration has `use_ratchet_tree_extension` set.
    /// This method consumes the [`CommitMessageBundle`]. For a borrowed version see
    /// [`Self::group_info`].
    pub fn into_group_info(self) -> Option<GroupInfo> {
        self.group_info
    }

    /// Gets the GroupInfo messsage. Only [`Some`] if new clients have been added in the commit.
    pub fn into_group_info_msg(self) -> Option<MlsMessageOut> {
        self.group_info.map(|group_info| group_info.into())
    }

    /// Gets all three messages, some of which optional. This method consumes the
    /// [`CommitMessageBundle`]. For a borrowed version see [`Self::contents`].
    pub fn into_contents(self) -> (MlsMessageOut, Option<Welcome>, Option<GroupInfo>) {
        (self.commit, self.welcome, self.group_info)
    }

    /// Gets all three messages, some of which optional, as [`MlsMessageOut`].
    /// This method consumes the [`CommitMessageBundle`].
    pub fn into_messages(self) -> (MlsMessageOut, Option<MlsMessageOut>, Option<MlsMessageOut>) {
        (
            self.commit,
            self.welcome
                .map(|welcome| MlsMessageOut::from_welcome(welcome, self.version)),
            self.group_info.map(|group_info| group_info.into()),
        )
    }
}

impl IntoIterator for CommitMessageBundle {
    type Item = MlsMessageOut;

    type IntoIter = core::iter::Chain<
        core::iter::Chain<
            core::option::IntoIter<MlsMessageOut>,
            core::option::IntoIter<MlsMessageOut>,
        >,
        core::option::IntoIter<MlsMessageOut>,
    >;

    fn into_iter(self) -> Self::IntoIter {
        let welcome = self.to_welcome_msg();
        let group_info = self.group_info.map(|group_info| group_info.into());

        Some(self.commit)
            .into_iter()
            .chain(welcome)
            .chain(group_info)
    }
}<|MERGE_RESOLUTION|>--- conflicted
+++ resolved
@@ -601,17 +601,12 @@
         key_schedule
             .add_context(crypto, &serialized_provisional_group_context)
             .map_err(|_| LibraryError::custom("Using the key schedule in the wrong state"))?;
-<<<<<<< HEAD
         let EpochSecretsResult {
             epoch_secrets: provisional_epoch_secrets,
             #[cfg(feature = "extensions-draft-08")]
             application_exporter,
         } = key_schedule
-            .epoch_secrets(crypto, builder.group.ciphersuite())
-=======
-        let provisional_epoch_secrets = key_schedule
             .epoch_secrets(crypto, ciphersuite)
->>>>>>> 1db87117
             .map_err(|_| LibraryError::custom("Using the key schedule in the wrong state"))?;
 
         // Calculate the confirmation tag
