//! Configuration module for [`MlsGroup`] configurations.
//!
//! ## Building an MlsGroupCreateConfig
//! The [`MlsGroupCreateConfigBuilder`] makes it easy to build configurations for the
//! [`MlsGroup`].
//!
//! ```
//! use openmls::prelude::*;
//!
//! let group_config = MlsGroupCreateConfig::builder()
//!     .use_ratchet_tree_extension(true)
//!     .build();
//! ```
//!
//! See [`MlsGroupCreateConfigBuilder`](MlsGroupCreateConfigBuilder#implementations) for
//! all options that can be configured.
//!
//! ### Wire format policies
//! Only some combination of possible wire formats are valid within OpenMLS.
//! The [`WIRE_FORMAT_POLICIES`] lists all valid options that can be set.
//!
//! ```
//! use openmls::prelude::*;
//!
//! let group_config = MlsGroupCreateConfig::builder()
//!     .wire_format_policy(MIXED_CIPHERTEXT_WIRE_FORMAT_POLICY)
//!     .build();
//! ```

use super::*;
use crate::{
    extensions::errors::InvalidExtensionError, group::config::CryptoConfig, key_packages::Lifetime,
    tree::sender_ratchet::SenderRatchetConfiguration, treesync::node::leaf_node::Capabilities,
};
use serde::{Deserialize, Serialize};

/// The [`MlsGroupJoinConfig`] contains all configuration parameters that are
/// relevant to group operation at runtime. It is used to configure the group's
/// behaviour when joining an existing group. To configure a newly created
/// group, use [`MlsGroupCreateConfig`].
#[derive(Clone, Debug, Default, PartialEq, Eq, Serialize, Deserialize)]
pub struct MlsGroupJoinConfig {
    /// Defines the wire format policy for outgoing and incoming handshake messages.
    /// Application are always encrypted regardless.
    pub(crate) wire_format_policy: WireFormatPolicy,
    /// Size of padding in bytes
    pub(crate) padding_size: usize,
    /// Maximum number of past epochs for which application messages
    /// can be decrypted. The default is 0.
    pub(crate) max_past_epochs: usize,
    /// Number of resumtion secrets to keep
    pub(crate) number_of_resumption_psks: usize,
    /// Flag to indicate the Ratchet Tree Extension should be used
    pub(crate) use_ratchet_tree_extension: bool,
    /// Sender ratchet configuration
    pub(crate) sender_ratchet_configuration: SenderRatchetConfiguration,
}

impl MlsGroupJoinConfig {
    /// Returns a builder for [`MlsGroupJoinConfig`].
    pub fn builder() -> MlsGroupJoinConfigBuilder {
        MlsGroupJoinConfigBuilder::new()
    }

    /// Returns the wire format policy set in this  [`MlsGroupJoinConfig`].
    pub fn wire_format_policy(&self) -> WireFormatPolicy {
        self.wire_format_policy
    }

    /// Returns the padding size set in this  [`MlsGroupJoinConfig`].
    pub fn padding_size(&self) -> usize {
        self.padding_size
    }

    /// Returns the [`SenderRatchetConfiguration`] set in this  [`MlsGroupJoinConfig`].
    pub fn sender_ratchet_configuration(&self) -> &SenderRatchetConfiguration {
        &self.sender_ratchet_configuration
    }
}

/// Specifies configuration for the creation of an [`MlsGroup`]. Refer to the
/// [User Manual](https://openmls.tech/book/user_manual/group_config.html) for
/// more information about the different configuration values.
#[derive(Clone, Debug, Default, PartialEq, Eq, Serialize, Deserialize)]
pub struct MlsGroupCreateConfig {
<<<<<<< HEAD
=======
    /// Required capabilities (extensions and proposal types)
    pub(crate) required_capabilities: RequiredCapabilitiesExtension,
    /// Capabilities advertised in the creator's leaf node
    pub(crate) capabilities: Capabilities,
    /// Senders authorized to send external remove proposals
    pub(crate) external_senders: ExternalSendersExtension,
>>>>>>> 4d5716e0
    /// Lifetime of the own leaf node
    pub(crate) lifetime: Lifetime,
    /// Ciphersuite and protocol version
    pub(crate) crypto_config: CryptoConfig,
    /// Configuration parameters relevant to group operation at runtime
    pub(crate) join_config: MlsGroupJoinConfig,
    /// List of initial group context extensions
    pub(crate) group_context_extensions: Extensions,
    /// List of initial leaf node extensions
    pub(crate) leaf_node_extensions: Extensions,
}

/// Builder struct for an [`MlsGroupJoinConfig`].
#[derive(Default)]
pub struct MlsGroupJoinConfigBuilder {
    join_config: MlsGroupJoinConfig,
}

impl MlsGroupJoinConfigBuilder {
    /// Creates a new builder with default values.
    fn new() -> Self {
        Self {
            join_config: MlsGroupJoinConfig::default(),
        }
    }

    /// Sets the `wire_format` property of the [`MlsGroupJoinConfig`].
    pub fn wire_format_policy(mut self, wire_format_policy: WireFormatPolicy) -> Self {
        self.join_config.wire_format_policy = wire_format_policy;
        self
    }

    /// Sets the `padding_size` property of the [`MlsGroupJoinConfig`].
    pub fn padding_size(mut self, padding_size: usize) -> Self {
        self.join_config.padding_size = padding_size;
        self
    }

    /// Sets the `max_past_epochs` property of the [`MlsGroupJoinConfig`].
    pub fn max_past_epochs(mut self, max_past_epochs: usize) -> Self {
        self.join_config.max_past_epochs = max_past_epochs;
        self
    }

    /// Sets the `number_of_resumption_psks` property of the [`MlsGroupJoinConfig`].
    pub fn number_of_resumption_psks(mut self, number_of_resumption_psks: usize) -> Self {
        self.join_config.number_of_resumption_psks = number_of_resumption_psks;
        self
    }

    /// Sets the `use_ratchet_tree_extension` property of the [`MlsGroupJoinConfig`].
    pub fn use_ratchet_tree_extension(mut self, use_ratchet_tree_extension: bool) -> Self {
        self.join_config.use_ratchet_tree_extension = use_ratchet_tree_extension;
        self
    }

    /// Sets the `sender_ratchet_configuration` property of the [`MlsGroupJoinConfig`].
    pub fn sender_ratchet_configuration(
        mut self,
        sender_ratchet_configuration: SenderRatchetConfiguration,
    ) -> Self {
        self.join_config.sender_ratchet_configuration = sender_ratchet_configuration;
        self
    }

    /// Finalizes the builder and returns an [`MlsGroupJoinConfig`].
    pub fn build(self) -> MlsGroupJoinConfig {
        self.join_config
    }
}

impl MlsGroupCreateConfig {
    /// Returns a builder for [`MlsGroupCreateConfig`]
    pub fn builder() -> MlsGroupCreateConfigBuilder {
        MlsGroupCreateConfigBuilder::new()
    }

    /// Returns the [`MlsGroupCreateConfig`] wire format policy.
    pub fn wire_format_policy(&self) -> WireFormatPolicy {
        self.join_config.wire_format_policy
    }

    /// Returns the [`MlsGroupCreateConfig`] padding size.
    pub fn padding_size(&self) -> usize {
        self.join_config.padding_size
    }

    /// Returns the [`MlsGroupCreateConfig`] max past epochs.
    pub fn max_past_epochs(&self) -> usize {
        self.join_config.max_past_epochs
    }

    /// Returns the [`MlsGroupCreateConfig`] number of resumption psks.
    pub fn number_of_resumption_psks(&self) -> usize {
        self.join_config.number_of_resumption_psks
    }

    /// Returns the [`MlsGroupCreateConfig`] boolean flag that indicates whether ratchet_tree_extension should be used.
    pub fn use_ratchet_tree_extension(&self) -> bool {
        self.join_config.use_ratchet_tree_extension
    }

    /// Returns the [`MlsGroupCreateConfig`] sender ratchet configuration.
    pub fn sender_ratchet_configuration(&self) -> &SenderRatchetConfiguration {
        &self.join_config.sender_ratchet_configuration
    }

    /// Returns the [`Extensions`] set as the initial group context.
    /// This does not contain the initial group context extensions
    /// added from builder calls to `external_senders` or `required_capabilities`.
    pub fn group_context_extensions(&self) -> &Extensions {
        &self.group_context_extensions
    }

    /// Returns the [`MlsGroupCreateConfig`] lifetime configuration.
    pub fn lifetime(&self) -> &Lifetime {
        &self.lifetime
    }

    /// Returns the [`CryptoConfig`].
    pub fn crypto_config(&self) -> &CryptoConfig {
        &self.crypto_config
    }

    #[cfg(any(feature = "test-utils", test))]
    pub fn test_default(ciphersuite: Ciphersuite) -> Self {
        Self::builder()
            .wire_format_policy(WireFormatPolicy::new(
                OutgoingWireFormatPolicy::AlwaysPlaintext,
                IncomingWireFormatPolicy::Mixed,
            ))
            .crypto_config(CryptoConfig::with_default_version(ciphersuite))
            .build()
    }

    /// Returns the [`MlsGroupJoinConfig`] of groups created with this create config.
    pub fn join_config(&self) -> &MlsGroupJoinConfig {
        &self.join_config
    }
}

/// Builder for an [`MlsGroupCreateConfig`].
#[derive(Default, Debug)]
pub struct MlsGroupCreateConfigBuilder {
    config: MlsGroupCreateConfig,
}

impl MlsGroupCreateConfigBuilder {
    /// Creates a new builder with default values.
    fn new() -> Self {
        MlsGroupCreateConfigBuilder {
            config: MlsGroupCreateConfig::default(),
        }
    }

    /// Sets the `wire_format` property of the MlsGroupCreateConfig.
    pub fn wire_format_policy(mut self, wire_format_policy: WireFormatPolicy) -> Self {
        self.config.join_config.wire_format_policy = wire_format_policy;
        self
    }

    /// Sets the `padding_size` property of the MlsGroupCreateConfig.
    pub fn padding_size(mut self, padding_size: usize) -> Self {
        self.config.join_config.padding_size = padding_size;
        self
    }

    /// Sets the `max_past_epochs` property of the MlsGroupCreateConfig.
    /// This allows application messages from previous epochs to be decrypted.
    ///
    /// **WARNING**
    ///
    /// This feature enables the storage of message secrets from past epochs.
    /// It is a trade-off between functionality and forward secrecy and should only be enabled
    /// if the Delivery Service cannot guarantee that application messages will be sent in
    /// the same epoch in which they were generated. The number for `max_epochs` should be
    /// as low as possible.
    pub fn max_past_epochs(mut self, max_past_epochs: usize) -> Self {
        self.config.join_config.max_past_epochs = max_past_epochs;
        self
    }

    /// Sets the `number_of_resumption_psks` property of the MlsGroupCreateConfig.
    pub fn number_of_resumption_psks(mut self, number_of_resumption_psks: usize) -> Self {
        self.config.join_config.number_of_resumption_psks = number_of_resumption_psks;
        self
    }

    /// Sets the `use_ratchet_tree_extension` property of the MlsGroupCreateConfig.
    pub fn use_ratchet_tree_extension(mut self, use_ratchet_tree_extension: bool) -> Self {
        self.config.join_config.use_ratchet_tree_extension = use_ratchet_tree_extension;
        self
    }

<<<<<<< HEAD
=======
    /// Sets the `required_capabilities` property of the MlsGroupCreateConfig.
    pub fn required_capabilities(
        mut self,
        required_capabilities: RequiredCapabilitiesExtension,
    ) -> Self {
        self.config.required_capabilities = required_capabilities;
        self
    }

    /// Sets the `capabilities` of the group creator's leaf node.
    pub fn capabilities(mut self, capabilities: Capabilities) -> Self {
        self.config.capabilities = capabilities;
        self
    }

>>>>>>> 4d5716e0
    /// Sets the `sender_ratchet_configuration` property of the MlsGroupCreateConfig.
    /// See [`SenderRatchetConfiguration`] for more information.
    pub fn sender_ratchet_configuration(
        mut self,
        sender_ratchet_configuration: SenderRatchetConfiguration,
    ) -> Self {
        self.config.join_config.sender_ratchet_configuration = sender_ratchet_configuration;
        self
    }

    /// Sets the `lifetime` property of the MlsGroupCreateConfig.
    pub fn lifetime(mut self, lifetime: Lifetime) -> Self {
        self.config.lifetime = lifetime;
        self
    }

    /// Sets the `crypto_config` property of the MlsGroupCreateConfig.
    pub fn crypto_config(mut self, config: CryptoConfig) -> Self {
        self.config.crypto_config = config;
        self
    }

    /// Sets initial group context extensions. Note that RequiredCapabilities
    /// extensions will be overwritten, and should be set using a call to
    /// `required_capabilities`. If `ExternalSenders` extensions are provided
    /// both in this call, and a call to `external_senders`, only the one from
    /// the call to `external_senders` will be included.
    pub fn with_group_context_extensions(
        mut self,
        extensions: Extensions,
    ) -> Result<Self, InvalidExtensionError> {
        let is_valid_in_group_context = extensions.application_id().is_none()
            && extensions.ratchet_tree().is_none()
            && extensions.external_pub().is_none();
        if !is_valid_in_group_context {
            return Err(InvalidExtensionError::IllegalInGroupContext);
        }
        self.config.group_context_extensions = extensions;
        Ok(self)
    }

    /// Sets extensions of the group creator's [`LeafNode`].
    pub fn with_leaf_node_extensions(
        mut self,
        extensions: Extensions,
    ) -> Result<Self, InvalidExtensionError> {
        // None of the default extensions are leaf node extensions, so only
        // unknown extensions can be leaf node extensions.
        let is_valid_in_leaf_node = extensions
            .iter()
            .all(|e| matches!(e.extension_type(), ExtensionType::Unknown(_)));
        if !is_valid_in_leaf_node {
            return Err(InvalidExtensionError::IllegalInLeafNodes);
        }
        self.config.leaf_node_extensions = extensions;
        Ok(self)
    }

    /// Finalizes the builder and retursn an `[MlsGroupCreateConfig`].
    pub fn build(self) -> MlsGroupCreateConfig {
        self.config
    }
}

/// Defines what wire format is acceptable for incoming handshake messages.
/// Note that application messages must always be encrypted.
#[derive(Clone, Copy, Debug, PartialEq, Eq, Serialize, Deserialize)]
pub enum IncomingWireFormatPolicy {
    /// Handshake messages must always be PrivateMessage
    AlwaysCiphertext,
    /// Handshake messages must always be PublicMessage
    AlwaysPlaintext,
    /// Handshake messages can either be PrivateMessage or PublicMessage
    Mixed,
}

impl IncomingWireFormatPolicy {
    pub(crate) fn is_compatible_with(&self, wire_format: WireFormat) -> bool {
        match self {
            IncomingWireFormatPolicy::AlwaysCiphertext => wire_format == WireFormat::PrivateMessage,
            IncomingWireFormatPolicy::AlwaysPlaintext => wire_format == WireFormat::PublicMessage,
            IncomingWireFormatPolicy::Mixed => {
                wire_format == WireFormat::PrivateMessage
                    || wire_format == WireFormat::PublicMessage
            }
        }
    }
}

/// Defines what wire format should be used for outgoing handshake messages.
/// Note that application messages must always be encrypted.
#[derive(Clone, Copy, Debug, PartialEq, Eq, Serialize, Deserialize)]
pub enum OutgoingWireFormatPolicy {
    /// Handshake messages must always be PrivateMessage
    AlwaysCiphertext,
    /// Handshake messages must always be PublicMessage
    AlwaysPlaintext,
}

/// Defines what wire format is desired for outgoing handshake messages.
/// Note that application messages must always be encrypted.
#[derive(Clone, Copy, Debug, PartialEq, Eq, Serialize, Deserialize)]
pub struct WireFormatPolicy {
    outgoing: OutgoingWireFormatPolicy,
    incoming: IncomingWireFormatPolicy,
}

impl WireFormatPolicy {
    /// Creates a new wire format policy from an [`OutgoingWireFormatPolicy`]
    /// and an [`IncomingWireFormatPolicy`].
    #[cfg(any(feature = "test-utils", test))]
    pub(crate) fn new(
        outgoing: OutgoingWireFormatPolicy,
        incoming: IncomingWireFormatPolicy,
    ) -> Self {
        Self { outgoing, incoming }
    }

    /// Returns a reference to the wire format policy's outgoing wire format policy.
    pub fn outgoing(&self) -> OutgoingWireFormatPolicy {
        self.outgoing
    }

    /// Returns a reference to the wire format policy's incoming wire format policy.
    pub fn incoming(&self) -> IncomingWireFormatPolicy {
        self.incoming
    }
}

impl Default for WireFormatPolicy {
    fn default() -> Self {
        PURE_CIPHERTEXT_WIRE_FORMAT_POLICY
    }
}

impl From<OutgoingWireFormatPolicy> for WireFormat {
    fn from(outgoing: OutgoingWireFormatPolicy) -> Self {
        match outgoing {
            OutgoingWireFormatPolicy::AlwaysCiphertext => WireFormat::PrivateMessage,
            OutgoingWireFormatPolicy::AlwaysPlaintext => WireFormat::PublicMessage,
        }
    }
}

/// All valid wire format policy combinations.
/// - [`PURE_PLAINTEXT_WIRE_FORMAT_POLICY`]
/// - [`PURE_CIPHERTEXT_WIRE_FORMAT_POLICY`]
/// - [`MIXED_PLAINTEXT_WIRE_FORMAT_POLICY`]
/// - [`MIXED_CIPHERTEXT_WIRE_FORMAT_POLICY`]
pub const WIRE_FORMAT_POLICIES: [WireFormatPolicy; 4] = [
    PURE_PLAINTEXT_WIRE_FORMAT_POLICY,
    PURE_CIPHERTEXT_WIRE_FORMAT_POLICY,
    MIXED_PLAINTEXT_WIRE_FORMAT_POLICY,
    MIXED_CIPHERTEXT_WIRE_FORMAT_POLICY,
];

/// Incoming and outgoing wire formats are always plaintext.
pub const PURE_PLAINTEXT_WIRE_FORMAT_POLICY: WireFormatPolicy = WireFormatPolicy {
    outgoing: OutgoingWireFormatPolicy::AlwaysPlaintext,
    incoming: IncomingWireFormatPolicy::AlwaysPlaintext,
};

/// Incoming and outgoing wire formats are always ciphertext.
pub const PURE_CIPHERTEXT_WIRE_FORMAT_POLICY: WireFormatPolicy = WireFormatPolicy {
    outgoing: OutgoingWireFormatPolicy::AlwaysCiphertext,
    incoming: IncomingWireFormatPolicy::AlwaysCiphertext,
};

/// Incoming wire formats can be mixed while outgoing wire formats are always
/// plaintext.
pub const MIXED_PLAINTEXT_WIRE_FORMAT_POLICY: WireFormatPolicy = WireFormatPolicy {
    outgoing: OutgoingWireFormatPolicy::AlwaysPlaintext,
    incoming: IncomingWireFormatPolicy::Mixed,
};

/// Incoming wire formats can be mixed while outgoing wire formats are always
/// ciphertext.
pub const MIXED_CIPHERTEXT_WIRE_FORMAT_POLICY: WireFormatPolicy = WireFormatPolicy {
    outgoing: OutgoingWireFormatPolicy::AlwaysCiphertext,
    incoming: IncomingWireFormatPolicy::Mixed,
};<|MERGE_RESOLUTION|>--- conflicted
+++ resolved
@@ -83,15 +83,8 @@
 /// more information about the different configuration values.
 #[derive(Clone, Debug, Default, PartialEq, Eq, Serialize, Deserialize)]
 pub struct MlsGroupCreateConfig {
-<<<<<<< HEAD
-=======
-    /// Required capabilities (extensions and proposal types)
-    pub(crate) required_capabilities: RequiredCapabilitiesExtension,
     /// Capabilities advertised in the creator's leaf node
     pub(crate) capabilities: Capabilities,
-    /// Senders authorized to send external remove proposals
-    pub(crate) external_senders: ExternalSendersExtension,
->>>>>>> 4d5716e0
     /// Lifetime of the own leaf node
     pub(crate) lifetime: Lifetime,
     /// Ciphersuite and protocol version
@@ -286,24 +279,12 @@
         self
     }
 
-<<<<<<< HEAD
-=======
-    /// Sets the `required_capabilities` property of the MlsGroupCreateConfig.
-    pub fn required_capabilities(
-        mut self,
-        required_capabilities: RequiredCapabilitiesExtension,
-    ) -> Self {
-        self.config.required_capabilities = required_capabilities;
-        self
-    }
-
     /// Sets the `capabilities` of the group creator's leaf node.
     pub fn capabilities(mut self, capabilities: Capabilities) -> Self {
         self.config.capabilities = capabilities;
         self
     }
 
->>>>>>> 4d5716e0
     /// Sets the `sender_ratchet_configuration` property of the MlsGroupCreateConfig.
     /// See [`SenderRatchetConfiguration`] for more information.
     pub fn sender_ratchet_configuration(
