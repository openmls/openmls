use openmls_traits::OpenMlsCryptoProvider;

use crate::{
    ciphersuite::signable::Signable,
    config::Config,
    framing::*,
    group::{mls_group::*, *},
    messages::*,
    treesync::{
        diff::TreeSyncDiff,
        node::parent_node::PlainUpdatePathNode,
        treekem::{PlaintextSecret, UpdatePath},
    },
};

use super::{
    create_commit_params::{CommitType, CreateCommitParams},
    proposals::{CreationProposalQueue, ProposalStore},
};

/// Wrapper for proposals by value and reference.
pub struct Proposals<'a> {
    pub proposals_by_reference: &'a ProposalStore,
    pub proposals_by_value: &'a [&'a Proposal],
}

/// A helper struct which contains the values resulting from the preparation of
/// a commit with path.
#[derive(Default)]
struct PathProcessingResult {
    commit_secret: Option<CommitSecret>,
    encrypted_path: Option<UpdatePath>,
    plain_path: Option<Vec<PlainUpdatePathNode>>,
    key_package_bundle: Option<KeyPackageBundle>,
}

impl MlsGroup {
    pub fn create_commit(
        &self,
        params: CreateCommitParams,
        backend: &impl OpenMlsCryptoProvider,
    ) -> CreateCommitResult {
        let ciphersuite = self.ciphersuite();

        // If this is an external commit, we don't have an `own_leaf_index` set
        // yet. Instead, we use the index in which we will be put in course of
        // this commit.
        let (own_leaf_index, sender_type) = match params.commit_type() {
            CommitType::External => (self.treesync().free_leaf_index()?, SenderType::NewMember),
            CommitType::Member => (self.treesync().own_leaf_index(), SenderType::Member),
        };

        // Filter proposals
        let (proposal_queue, contains_own_updates) = CreationProposalQueue::filter_proposals(
            ciphersuite,
            backend,
            sender_type,
            params.proposal_store(),
            params.inline_proposals(),
            own_leaf_index,
            // We can use the old leaf count here, because the proposals will
            // only affect members of the old tree.
            self.treesync().leaf_count()?,
        )?;

        // TODO: #581 Filter proposals by support
        // 11.2:
        // Proposals with a non-default proposal type MUST NOT be included in a commit
        // unless the proposal type is supported by all the members of the group that will
        // process the Commit (i.e., not including any members being added or removed by
        // the Commit).

        let proposal_reference_list = proposal_queue.commit_list();

        // Make a copy of the current tree to apply proposals safely
        let mut diff: TreeSyncDiff = self.treesync().empty_diff()?;

        // If this is not an external commit we have to set our own leaf index
        // and add our leaf. Also, we have to generate the
        // [`KeyPackageBundlePayload`] slightly differently, because we can't
        // just pull it from the tree if we're a `NewMember`.
        let key_package_bundle_payload = if params.commit_type() == CommitType::External {
            // Set our own index in the diff.
            diff.set_own_index(own_leaf_index);

            // Generate a KeyPackageBundle to generate a payload from for later
            // path generation.
            let key_package_bundle = KeyPackageBundle::new(
                &[ciphersuite.name()],
                params.credential_bundle(),
                backend,
                vec![],
            )?;

            let _leaf_index = diff.add_leaf(key_package_bundle.key_package().clone())?;
            debug_assert_eq!(own_leaf_index, _leaf_index);
            KeyPackageBundlePayload::from_rekeyed_key_package(
                key_package_bundle.key_package(),
                backend,
            )?
        } else {
            // Create a new key package bundle payload from the existing key
            // package.
            KeyPackageBundlePayload::from_rekeyed_key_package(
                self.treesync().own_leaf_node()?.key_package(),
                backend,
            )?
        };

        // Apply proposals to tree
        let apply_proposals_values =
            self.apply_proposals(&mut diff, backend, proposal_queue, &[])?;
        if apply_proposals_values.self_removed {
            return Err(CreateCommitError::CannotRemoveSelf.into());
        }

        let serialized_group_context = self.group_context.tls_serialize_detached()?;
        let path_processing_result =
        // If path is needed, compute path values
            if apply_proposals_values.path_required
                || contains_own_updates
                || params.force_self_update()
            {

                // Derive and apply an update path based on the previously
                // generated KeyPackageBundle.
                let (key_package_bundle, plain_path, commit_secret) = diff.apply_own_update_path(
                    backend,
                    ciphersuite,
                    key_package_bundle_payload,
                    params.credential_bundle(),
                )?;

                // Encrypt the path to the correct recipient nodes.
                let encrypted_path = diff.encrypt_path(
                    backend,
                    self.ciphersuite(),
                    &plain_path,
                    &serialized_group_context,
                    &apply_proposals_values.exclusion_list(),
                    key_package_bundle.key_package(),
                )?;
                PathProcessingResult {
                    commit_secret: Some(commit_secret),
                    encrypted_path: Some(encrypted_path),
                    plain_path: Some(plain_path),
                    key_package_bundle: Some(key_package_bundle),
                }
            } else {
                // If path is not needed, return empty path processing results
                PathProcessingResult::default()
            };

        // Create commit message
        let commit = Commit {
            proposals: proposal_reference_list.into(),
            path: path_processing_result.encrypted_path,
        };

        // Create provisional group state
        let mut provisional_epoch = self.group_context.epoch;
        provisional_epoch.increment();

        // Build MlsPlaintext
        let mut mls_plaintext = MlsPlaintext::commit(
            *params.framing_parameters(),
            own_leaf_index,
            commit,
            params.commit_type(),
            params.credential_bundle(),
            &self.group_context,
            backend,
        )?;

        // Calculate the confirmed transcript hash
        let confirmed_transcript_hash = update_confirmed_transcript_hash(
            ciphersuite,
            backend,
            // It is ok to a library error here, because we know the MlsPlaintext contains a
            // Commit
            &MlsPlaintextCommitContent::try_from(&mls_plaintext)
                .map_err(|_| MlsGroupError::LibraryError)?,
            &self.interim_transcript_hash,
        )?;

        // Calculate tree hash
        let tree_hash = diff.compute_tree_hashes(backend, ciphersuite)?;

        // Calculate group context
        let provisional_group_context = GroupContext::new(
            self.group_context.group_id.clone(),
            provisional_epoch,
            tree_hash.clone(),
            confirmed_transcript_hash.clone(),
            self.group_context.extensions(),
        )?;

        let joiner_secret = JoinerSecret::new(
            backend,
            path_processing_result.commit_secret,
            self.group_epoch_secrets()
                .init_secret()
                .ok_or(MlsGroupError::InitSecretNotFound)?,
        )?;

        // Create group secrets for later use, so we can afterwards consume the
        // `joiner_secret`.
        let plaintext_secrets = PlaintextSecret::from_plain_update_path(
            &diff,
            &joiner_secret,
            apply_proposals_values.invitation_list,
            path_processing_result.plain_path.as_deref(),
            &apply_proposals_values.presharedkeys,
            backend,
        )?;

        // Prepare the PskSecret
        let psk_secret = PskSecret::new(
            ciphersuite,
            backend,
            apply_proposals_values.presharedkeys.psks(),
        )?;

        // Create key schedule
        let mut key_schedule = KeySchedule::init(ciphersuite, backend, joiner_secret, psk_secret)?;

        let serialized_provisional_group_context =
            provisional_group_context.tls_serialize_detached()?;

        let welcome_secret = key_schedule.welcome(backend)?;
        key_schedule.add_context(backend, &serialized_provisional_group_context)?;
        let provisional_epoch_secrets = key_schedule.epoch_secrets(backend, false)?;

        // Calculate the confirmation tag
        let confirmation_tag = provisional_epoch_secrets
            .confirmation_key()
            .tag(backend, &confirmed_transcript_hash)?;

        // Set the confirmation tag
        mls_plaintext.set_confirmation_tag(confirmation_tag.clone());

<<<<<<< HEAD
        // Add membership tag if it's a `Member` commit
        if params.commit_type() == CommitType::Member {
            mls_plaintext.set_membership_tag(
                backend,
                &serialized_group_context,
                self.epoch_secrets().membership_key(),
            )?;
        }
=======
        // Add membership tag
        mls_plaintext.set_membership_tag(
            backend,
            &serialized_group_context,
            self.message_secrets().membership_key(),
        )?;
>>>>>>> 9f0287c7

        // Check if new members were added and, if so, create welcome messages
        if !plaintext_secrets.is_empty() {
            // Create the ratchet tree extension if necessary
            let other_extensions: Vec<Extension> = if self.use_ratchet_tree_extension {
                vec![Extension::RatchetTree(RatchetTreeExtension::new(
                    diff.export_nodes()?,
                ))]
            } else {
                Vec::new()
            };
            // Create GroupInfo object
            let group_info = GroupInfoPayload::new(
                provisional_group_context.group_id.clone(),
                provisional_group_context.epoch,
                tree_hash,
                confirmed_transcript_hash,
                self.group_context_extensions(),
                &other_extensions,
                confirmation_tag,
                own_leaf_index,
            );
            let group_info = group_info.sign(backend, params.credential_bundle())?;

            // Encrypt GroupInfo object
            let (welcome_key, welcome_nonce) = welcome_secret.derive_welcome_key_nonce(backend)?;
            let encrypted_group_info = welcome_key.aead_seal(
                backend,
                &group_info.tls_serialize_detached()?,
                &[],
                &welcome_nonce,
            )?;
            // Encrypt group secrets
            let secrets = plaintext_secrets
                .into_iter()
                .map(|pts| pts.encrypt(backend, ciphersuite))
                .collect();
            // Create welcome message
            let welcome = Welcome::new(
                Config::supported_versions()[0],
                self.ciphersuite,
                secrets,
                encrypted_group_info,
            );
            Ok((
                mls_plaintext,
                Some(welcome),
                path_processing_result.key_package_bundle,
            ))
        } else {
            Ok((
                mls_plaintext,
                None,
                path_processing_result.key_package_bundle,
            ))
        }
    }
}<|MERGE_RESOLUTION|>--- conflicted
+++ resolved
@@ -239,23 +239,14 @@
         // Set the confirmation tag
         mls_plaintext.set_confirmation_tag(confirmation_tag.clone());
 
-<<<<<<< HEAD
         // Add membership tag if it's a `Member` commit
         if params.commit_type() == CommitType::Member {
             mls_plaintext.set_membership_tag(
                 backend,
                 &serialized_group_context,
-                self.epoch_secrets().membership_key(),
+                self.message_secrets().membership_key(),
             )?;
         }
-=======
-        // Add membership tag
-        mls_plaintext.set_membership_tag(
-            backend,
-            &serialized_group_context,
-            self.message_secrets().membership_key(),
-        )?;
->>>>>>> 9f0287c7
 
         // Check if new members were added and, if so, create welcome messages
         if !plaintext_secrets.is_empty() {
