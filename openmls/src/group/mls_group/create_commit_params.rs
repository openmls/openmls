//! Builder for [CreateCommitParams] that is used in [MlsGroup::create_commit()]

use super::{proposals::ProposalStore, *};

/// Can be used to denote the type of a commit.
#[derive(Debug, Copy, Clone)]
pub enum CommitType {
    External,
    Member,
}

pub struct CreateCommitParams<'a> {
    framing_parameters: FramingParameters<'a>, // Mandatory
    credential_bundle: &'a CredentialBundle,   // Mandatory
    proposal_store: &'a ProposalStore,         // Mandatory
    inline_proposals: Vec<Proposal>,           // Optional
    force_self_update: bool,                   // Optional
<<<<<<< HEAD
=======
    commit_type: CommitType,                   // Optional (default is `Member`)
    psk_fetcher_option: Option<PskFetcher>,    // Optional
>>>>>>> 4d3bd618
}

pub struct TempBuilderCCPM0 {}

pub struct TempBuilderCCPM1<'a> {
    framing_parameters: FramingParameters<'a>,
}

pub struct TempBuilderCCPM2<'a> {
    framing_parameters: FramingParameters<'a>,
    credential_bundle: &'a CredentialBundle,
}

pub struct CreateCommitParamsBuilder<'a> {
    ccp: CreateCommitParams<'a>,
}

impl TempBuilderCCPM0 {
    pub fn framing_parameters(self, framing_parameters: FramingParameters) -> TempBuilderCCPM1 {
        TempBuilderCCPM1 { framing_parameters }
    }
}

impl<'a> TempBuilderCCPM1<'a> {
    pub fn credential_bundle(
        self,
        credential_bundle: &'a CredentialBundle,
    ) -> TempBuilderCCPM2<'a> {
        TempBuilderCCPM2 {
            framing_parameters: self.framing_parameters,
            credential_bundle,
        }
    }
}

impl<'a> TempBuilderCCPM2<'a> {
    pub fn proposal_store(
        self,
        proposal_store: &'a ProposalStore,
    ) -> CreateCommitParamsBuilder<'a> {
        CreateCommitParamsBuilder {
            ccp: CreateCommitParams {
                framing_parameters: self.framing_parameters,
                credential_bundle: self.credential_bundle,
                proposal_store,
                inline_proposals: vec![],
                force_self_update: true,
<<<<<<< HEAD
=======
                commit_type: CommitType::Member,
                psk_fetcher_option: None,
>>>>>>> 4d3bd618
            },
        }
    }
}

impl<'a> CreateCommitParamsBuilder<'a> {
    pub fn inline_proposals(mut self, inline_proposals: Vec<Proposal>) -> Self {
        self.ccp.inline_proposals = inline_proposals;
        self
    }
    pub fn force_self_update(mut self, force_self_update: bool) -> Self {
        self.ccp.force_self_update = force_self_update;
        self
    }
<<<<<<< HEAD
=======
    pub fn psk_fetcher_option(mut self, psk_fetcher_option: Option<PskFetcher>) -> Self {
        self.ccp.psk_fetcher_option = psk_fetcher_option;
        self
    }
    pub fn commit_type(mut self, commit_type: CommitType) -> Self {
        self.ccp.commit_type = commit_type;
        self
    }
>>>>>>> 4d3bd618
    pub fn build(self) -> CreateCommitParams<'a> {
        self.ccp
    }
}

impl<'a> CreateCommitParams<'a> {
    pub fn builder() -> TempBuilderCCPM0 {
        TempBuilderCCPM0 {}
    }
    pub fn framing_parameters(&self) -> &FramingParameters {
        &self.framing_parameters
    }
    pub fn credential_bundle(&self) -> &CredentialBundle {
        self.credential_bundle
    }
    pub fn proposal_store(&self) -> &ProposalStore {
        self.proposal_store
    }
    pub fn inline_proposals(&self) -> &[Proposal] {
        &self.inline_proposals
    }
    pub fn force_self_update(&self) -> bool {
        self.force_self_update
    }
<<<<<<< HEAD
=======
    pub fn commit_type(&self) -> CommitType {
        self.commit_type
    }
    pub fn psk_fetcher_option(&self) -> &Option<PskFetcher> {
        &self.psk_fetcher_option
    }
>>>>>>> 4d3bd618
}<|MERGE_RESOLUTION|>--- conflicted
+++ resolved
@@ -15,11 +15,7 @@
     proposal_store: &'a ProposalStore,         // Mandatory
     inline_proposals: Vec<Proposal>,           // Optional
     force_self_update: bool,                   // Optional
-<<<<<<< HEAD
-=======
     commit_type: CommitType,                   // Optional (default is `Member`)
-    psk_fetcher_option: Option<PskFetcher>,    // Optional
->>>>>>> 4d3bd618
 }
 
 pub struct TempBuilderCCPM0 {}
@@ -67,11 +63,7 @@
                 proposal_store,
                 inline_proposals: vec![],
                 force_self_update: true,
-<<<<<<< HEAD
-=======
                 commit_type: CommitType::Member,
-                psk_fetcher_option: None,
->>>>>>> 4d3bd618
             },
         }
     }
@@ -86,17 +78,10 @@
         self.ccp.force_self_update = force_self_update;
         self
     }
-<<<<<<< HEAD
-=======
-    pub fn psk_fetcher_option(mut self, psk_fetcher_option: Option<PskFetcher>) -> Self {
-        self.ccp.psk_fetcher_option = psk_fetcher_option;
-        self
-    }
     pub fn commit_type(mut self, commit_type: CommitType) -> Self {
         self.ccp.commit_type = commit_type;
         self
     }
->>>>>>> 4d3bd618
     pub fn build(self) -> CreateCommitParams<'a> {
         self.ccp
     }
@@ -121,13 +106,8 @@
     pub fn force_self_update(&self) -> bool {
         self.force_self_update
     }
-<<<<<<< HEAD
-=======
     pub fn commit_type(&self) -> CommitType {
         self.commit_type
     }
-    pub fn psk_fetcher_option(&self) -> &Option<PskFetcher> {
-        &self.psk_fetcher_option
-    }
->>>>>>> 4d3bd618
+   
 }