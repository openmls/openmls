use openmls_traits::signatures::Signer;

use crate::{
    ciphersuite::HpkePrivateKey,
    credentials::CredentialWithKey,
    group::{
        core_group::create_commit_params::CreateCommitParams,
        errors::{CoreGroupBuildError, ExternalCommitError, WelcomeError},
        public_group::errors::PublicGroupBuildError,
    },
    messages::group_info::VerifiableGroupInfo,
};

use super::*;

impl MlsGroup {
    // === Group creation ===

    /// Creates a new group with the creator as the only member (and a random group ID).
    ///
    /// This function removes the private key corresponding to the
    /// `key_package` from the key store.
    pub fn new<KeyStore: OpenMlsKeyStore>(
        backend: &impl OpenMlsCryptoProvider<KeyStoreProvider = KeyStore>,
        signer: &impl Signer,
        mls_group_config: &MlsGroupConfig,
        credential_with_key: CredentialWithKey,
    ) -> Result<Self, NewGroupError<KeyStore::Error>> {
        Self::new_with_group_id(
            backend,
            signer,
            mls_group_config,
            GroupId::random(backend),
            credential_with_key,
        )
    }

    /// Creates a new group with a given group ID with the creator as the only member.
    pub fn new_with_group_id<KeyStore: OpenMlsKeyStore>(
        backend: &impl OpenMlsCryptoProvider<KeyStoreProvider = KeyStore>,
        signer: &impl Signer,
        mls_group_config: &MlsGroupConfig,
        group_id: GroupId,
        credential_with_key: CredentialWithKey,
    ) -> Result<Self, NewGroupError<KeyStore::Error>> {
        // TODO #751
        let group_config = CoreGroupConfig {
            add_ratchet_tree_extension: mls_group_config.use_ratchet_tree_extension,
        };

        let group = CoreGroup::builder(
            group_id,
            mls_group_config.crypto_config,
            credential_with_key,
        )
        .with_config(group_config)
        .with_required_capabilities(mls_group_config.required_capabilities.clone())
        .with_external_senders(mls_group_config.external_senders.clone())
        .with_max_past_epoch_secrets(mls_group_config.max_past_epochs)
        .with_lifetime(*mls_group_config.lifetime())
        .build(backend, signer)
        .map_err(|e| match e {
            CoreGroupBuildError::LibraryError(e) => e.into(),
            // We don't support PSKs yet
            CoreGroupBuildError::Psk(e) => {
                log::debug!("Unexpected PSK error: {:?}", e);
                LibraryError::custom("Unexpected PSK error").into()
            }
            CoreGroupBuildError::KeyStoreError(e) => NewGroupError::KeyStoreError(e),
<<<<<<< HEAD
            CoreGroupBuildError::InvalidExtensions(e) => NewGroupError::InvalidExtensions(e),
=======
            CoreGroupBuildError::PublicGroupBuildError(e) => match e {
                PublicGroupBuildError::LibraryError(e) => e.into(),
                PublicGroupBuildError::UnsupportedProposalType => {
                    NewGroupError::UnsupportedProposalType
                }
                PublicGroupBuildError::UnsupportedExtensionType => {
                    NewGroupError::UnsupportedExtensionType
                }
            },
>>>>>>> 0d671bd3
        })?;

        let resumption_psk_store =
            ResumptionPskStore::new(mls_group_config.number_of_resumption_psks);

        let mls_group = MlsGroup {
            mls_group_config: mls_group_config.clone(),
            group,
            proposal_store: ProposalStore::new(),
            own_leaf_nodes: vec![],
            aad: vec![],
            resumption_psk_store,
            group_state: MlsGroupState::Operational,
            state_changed: InnerState::Changed,
        };

        Ok(mls_group)
    }

    /// Creates a new group from a [`Welcome`] message. Returns an error
    /// ([`WelcomeError::NoMatchingKeyPackage`]) if no [`KeyPackage`]
    /// can be found.
    pub fn new_from_welcome<KeyStore: OpenMlsKeyStore>(
        backend: &impl OpenMlsCryptoProvider<KeyStoreProvider = KeyStore>,
        mls_group_config: &MlsGroupConfig,
        welcome: Welcome,
        ratchet_tree: Option<Vec<Option<Node>>>,
    ) -> Result<Self, WelcomeError<KeyStore::Error>> {
        let resumption_psk_store =
            ResumptionPskStore::new(mls_group_config.number_of_resumption_psks);
        let (key_package, _) = welcome
            .secrets()
            .iter()
            .find_map(|egs| {
                let hash_ref = egs.new_member().as_slice().to_vec();
                backend
                    .key_store()
                    .read(&hash_ref)
                    .map(|kp: KeyPackage| (kp, hash_ref))
            })
            .ok_or(WelcomeError::NoMatchingKeyPackage)?;

        // TODO #751
        let private_key = backend
            .key_store()
            .read::<HpkePrivateKey>(key_package.hpke_init_key().as_slice())
            .ok_or(WelcomeError::NoMatchingKeyPackage)?;
        let key_package_bundle = KeyPackageBundle {
            key_package,
            private_key,
        };

        // Delete the [`KeyPackage`] and the corresponding private key from the
        // key store
        key_package_bundle
            .key_package
            .delete(backend)
            .map_err(WelcomeError::KeyStoreError)?;

        let mut group =
            CoreGroup::new_from_welcome(welcome, ratchet_tree, key_package_bundle, backend)?;
        group.set_max_past_epochs(mls_group_config.max_past_epochs);

        let mls_group = MlsGroup {
            mls_group_config: mls_group_config.clone(),
            group,
            proposal_store: ProposalStore::new(),
            own_leaf_nodes: vec![],
            aad: vec![],
            resumption_psk_store,
            group_state: MlsGroupState::Operational,
            state_changed: InnerState::Changed,
        };

        Ok(mls_group)
    }

    /// Join an existing group through an External Commit.
    /// The resulting [`MlsGroup`] instance starts off with a pending
    /// commit (the external commit, which adds this client to the group).
    /// Merging this commit is necessary for this [`MlsGroup`] instance to
    /// function properly, as, for example, this client is not yet part of the
    /// tree. As a result, it is not possible to clear the pending commit. If
    /// the external commit was rejected due to an epoch change, the
    /// [`MlsGroup`] instance has to be discarded and a new one has to be
    /// created using this function based on the latest `ratchet_tree` and
    /// group info. For more information on the external init process,
    /// please see Section 11.2.1 in the MLS specification.
    ///
    /// Note: If there is a group member in the group with the same identity as us,
    /// this will create a remove proposal.
    pub fn join_by_external_commit(
        backend: &impl OpenMlsCryptoProvider,
        signer: &impl Signer,
        tree_option: Option<&[Option<Node>]>,
        verifiable_group_info: VerifiableGroupInfo,
        mls_group_config: &MlsGroupConfig,
        aad: &[u8],
        credential_with_key: CredentialWithKey,
    ) -> Result<(Self, MlsMessageOut), ExternalCommitError> {
        let resumption_psk_store =
            ResumptionPskStore::new(mls_group_config.number_of_resumption_psks);

        // Prepare the commit parameters
        let framing_parameters = FramingParameters::new(aad, WireFormat::PublicMessage);

        let proposal_store = ProposalStore::new();
        let params = CreateCommitParams::builder()
            .framing_parameters(framing_parameters)
            .proposal_store(&proposal_store)
            .credential_with_key(credential_with_key)
            .build();
        let (mut group, create_commit_result) = CoreGroup::join_by_external_commit(
            backend,
            signer,
            params,
            tree_option,
            verifiable_group_info,
        )?;
        group.set_max_past_epochs(mls_group_config.max_past_epochs);

        let mls_group = MlsGroup {
            mls_group_config: mls_group_config.clone(),
            group,
            proposal_store: ProposalStore::new(),
            own_leaf_nodes: vec![],
            aad: vec![],
            resumption_psk_store,
            group_state: MlsGroupState::PendingCommit(Box::new(PendingCommitState::External(
                create_commit_result.staged_commit,
            ))),
            state_changed: InnerState::Changed,
        };

        let public_message: PublicMessage = create_commit_result.commit.into();

        Ok((mls_group, public_message.into()))
    }
}<|MERGE_RESOLUTION|>--- conflicted
+++ resolved
@@ -67,9 +67,6 @@
                 LibraryError::custom("Unexpected PSK error").into()
             }
             CoreGroupBuildError::KeyStoreError(e) => NewGroupError::KeyStoreError(e),
-<<<<<<< HEAD
-            CoreGroupBuildError::InvalidExtensions(e) => NewGroupError::InvalidExtensions(e),
-=======
             CoreGroupBuildError::PublicGroupBuildError(e) => match e {
                 PublicGroupBuildError::LibraryError(e) => e.into(),
                 PublicGroupBuildError::UnsupportedProposalType => {
@@ -78,8 +75,8 @@
                 PublicGroupBuildError::UnsupportedExtensionType => {
                     NewGroupError::UnsupportedExtensionType
                 }
+                PublicGroupBuildError::InvalidExtensions(e) => NewGroupError::InvalidExtensions(e),
             },
->>>>>>> 0d671bd3
         })?;
 
         let resumption_psk_store =
