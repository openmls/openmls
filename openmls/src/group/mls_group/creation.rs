--- conflicted
+++ resolved
@@ -12,14 +12,10 @@
         group_info::{GroupInfo, VerifiableGroupInfo},
         Welcome,
     },
-<<<<<<< HEAD
     schedule::{
         psk::{store::ResumptionPskStore, PreSharedKeyId},
-        EpochSecrets, EpochSecretsResult, InitSecret,
+        EpochSecretsResult,
     },
-=======
-    schedule::psk::{store::ResumptionPskStore, PreSharedKeyId},
->>>>>>> 1db87117
     storage::OpenMlsProvider,
     treesync::{
         errors::{DerivePathError, PublicTreeError},
@@ -118,88 +114,9 @@
             .with_aad(aad.to_vec())
             .with_config(mls_group_config.clone());
 
-<<<<<<< HEAD
-        let (init_secret, kem_output) = InitSecret::from_group_context(
-            provider.crypto(),
-            group_context,
-            external_pub.as_slice(),
-        )
-        .map_err(|_| ExternalCommitError::UnsupportedCiphersuite)?;
-
-        // The `EpochSecrets` we create here are essentially zero, with the
-        // exception of the `InitSecret`, which is all we need here for the
-        // external commit.
-        let ciphersuite = group_info.group_context().ciphersuite();
-        let epoch_secrets =
-            EpochSecrets::with_init_secret(provider.crypto(), ciphersuite, init_secret)
-                .map_err(LibraryError::unexpected_crypto_error)?;
-        let (group_epoch_secrets, message_secrets) = epoch_secrets.split_secrets(
-            group_context
-                .tls_serialize_detached()
-                .map_err(LibraryError::missing_bound_check)?,
-            public_group.tree_size(),
-            // We use a fake own index of 0 here, as we're not going to use the
-            // tree for encryption until after the first commit. This issue is
-            // tracked in #767.
-            LeafNodeIndex::new(0u32),
-        );
-        let message_secrets_store = MessageSecretsStore::new_with_secret(0, message_secrets);
-
-        let external_init_proposal = Proposal::ExternalInit(ExternalInitProposal::from(kem_output));
-
-        let mut inline_proposals = vec![external_init_proposal];
-
-        // If there is a group member in the group with the same identity as us,
-        // commit a remove proposal.
-        let signature_key = params.credential_with_key().signature_key.as_slice();
-        if let Some(us) = public_group
-            .members()
-            .find(|member| member.signature_key == signature_key)
-        {
-            let remove_proposal = Proposal::Remove(RemoveProposal { removed: us.index });
-            inline_proposals.push(remove_proposal);
-        };
-
-        let own_leaf_index =
-            public_group.leftmost_free_index(inline_proposals.iter(), iter::empty())?;
-        params.set_inline_proposals(inline_proposals);
-
-        #[cfg(feature = "extensions-draft-08")]
-        let application_export_tree = {
-            let application_exporter =
-                ApplicationExportSecret::new_for_external_commit(ciphersuite);
-            ApplicationExportTree::new(application_exporter)
-        };
-
-        let mut mls_group = MlsGroup {
-            mls_group_config: mls_group_config.clone(),
-            own_leaf_nodes: vec![],
-            aad: vec![],
-            group_state: MlsGroupState::Operational,
-            public_group,
-            group_epoch_secrets,
-            own_leaf_index,
-            message_secrets_store,
-            resumption_psk_store: ResumptionPskStore::new(32),
-            #[cfg(feature = "extensions-draft-08")]
-            application_export_tree: Some(application_export_tree),
-        };
-
-        mls_group.set_max_past_epochs(mls_group_config.max_past_epochs);
-
-        // Immediately create the commit to add ourselves to the group.
-        let create_commit_result = mls_group
-            .create_external_commit(params, provider, signer)
-            .map_err(|_| ExternalCommitError::CommitError)?;
-
-        mls_group.group_state = MlsGroupState::PendingCommit(Box::new(
-            PendingCommitState::External(create_commit_result.staged_commit),
-        ));
-=======
         if let Some(ratchet_tree) = ratchet_tree {
             external_commit_builder = external_commit_builder.with_ratchet_tree(ratchet_tree)
         }
->>>>>>> 1db87117
 
         let (mls_group, commit_message_bundle) = external_commit_builder
             .build_group(provider, verifiable_group_info, credential_with_key)?
