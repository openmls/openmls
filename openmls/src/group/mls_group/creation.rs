--- conflicted
+++ resolved
@@ -148,13 +148,8 @@
 }
 
 impl ProcessedWelcome {
-<<<<<<< HEAD
-    /// Creates a new processed [`Welcome`] message that can be used to parse
-    /// it before creating a [`StagedWelcome`].
-=======
     /// Creates a new processed [`Welcome`] message , which can be
     /// inspected before creating a [`StagedWelcome`].
->>>>>>> 12c73315
     ///
     /// This does not require a ratchet tree yet.
     ///
