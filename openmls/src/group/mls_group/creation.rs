use std::iter;

use errors::NewGroupError;
use openmls_traits::{signatures::Signer, storage::StorageProvider as StorageProviderTrait};

use super::{builder::MlsGroupBuilder, *};
use crate::{
    credentials::CredentialWithKey,
    group::{
        commit_builder::external_commits::ExternalCommitBuilder,
        errors::{ExternalCommitError, WelcomeError},
    },
    messages::{
        group_info::{GroupInfo, VerifiableGroupInfo},
        Welcome,
    },
    schedule::psk::{store::ResumptionPskStore, PreSharedKeyId},
    storage::OpenMlsProvider,
    treesync::{
        errors::{DerivePathError, PublicTreeError},
        node::leaf_node::{Capabilities, LeafNodeParameters},
        RatchetTreeIn,
    },
};

#[cfg(doc)]
use crate::key_packages::KeyPackage;

impl MlsGroup {
    // === Group creation ===

    /// Creates a builder which can be used to configure and build
    /// a new [`MlsGroup`].
    pub fn builder() -> MlsGroupBuilder {
        MlsGroupBuilder::new()
    }

    /// Creates a new group with the creator as the only member (and a random
    /// group ID).
    ///
    /// This function removes the private key corresponding to the
    /// `key_package` from the key store.
    pub fn new<Provider: OpenMlsProvider>(
        provider: &Provider,
        signer: &impl Signer,
        mls_group_create_config: &MlsGroupCreateConfig,
        credential_with_key: CredentialWithKey,
    ) -> Result<Self, NewGroupError<Provider::StorageError>> {
        MlsGroupBuilder::new().build_internal(
            provider,
            signer,
            credential_with_key,
            Some(mls_group_create_config.clone()),
        )
    }

    /// Creates a new group with a given group ID with the creator as the only
    /// member.
    pub fn new_with_group_id<Provider: OpenMlsProvider>(
        provider: &Provider,
        signer: &impl Signer,
        mls_group_create_config: &MlsGroupCreateConfig,
        group_id: GroupId,
        credential_with_key: CredentialWithKey,
    ) -> Result<Self, NewGroupError<Provider::StorageError>> {
        MlsGroupBuilder::new()
            .with_group_id(group_id)
            .build_internal(
                provider,
                signer,
                credential_with_key,
                Some(mls_group_create_config.clone()),
            )
    }

    /// Join an existing group through an External Commit.
    /// The resulting [`MlsGroup`] instance starts off with a pending
    /// commit (the external commit, which adds this client to the group).
    /// Merging this commit is necessary for this [`MlsGroup`] instance to
    /// function properly, as, for example, this client is not yet part of the
    /// tree. As a result, it is not possible to clear the pending commit. If
    /// the external commit was rejected due to an epoch change, the
    /// [`MlsGroup`] instance has to be discarded and a new one has to be
    /// created using this function based on the latest `ratchet_tree` and
    /// group info. For more information on the external init process,
    /// please see Section 11.2.1 in the MLS specification.
    ///
    /// Note: If there is a group member in the group with the same identity as
    /// us, this will create a remove proposal.
    #[allow(clippy::too_many_arguments)]
    pub fn join_by_external_commit<Provider: OpenMlsProvider>(
        provider: &Provider,
        signer: &impl Signer,
        ratchet_tree: Option<RatchetTreeIn>,
        verifiable_group_info: VerifiableGroupInfo,
        mls_group_config: &MlsGroupJoinConfig,
        capabilities: Option<Capabilities>,
        extensions: Option<Extensions>,
        aad: &[u8],
        credential_with_key: CredentialWithKey,
    ) -> Result<(Self, MlsMessageOut, Option<GroupInfo>), ExternalCommitError<Provider::StorageError>>
    {
        let leaf_node_parameters = LeafNodeParameters::builder()
            .with_capabilities(capabilities.unwrap_or_default())
            .with_extensions(extensions.unwrap_or_default())
            .build();
<<<<<<< HEAD

        let mut external_commit_builder = ExternalCommitBuilder::new()
            .with_aad(aad.to_vec())
            .with_config(mls_group_config.clone());
=======
        let mut params = CreateCommitParams::builder()
            .external_commit(credential_with_key, framing_parameters)
            .leaf_node_parameters(leaf_node_parameters)
            .build();

        // Build the ratchet tree

        // Set nodes either from the extension or from the `nodes_option`.
        // If we got a ratchet tree extension in the welcome, we enable it for
        // this group. Note that this is not strictly necessary. But there's
        // currently no other mechanism to enable the extension.
        let ratchet_tree = match verifiable_group_info.extensions().ratchet_tree() {
            Some(extension) => extension.ratchet_tree().clone(),
            None => match ratchet_tree {
                Some(ratchet_tree) => ratchet_tree,
                None => return Err(ExternalCommitError::MissingRatchetTree),
            },
        };

        let (public_group, group_info) = PublicGroup::from_external_internal(
            provider.crypto(),
            ratchet_tree,
            verifiable_group_info,
            // Existing proposals are discarded when joining by external commit.
            ProposalStore::new(),
        )?;
        let group_context = public_group.group_context();

        // Obtain external_pub from GroupInfo extensions.
        let external_pub = group_info
            .extensions()
            .external_pub()
            .ok_or(ExternalCommitError::MissingExternalPub)?
            .external_pub();

        let (init_secret, kem_output) = InitSecret::from_group_context(
            provider.crypto(),
            group_context,
            external_pub.as_slice(),
        )
        .map_err(|_| ExternalCommitError::UnsupportedCiphersuite)?;

        // The `EpochSecrets` we create here are essentially zero, with the
        // exception of the `InitSecret`, which is all we need here for the
        // external commit.
        let ciphersuite = group_info.group_context().ciphersuite();
        let epoch_secrets =
            EpochSecrets::with_init_secret(provider.crypto(), ciphersuite, init_secret)
                .map_err(LibraryError::unexpected_crypto_error)?;
        let (group_epoch_secrets, message_secrets) = epoch_secrets.split_secrets(
            group_context
                .tls_serialize_detached()
                .map_err(LibraryError::missing_bound_check)?,
            public_group.tree_size(),
            // We use a fake own index of 0 here, as we're not going to use the
            // tree for encryption until after the first commit. This issue is
            // tracked in #767.
            LeafNodeIndex::new(0u32),
        );
        let message_secrets_store = MessageSecretsStore::new_with_secret(0, message_secrets);

        let external_init_proposal = Proposal::ExternalInit(ExternalInitProposal::from(kem_output));

        let mut inline_proposals = vec![external_init_proposal];

        // If there is a group member in the group with the same identity as us,
        // commit a remove proposal.
        let signature_key = params.credential_with_key().signature_key.as_slice();
        if let Some(us) = public_group
            .members()
            .find(|member| member.signature_key == signature_key)
        {
            let remove_proposal = Proposal::Remove(RemoveProposal { removed: us.index });
            inline_proposals.push(remove_proposal);
        };

        let own_leaf_index =
            public_group.leftmost_free_index(inline_proposals.iter(), iter::empty())?;
        params.set_inline_proposals(inline_proposals);
>>>>>>> 078ea70b

        if let Some(ratchet_tree) = ratchet_tree {
            external_commit_builder = external_commit_builder.with_ratchet_tree(ratchet_tree)
        }

        let (mls_group, commit_message_bundle) = external_commit_builder
            .build_group(provider, verifiable_group_info, credential_with_key)?
            .leaf_node_parameters(leaf_node_parameters)
            .load_psks(provider.storage())
            .map_err(|e| {
                log::error!("Error loading PSKs for external commit: {e:?}");
                LibraryError::custom("Error loading PSKs for external commit")
            })?
            .build(provider.rand(), provider.crypto(), signer, |_| true)?
            .finalize(provider)?;

        let (commit, _, group_info) = commit_message_bundle.into_contents();

        Ok((mls_group, commit, group_info))
    }
}

impl ProcessedWelcome {
    /// Creates a new processed [`Welcome`] message , which can be
    /// inspected before creating a [`StagedWelcome`].
    ///
    /// This does not require a ratchet tree yet.
    ///
    /// [`Welcome`]: crate::messages::Welcome
    pub fn new_from_welcome<Provider: OpenMlsProvider>(
        provider: &Provider,
        mls_group_config: &MlsGroupJoinConfig,
        welcome: Welcome,
    ) -> Result<Self, WelcomeError<Provider::StorageError>> {
        let (resumption_psk_store, key_package_bundle) =
            keys_for_welcome(mls_group_config, &welcome, provider)?;

        let ciphersuite = welcome.ciphersuite();
        let Some(egs) = welcome.find_encrypted_group_secret(
            key_package_bundle
                .key_package()
                .hash_ref(provider.crypto())?,
        ) else {
            return Err(WelcomeError::JoinerSecretNotFound);
        };

        // This check seems to be superfluous from the perspective of the RFC, but still doesn't
        // seem like a bad idea.
        if welcome.ciphersuite() != key_package_bundle.key_package().ciphersuite() {
            let e = WelcomeError::CiphersuiteMismatch;
            log::debug!("new_from_welcome {e:?}");
            return Err(e);
        }

        let group_secrets = GroupSecrets::try_from_ciphertext(
            key_package_bundle.init_private_key(),
            egs.encrypted_group_secrets(),
            welcome.encrypted_group_info(),
            ciphersuite,
            provider.crypto(),
        )?;
        let psk_secret = {
            let psks = load_psks(
                provider.storage(),
                &resumption_psk_store,
                &group_secrets.psks,
            )?;

            PskSecret::new(provider.crypto(), ciphersuite, psks)?
        };
        let key_schedule = KeySchedule::init(
            ciphersuite,
            provider.crypto(),
            &group_secrets.joiner_secret,
            psk_secret,
        )?;
        let (welcome_key, welcome_nonce) = key_schedule
            .welcome(provider.crypto(), ciphersuite)
            .map_err(|_| LibraryError::custom("Using the key schedule in the wrong state"))?
            .derive_welcome_key_nonce(provider.crypto(), ciphersuite)
            .map_err(LibraryError::unexpected_crypto_error)?;
        let verifiable_group_info = VerifiableGroupInfo::try_from_ciphertext(
            &welcome_key,
            &welcome_nonce,
            welcome.encrypted_group_info(),
            &[],
            provider.crypto(),
        )?;
        if let Some(required_capabilities) =
            verifiable_group_info.extensions().required_capabilities()
        {
            // Also check that our key package actually supports the extensions.
            // As per the spec, the sender must have checked this. But you never know.
            key_package_bundle
                .key_package()
                .leaf_node()
                .capabilities()
                .supports_required_capabilities(required_capabilities)?;
        }

        // https://validation.openmls.tech/#valn1404
        // Verify that the cipher_suite in the GroupInfo matches the cipher_suite in the
        // KeyPackage.
        if verifiable_group_info.ciphersuite() != key_package_bundle.key_package().ciphersuite() {
            let e = WelcomeError::CiphersuiteMismatch;
            log::debug!("new_from_welcome {e:?}");
            return Err(e);
        }

        Ok(Self {
            mls_group_config: mls_group_config.clone(),
            ciphersuite,
            group_secrets,
            key_schedule,
            verifiable_group_info,
            resumption_psk_store,
            key_package_bundle,
        })
    }

    /// Get a reference to the GroupInfo in this Welcome message.
    ///
    /// **NOTE:** The group info contains **unverified** values. Use with caution.
    pub fn unverified_group_info(&self) -> &VerifiableGroupInfo {
        &self.verifiable_group_info
    }

    /// Get a reference to the PSKs in this Welcome message.
    ///
    /// **NOTE:** The group info contains **unverified** values. Use with caution.
    pub fn psks(&self) -> &[PreSharedKeyId] {
        &self.group_secrets.psks
    }

    /// Consume the `ProcessedWelcome` and combine it witht he ratchet tree into
    /// a `StagedWelcome`.
    pub fn into_staged_welcome<Provider: OpenMlsProvider>(
        mut self,
        provider: &Provider,
        ratchet_tree: Option<RatchetTreeIn>,
    ) -> Result<StagedWelcome, WelcomeError<Provider::StorageError>> {
        // Build the ratchet tree and group

        // Set nodes either from the extension or from the `nodes_option`.
        // If we got a ratchet tree extension in the welcome, we enable it for
        // this group. Note that this is not strictly necessary. But there's
        // currently no other mechanism to enable the extension.
        let ratchet_tree = match self.verifiable_group_info.extensions().ratchet_tree() {
            Some(extension) => extension.ratchet_tree().clone(),
            None => match ratchet_tree {
                Some(ratchet_tree) => ratchet_tree,
                None => return Err(WelcomeError::MissingRatchetTree),
            },
        };

        // Since there is currently only the external pub extension, there is no
        // group info extension of interest here.
        let (public_group, _group_info_extensions) = PublicGroup::from_external_internal(
            provider.crypto(),
            ratchet_tree,
            self.verifiable_group_info.clone(),
            ProposalStore::new(),
        )?;

        // Find our own leaf in the tree.
        let own_leaf_index = public_group
            .members()
            .find_map(|m| {
                if m.signature_key
                    == self
                        .key_package_bundle
                        .key_package()
                        .leaf_node()
                        .signature_key()
                        .as_slice()
                {
                    Some(m.index)
                } else {
                    None
                }
            })
            .ok_or(WelcomeError::PublicTreeError(
                PublicTreeError::MalformedTree,
            ))?;

        let (group_epoch_secrets, message_secrets) = {
            let serialized_group_context = public_group
                .group_context()
                .tls_serialize_detached()
                .map_err(LibraryError::missing_bound_check)?;

            // TODO #751: Implement PSK
            self.key_schedule
                .add_context(provider.crypto(), &serialized_group_context)
                .map_err(|_| LibraryError::custom("Using the key schedule in the wrong state"))?;

            let epoch_secrets = self
                .key_schedule
                .epoch_secrets(provider.crypto(), self.ciphersuite)
                .map_err(|_| LibraryError::custom("Using the key schedule in the wrong state"))?;

            epoch_secrets.split_secrets(
                serialized_group_context,
                public_group.tree_size(),
                own_leaf_index,
            )
        };

        let confirmation_tag = message_secrets
            .confirmation_key()
            .tag(
                provider.crypto(),
                self.ciphersuite,
                public_group.group_context().confirmed_transcript_hash(),
            )
            .map_err(LibraryError::unexpected_crypto_error)?;

        // Verify confirmation tag
        // https://validation.openmls.tech/#valn1410
        if &confirmation_tag != public_group.confirmation_tag() {
            log::error!("Confirmation tag mismatch");
            log_crypto!(trace, "  Got:      {:x?}", confirmation_tag);
            log_crypto!(trace, "  Expected: {:x?}", public_group.confirmation_tag());
            debug_assert!(false, "Confirmation tag mismatch");

            // in some tests we need to be able to proceed despite the tag being wrong,
            // e.g. to test whether a later validation check is performed correctly.
            if !crate::skip_validation::is_disabled::confirmation_tag() {
                return Err(WelcomeError::ConfirmationTagMismatch);
            }
        }

        let message_secrets_store = MessageSecretsStore::new_with_secret(0, message_secrets);

        // Extract and store the resumption PSK for the current epoch.
        let resumption_psk = group_epoch_secrets.resumption_psk();
        self.resumption_psk_store
            .add(public_group.group_context().epoch(), resumption_psk.clone());

        let welcome_sender_index = self.verifiable_group_info.signer();
        let path_keypairs = if let Some(path_secret) = self.group_secrets.path_secret {
            let (path_keypairs, _commit_secret) = public_group
                .derive_path_secrets(
                    provider.crypto(),
                    self.ciphersuite,
                    path_secret,
                    welcome_sender_index,
                    own_leaf_index,
                )
                .map_err(|e| match e {
                    DerivePathError::LibraryError(e) => e.into(),
                    DerivePathError::PublicKeyMismatch => {
                        WelcomeError::PublicTreeError(PublicTreeError::PublicKeyMismatch)
                    }
                })?;
            Some(path_keypairs)
        } else {
            None
        };

        let staged_welcome = StagedWelcome {
            mls_group_config: self.mls_group_config,
            public_group,
            group_epoch_secrets,
            own_leaf_index,
            message_secrets_store,
            resumption_psk_store: self.resumption_psk_store,
            verifiable_group_info: self.verifiable_group_info,
            key_package_bundle: self.key_package_bundle,
            path_keypairs,
        };

        Ok(staged_welcome)
    }
}

impl StagedWelcome {
    /// Creates a new staged welcome from a [`Welcome`] message. Returns an error
    /// ([`WelcomeError::NoMatchingKeyPackage`]) if no [`KeyPackage`]
    /// can be found.
    /// Note: calling this function will consume the key material for decrypting the [`Welcome`]
    /// message, even if the caller does not turn the [`StagedWelcome`] into an [`MlsGroup`].
    ///
    /// [`Welcome`]: crate::messages::Welcome
    pub fn new_from_welcome<Provider: OpenMlsProvider>(
        provider: &Provider,
        mls_group_config: &MlsGroupJoinConfig,
        welcome: Welcome,
        ratchet_tree: Option<RatchetTreeIn>,
    ) -> Result<Self, WelcomeError<Provider::StorageError>> {
        let processed_welcome =
            ProcessedWelcome::new_from_welcome(provider, mls_group_config, welcome)?;

        processed_welcome.into_staged_welcome(provider, ratchet_tree)
    }

    /// Returns the [`LeafNodeIndex`] of the group member that authored the [`Welcome`] message.
    ///
    /// [`Welcome`]: crate::messages::Welcome
    pub fn welcome_sender_index(&self) -> LeafNodeIndex {
        self.verifiable_group_info.signer()
    }

    /// Returns the [`LeafNode`] of the group member that authored the [`Welcome`] message.
    ///
    /// [`Welcome`]: crate::messages::Welcome
    pub fn welcome_sender(&self) -> Result<&LeafNode, LibraryError> {
        let sender_index = self.welcome_sender_index();
        self.public_group
            .leaf(sender_index)
            .ok_or(LibraryError::custom(
                "no leaf with given welcome sender index exists",
            ))
    }

    /// Get the [`GroupContext`] of this welcome's [`PublicGroup`].
    pub fn group_context(&self) -> &GroupContext {
        self.public_group.group_context()
    }

    /// Get an iterator over all [`Member`]s of this welcome's [`PublicGroup`].
    pub fn members(&self) -> impl Iterator<Item = Member> + '_ {
        self.public_group.members()
    }

    /// Consumes the [`StagedWelcome`] and returns the respective [`MlsGroup`].
    pub fn into_group<Provider: OpenMlsProvider>(
        self,
        provider: &Provider,
    ) -> Result<MlsGroup, WelcomeError<Provider::StorageError>> {
        // If we got a path secret, derive the path (which also checks if the
        // public keys match) and store the derived keys in the key store.
        let group_keypairs = if let Some(path_keypairs) = self.path_keypairs {
            let mut keypairs = vec![self.key_package_bundle.encryption_key_pair()];
            keypairs.extend_from_slice(&path_keypairs);
            keypairs
        } else {
            vec![self.key_package_bundle.encryption_key_pair()]
        };

        let mut mls_group = MlsGroup {
            mls_group_config: self.mls_group_config,
            own_leaf_nodes: vec![],
            aad: vec![],
            group_state: MlsGroupState::Operational,
            public_group: self.public_group,
            group_epoch_secrets: self.group_epoch_secrets,
            own_leaf_index: self.own_leaf_index,
            message_secrets_store: self.message_secrets_store,
            resumption_psk_store: self.resumption_psk_store,
        };

        mls_group
            .store_epoch_keypairs(provider.storage(), group_keypairs.as_slice())
            .map_err(WelcomeError::StorageError)?;
        mls_group.set_max_past_epochs(mls_group.mls_group_config.max_past_epochs);

        mls_group
            .store(provider.storage())
            .map_err(WelcomeError::StorageError)?;

        Ok(mls_group)
    }
}

fn keys_for_welcome<Provider: OpenMlsProvider>(
    mls_group_config: &MlsGroupJoinConfig,
    welcome: &Welcome,
    provider: &Provider,
) -> Result<
    (ResumptionPskStore, KeyPackageBundle),
    WelcomeError<<Provider as OpenMlsProvider>::StorageError>,
> {
    let resumption_psk_store = ResumptionPskStore::new(mls_group_config.number_of_resumption_psks);
    let key_package_bundle: KeyPackageBundle = welcome
        .secrets()
        .iter()
        .find_map(|egs| {
            let hash_ref = egs.new_member();

            provider
                .storage()
                .key_package(&hash_ref)
                .map_err(WelcomeError::StorageError)
                .transpose()
        })
        .ok_or(WelcomeError::NoMatchingKeyPackage)??;
    if !key_package_bundle.key_package().last_resort() {
        provider
            .storage()
            .delete_key_package(&key_package_bundle.key_package.hash_ref(provider.crypto())?)
            .map_err(WelcomeError::StorageError)?;
    } else {
        log::debug!("Key package has last resort extension, not deleting");
    }
    Ok((resumption_psk_store, key_package_bundle))
}<|MERGE_RESOLUTION|>--- conflicted
+++ resolved
@@ -104,92 +104,10 @@
             .with_capabilities(capabilities.unwrap_or_default())
             .with_extensions(extensions.unwrap_or_default())
             .build();
-<<<<<<< HEAD
 
         let mut external_commit_builder = ExternalCommitBuilder::new()
             .with_aad(aad.to_vec())
             .with_config(mls_group_config.clone());
-=======
-        let mut params = CreateCommitParams::builder()
-            .external_commit(credential_with_key, framing_parameters)
-            .leaf_node_parameters(leaf_node_parameters)
-            .build();
-
-        // Build the ratchet tree
-
-        // Set nodes either from the extension or from the `nodes_option`.
-        // If we got a ratchet tree extension in the welcome, we enable it for
-        // this group. Note that this is not strictly necessary. But there's
-        // currently no other mechanism to enable the extension.
-        let ratchet_tree = match verifiable_group_info.extensions().ratchet_tree() {
-            Some(extension) => extension.ratchet_tree().clone(),
-            None => match ratchet_tree {
-                Some(ratchet_tree) => ratchet_tree,
-                None => return Err(ExternalCommitError::MissingRatchetTree),
-            },
-        };
-
-        let (public_group, group_info) = PublicGroup::from_external_internal(
-            provider.crypto(),
-            ratchet_tree,
-            verifiable_group_info,
-            // Existing proposals are discarded when joining by external commit.
-            ProposalStore::new(),
-        )?;
-        let group_context = public_group.group_context();
-
-        // Obtain external_pub from GroupInfo extensions.
-        let external_pub = group_info
-            .extensions()
-            .external_pub()
-            .ok_or(ExternalCommitError::MissingExternalPub)?
-            .external_pub();
-
-        let (init_secret, kem_output) = InitSecret::from_group_context(
-            provider.crypto(),
-            group_context,
-            external_pub.as_slice(),
-        )
-        .map_err(|_| ExternalCommitError::UnsupportedCiphersuite)?;
-
-        // The `EpochSecrets` we create here are essentially zero, with the
-        // exception of the `InitSecret`, which is all we need here for the
-        // external commit.
-        let ciphersuite = group_info.group_context().ciphersuite();
-        let epoch_secrets =
-            EpochSecrets::with_init_secret(provider.crypto(), ciphersuite, init_secret)
-                .map_err(LibraryError::unexpected_crypto_error)?;
-        let (group_epoch_secrets, message_secrets) = epoch_secrets.split_secrets(
-            group_context
-                .tls_serialize_detached()
-                .map_err(LibraryError::missing_bound_check)?,
-            public_group.tree_size(),
-            // We use a fake own index of 0 here, as we're not going to use the
-            // tree for encryption until after the first commit. This issue is
-            // tracked in #767.
-            LeafNodeIndex::new(0u32),
-        );
-        let message_secrets_store = MessageSecretsStore::new_with_secret(0, message_secrets);
-
-        let external_init_proposal = Proposal::ExternalInit(ExternalInitProposal::from(kem_output));
-
-        let mut inline_proposals = vec![external_init_proposal];
-
-        // If there is a group member in the group with the same identity as us,
-        // commit a remove proposal.
-        let signature_key = params.credential_with_key().signature_key.as_slice();
-        if let Some(us) = public_group
-            .members()
-            .find(|member| member.signature_key == signature_key)
-        {
-            let remove_proposal = Proposal::Remove(RemoveProposal { removed: us.index });
-            inline_proposals.push(remove_proposal);
-        };
-
-        let own_leaf_index =
-            public_group.leftmost_free_index(inline_proposals.iter(), iter::empty())?;
-        params.set_inline_proposals(inline_proposals);
->>>>>>> 078ea70b
 
         if let Some(ratchet_tree) = ratchet_tree {
             external_commit_builder = external_commit_builder.with_ratchet_tree(ratchet_tree)
