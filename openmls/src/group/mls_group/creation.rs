--- conflicted
+++ resolved
@@ -4,12 +4,7 @@
         core_group::create_commit_params::CreateCommitParams,
         errors::{CoreGroupBuildError, ExternalCommitError, WelcomeError},
     },
-<<<<<<< HEAD
     messages::group_info::VerifiableGroupInfo,
-    treesync::LeafNode,
-=======
-    messages::VerifiableGroupInfo,
->>>>>>> 8848c59a
 };
 use tls_codec::Serialize;
 
