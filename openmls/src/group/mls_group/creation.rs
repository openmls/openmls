use openmls_traits::signatures::Signer;

use super::*;
use crate::{
    ciphersuite::HpkePrivateKey,
    credentials::CredentialWithKey,
    group::{
        core_group::create_commit_params::CreateCommitParams,
        errors::{CoreGroupBuildError, ExternalCommitError, WelcomeError},
        public_group::errors::PublicGroupBuildError,
    },
    messages::group_info::{GroupInfo, VerifiableGroupInfo},
<<<<<<< HEAD
    treesync::RatchetTreeIn,
=======
    schedule::psk::store::ResumptionPskStore,
    treesync::RatchetTree,
>>>>>>> 3fdc48d8
};

impl MlsGroup {
    // === Group creation ===

    /// Creates a new group with the creator as the only member (and a random group ID).
    ///
    /// This function removes the private key corresponding to the
    /// `key_package` from the key store.
    pub fn new<KeyStore: OpenMlsKeyStore>(
        backend: &impl OpenMlsCryptoProvider<KeyStoreProvider = KeyStore>,
        signer: &impl Signer,
        mls_group_config: &MlsGroupConfig,
        credential_with_key: CredentialWithKey,
    ) -> Result<Self, NewGroupError<KeyStore::Error>> {
        Self::new_with_group_id(
            backend,
            signer,
            mls_group_config,
            GroupId::random(backend),
            credential_with_key,
        )
    }

    /// Creates a new group with a given group ID with the creator as the only member.
    pub fn new_with_group_id<KeyStore: OpenMlsKeyStore>(
        backend: &impl OpenMlsCryptoProvider<KeyStoreProvider = KeyStore>,
        signer: &impl Signer,
        mls_group_config: &MlsGroupConfig,
        group_id: GroupId,
        credential_with_key: CredentialWithKey,
    ) -> Result<Self, NewGroupError<KeyStore::Error>> {
        // TODO #751
        let group_config = CoreGroupConfig {
            add_ratchet_tree_extension: mls_group_config.use_ratchet_tree_extension,
        };

        let mut group = CoreGroup::builder(
            group_id,
            mls_group_config.crypto_config,
            credential_with_key,
        )
        .with_config(group_config)
        .with_required_capabilities(mls_group_config.required_capabilities.clone())
        .with_external_senders(mls_group_config.external_senders.clone())
        .with_max_past_epoch_secrets(mls_group_config.max_past_epochs)
        .with_lifetime(*mls_group_config.lifetime())
        .build(backend, signer)
        .map_err(|e| match e {
            CoreGroupBuildError::LibraryError(e) => e.into(),
            // We don't support PSKs yet
            CoreGroupBuildError::Psk(e) => {
                log::debug!("Unexpected PSK error: {:?}", e);
                LibraryError::custom("Unexpected PSK error").into()
            }
            CoreGroupBuildError::KeyStoreError(e) => NewGroupError::KeyStoreError(e),
            CoreGroupBuildError::PublicGroupBuildError(e) => match e {
                PublicGroupBuildError::LibraryError(e) => e.into(),
                PublicGroupBuildError::UnsupportedProposalType => {
                    NewGroupError::UnsupportedProposalType
                }
                PublicGroupBuildError::UnsupportedExtensionType => {
                    NewGroupError::UnsupportedExtensionType
                }
                PublicGroupBuildError::InvalidExtensions(e) => NewGroupError::InvalidExtensions(e),
            },
        })?;

        // We already add a resumption PSK for epoch 0 to make things more unified.
        let resumption_psk = group.group_epoch_secrets().resumption_psk();
        group
            .resumption_psk_store
            .add(group.context().epoch(), resumption_psk.clone());

        let mls_group = MlsGroup {
            mls_group_config: mls_group_config.clone(),
            group,
            proposal_store: ProposalStore::new(),
            own_leaf_nodes: vec![],
            aad: vec![],
            group_state: MlsGroupState::Operational,
            state_changed: InnerState::Changed,
        };

        Ok(mls_group)
    }

    /// Creates a new group from a [`Welcome`] message. Returns an error
    /// ([`WelcomeError::NoMatchingKeyPackage`]) if no [`KeyPackage`]
    /// can be found.
    // TODO: #1326 This should take an MlsMessage rather than a Welcome message.
    pub fn new_from_welcome<KeyStore: OpenMlsKeyStore>(
        backend: &impl OpenMlsCryptoProvider<KeyStoreProvider = KeyStore>,
        mls_group_config: &MlsGroupConfig,
        welcome: Welcome,
        ratchet_tree: Option<RatchetTreeIn>,
    ) -> Result<Self, WelcomeError<KeyStore::Error>> {
        let resumption_psk_store =
            ResumptionPskStore::new(mls_group_config.number_of_resumption_psks);
        let (key_package, _) = welcome
            .secrets()
            .iter()
            .find_map(|egs| {
                let hash_ref = egs.new_member().as_slice().to_vec();
                backend
                    .key_store()
                    .read(&hash_ref)
                    .map(|kp: KeyPackage| (kp, hash_ref))
            })
            .ok_or(WelcomeError::NoMatchingKeyPackage)?;

        // TODO #751
        let private_key = backend
            .key_store()
            .read::<HpkePrivateKey>(key_package.hpke_init_key().as_slice())
            .ok_or(WelcomeError::NoMatchingKeyPackage)?;
        let key_package_bundle = KeyPackageBundle {
            key_package,
            private_key,
        };

        // Delete the [`KeyPackage`] and the corresponding private key from the
        // key store
        key_package_bundle
            .key_package
            .delete(backend)
            .map_err(WelcomeError::KeyStoreError)?;

        let mut group = CoreGroup::new_from_welcome(
            welcome,
            ratchet_tree,
            key_package_bundle,
            backend,
            resumption_psk_store,
        )?;
        group.set_max_past_epochs(mls_group_config.max_past_epochs);

        let mls_group = MlsGroup {
            mls_group_config: mls_group_config.clone(),
            group,
            proposal_store: ProposalStore::new(),
            own_leaf_nodes: vec![],
            aad: vec![],
            group_state: MlsGroupState::Operational,
            state_changed: InnerState::Changed,
        };

        Ok(mls_group)
    }

    /// Join an existing group through an External Commit.
    /// The resulting [`MlsGroup`] instance starts off with a pending
    /// commit (the external commit, which adds this client to the group).
    /// Merging this commit is necessary for this [`MlsGroup`] instance to
    /// function properly, as, for example, this client is not yet part of the
    /// tree. As a result, it is not possible to clear the pending commit. If
    /// the external commit was rejected due to an epoch change, the
    /// [`MlsGroup`] instance has to be discarded and a new one has to be
    /// created using this function based on the latest `ratchet_tree` and
    /// group info. For more information on the external init process,
    /// please see Section 11.2.1 in the MLS specification.
    ///
    /// Note: If there is a group member in the group with the same identity as us,
    /// this will create a remove proposal.
    pub fn join_by_external_commit(
        backend: &impl OpenMlsCryptoProvider,
        signer: &impl Signer,
        ratchet_tree: Option<RatchetTreeIn>,
        verifiable_group_info: VerifiableGroupInfo,
        mls_group_config: &MlsGroupConfig,
        aad: &[u8],
        credential_with_key: CredentialWithKey,
    ) -> Result<(Self, MlsMessageOut, Option<GroupInfo>), ExternalCommitError> {
        // Prepare the commit parameters
        let framing_parameters = FramingParameters::new(aad, WireFormat::PublicMessage);

        let proposal_store = ProposalStore::new();
        let params = CreateCommitParams::builder()
            .framing_parameters(framing_parameters)
            .proposal_store(&proposal_store)
            .credential_with_key(credential_with_key)
            .build();
        let (mut group, create_commit_result) = CoreGroup::join_by_external_commit(
            backend,
            signer,
            params,
            ratchet_tree,
            verifiable_group_info,
        )?;
        group.set_max_past_epochs(mls_group_config.max_past_epochs);

        let mls_group = MlsGroup {
            mls_group_config: mls_group_config.clone(),
            group,
            proposal_store: ProposalStore::new(),
            own_leaf_nodes: vec![],
            aad: vec![],
            group_state: MlsGroupState::PendingCommit(Box::new(PendingCommitState::External(
                create_commit_result.staged_commit,
            ))),
            state_changed: InnerState::Changed,
        };

        let public_message: PublicMessage = create_commit_result.commit.into();

        Ok((
            mls_group,
            public_message.into(),
            create_commit_result.group_info,
        ))
    }
}<|MERGE_RESOLUTION|>--- conflicted
+++ resolved
@@ -10,12 +10,8 @@
         public_group::errors::PublicGroupBuildError,
     },
     messages::group_info::{GroupInfo, VerifiableGroupInfo},
-<<<<<<< HEAD
+    schedule::psk::store::ResumptionPskStore,
     treesync::RatchetTreeIn,
-=======
-    schedule::psk::store::ResumptionPskStore,
-    treesync::RatchetTree,
->>>>>>> 3fdc48d8
 };
 
 impl MlsGroup {
