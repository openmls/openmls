--- conflicted
+++ resolved
@@ -340,12 +340,8 @@
     ValidationError(#[from] ValidationError),
     /// See [`CreateGroupContextExtProposalError`] for more details.
     #[error(transparent)]
-<<<<<<< HEAD
-    CreateGroupContextExtProposalError(#[from] CreateGroupContextExtProposalError<KeyStoreError>),
-=======
     CreateGroupContextExtProposalError(#[from] CreateGroupContextExtProposalError),
     /// Error writing proposal to storage.
     #[error("error writing proposal to storage")]
     StorageError(StorageError),
->>>>>>> f7335a7f
 }