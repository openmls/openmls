//! # MlsGroup errors
//!
//! This module defines the public errors that can be returned from all calls
//! to methods of [`MlsGroup`](super::MlsGroup).

// These errors are exposed through `crate::group::errors`.

use thiserror::Error;

use crate::{
    error::LibraryError,
    group::errors::{CreateCommitError, MergeCommitError, StageCommitError, ValidationError},
<<<<<<< HEAD
    treesync::errors::PublicTreeError,
=======
    treesync::errors::LeafNodeValidationError,
>>>>>>> 730df908
};

/// New group error
#[derive(Error, Debug, PartialEq, Clone)]
pub enum NewGroupError<KeyStoreError> {
    /// See [`LibraryError`] for more details.
    #[error(transparent)]
    LibraryError(#[from] LibraryError),
    /// No matching KeyPackage was found in the key store.
    #[error("No matching KeyPackage was found in the key store.")]
    NoMatchingKeyPackage,
    /// No matching CredentialBundle was found in the key store.
    #[error("No matching CredentialBundle was found in the key store.")]
    NoMatchingCredentialBundle,
    /// Error accessing the key store.
    #[error("Error accessing the key store.")]
    KeyStoreError(KeyStoreError),
    /// Unsupported proposal type in required capabilities.
    #[error("Unsupported proposal type in required capabilities.")]
    UnsupportedProposalType,
    /// Unsupported extension type in required capabilities.
    #[error("Unsupported extension type in required capabilities.")]
    UnsupportedExtensionType,
}

/// EmptyInput error
#[derive(Error, Debug, PartialEq, Eq, Clone)]
pub enum EmptyInputError {
    /// An empty list of KeyPackages was provided.
    #[error("An empty list of KeyPackages was provided.")]
    AddMembers,
    /// An empty list of KeyPackage references was provided.
    #[error("An empty list of KeyPackage references was provided.")]
    RemoveMembers,
}

/// Group state error
#[derive(Error, Debug, PartialEq, Clone)]
pub enum MlsGroupStateError {
    /// See [`LibraryError`] for more details.
    #[error(transparent)]
    LibraryError(#[from] LibraryError),
    /// Tried to use a group after being evicted from it.
    #[error("Tried to use a group after being evicted from it.")]
    UseAfterEviction,
    /// Can't create message because a pending proposal exists.
    #[error("Can't create message because a pending proposal exists.")]
    PendingProposal,
    /// Can't execute operation because a pending commit exists.
    #[error("Can't execute operation because a pending commit exists.")]
    PendingCommit,
    /// Can't execute operation because there is no pending commit.
    #[error("Can't execute operation because there is no pending commit")]
    NoPendingCommit,
}

/// Error merging pending commit
#[derive(Error, Debug, PartialEq, Clone)]
pub enum MergePendingCommitError<KeyStoreError> {
    /// See [`MlsGroupStateError`] for more details.
    #[error(transparent)]
    MlsGroupStateError(#[from] MlsGroupStateError),
    /// See [`MergeCommitError`] for more details.
    #[error(transparent)]
    MergeCommitError(#[from] MergeCommitError<KeyStoreError>),
}

/// Process message error
#[derive(Error, Debug, PartialEq, Clone)]
pub enum ProcessMessageError {
    /// See [`LibraryError`] for more details.
    #[error(transparent)]
    LibraryError(#[from] LibraryError),
    /// The message's wire format is incompatible with the group's wire format policy.
    #[error("The message's wire format is incompatible with the group's wire format policy.")]
    IncompatibleWireFormat,
    /// See [`ValidationError`] for more details.
    #[error(transparent)]
    ValidationError(#[from] ValidationError),
    /// See [`MlsGroupStateError`] for more details.
    #[error(transparent)]
    GroupStateError(#[from] MlsGroupStateError),
    /// The message's signature is invalid.
    #[error("The message's signature is invalid.")]
    InvalidSignature,
    /// A signature key was not provided for an external message.
    #[error("A signature key was not provided for an external message.")]
    MissingSignatureKey,
    /// See [`StageCommitError`] for more details.
    #[error(transparent)]
    InvalidCommit(#[from] StageCommitError),
}

/// Create message error
#[derive(Error, Debug, PartialEq, Clone)]
pub enum CreateMessageError {
    /// See [`LibraryError`] for more details.
    #[error(transparent)]
    LibraryError(#[from] LibraryError),
    /// The own CredentialBundle could not be found in the key store.
    #[error("The own CredentialBundle could not be found in the key store.")]
    NoMatchingCredentialBundle,
    /// See [`MlsGroupStateError`] for more details.
    #[error(transparent)]
    GroupStateError(#[from] MlsGroupStateError),
}

/// Add members error
#[derive(Error, Debug, PartialEq, Clone)]
pub enum AddMembersError<KeyStoreError> {
    /// See [`LibraryError`] for more details.
    #[error(transparent)]
    LibraryError(#[from] LibraryError),
    /// The own CredentialBundle could not be found in the key store.
    #[error("The own CredentialBundle could not be found in the key store.")]
    NoMatchingCredentialBundle,
    /// See [`EmptyInputError`] for more details.
    #[error(transparent)]
    EmptyInput(#[from] EmptyInputError),
    /// See [`CreateCommitError`] for more details.
    #[error(transparent)]
    CreateCommitError(#[from] CreateCommitError<KeyStoreError>),
    /// See [`MlsGroupStateError`] for more details.
    #[error(transparent)]
    GroupStateError(#[from] MlsGroupStateError),
}

/// Propose add members error
#[derive(Error, Debug, PartialEq, Clone)]
pub enum ProposeAddMemberError {
    /// See [`LibraryError`] for more details.
    #[error(transparent)]
    LibraryError(#[from] LibraryError),
    /// The own CredentialBundle could not be found in the key store.
    #[error("The own CredentialBundle could not be found in the key store.")]
    NoMatchingCredentialBundle,
    /// The new member does not support all required extensions.
    #[error("The new member does not support all required extensions.")]
    UnsupportedExtensions,
    /// See [`MlsGroupStateError`] for more details.
    #[error(transparent)]
    GroupStateError(#[from] MlsGroupStateError),
    /// See [`LeafNodeValidationError`] for more details.
    #[error(transparent)]
    LeafNodeValidation(#[from] LeafNodeValidationError),
}

/// Propose remove members error
#[derive(Error, Debug, PartialEq, Clone)]
pub enum ProposeRemoveMemberError {
    /// See [`LibraryError`] for more details.
    #[error(transparent)]
    LibraryError(#[from] LibraryError),
    /// The own CredentialBundle could not be found in the key store.
    #[error("The own CredentialBundle could not be found in the key store.")]
    NoMatchingCredentialBundle,
    /// See [`MlsGroupStateError`] for more details.
    #[error(transparent)]
    GroupStateError(#[from] MlsGroupStateError),
    /// The member that should be removed can not be found.
    #[error("The member that should be removed can not be found.")]
    UnknownMember,
}

/// Remove members error
#[derive(Error, Debug, PartialEq, Clone)]
pub enum RemoveMembersError<KeyStoreError> {
    /// See [`LibraryError`] for more details.
    #[error(transparent)]
    LibraryError(#[from] LibraryError),
    /// The own CredentialBundle could not be found in the key store.
    #[error("The own CredentialBundle could not be found in the key store.")]
    NoMatchingCredentialBundle,
    /// See [`EmptyInputError`] for more details.
    #[error(transparent)]
    EmptyInput(#[from] EmptyInputError),
    /// See [`CreateCommitError`] for more details.
    #[error(transparent)]
    CreateCommitError(#[from] CreateCommitError<KeyStoreError>),
    /// See [`MlsGroupStateError`] for more details.
    #[error(transparent)]
    GroupStateError(#[from] MlsGroupStateError),
    /// The member that should be removed can not be found.
    #[error("The member that should be removed can not be found.")]
    UnknownMember,
}

/// Leave group error
#[derive(Error, Debug, PartialEq, Clone)]
pub enum LeaveGroupError {
    /// See [`LibraryError`] for more details.
    #[error(transparent)]
    LibraryError(#[from] LibraryError),
    /// The own CredentialBundle could not be found in the key store.
    #[error("The own CredentialBundle could not be found in the key store.")]
    NoMatchingCredentialBundle,
    /// See [`MlsGroupStateError`] for more details.
    #[error(transparent)]
    GroupStateError(#[from] MlsGroupStateError),
}

/// Self update error
#[derive(Error, Debug, PartialEq, Clone)]
pub enum SelfUpdateError<KeyStoreError> {
    /// See [`LibraryError`] for more details.
    #[error(transparent)]
    LibraryError(#[from] LibraryError),
    /// The own CredentialBundle could not be found in the key store.
    #[error("The own CredentialBundle could not be found in the key store.")]
    NoMatchingCredentialBundle,
    /// See [`CreateCommitError`] for more details.
    #[error(transparent)]
    CreateCommitError(#[from] CreateCommitError<KeyStoreError>),
    /// See [`MlsGroupStateError`] for more details.
    #[error(transparent)]
    GroupStateError(#[from] MlsGroupStateError),
    /// Error accessing the key store.
    #[error("Error accessing the key store.")]
    KeyStoreError,
}

/// Propose self update error
#[derive(Error, Debug, PartialEq, Clone)]
pub enum ProposeSelfUpdateError<KeyStoreError> {
    /// See [`LibraryError`] for more details.
    #[error(transparent)]
    LibraryError(#[from] LibraryError),
    /// The own CredentialBundle could not be found in the key store.
    #[error("The own CredentialBundle could not be found in the key store.")]
    NoMatchingCredentialBundle,
    /// See [`MlsGroupStateError`] for more details.
    #[error(transparent)]
    GroupStateError(#[from] MlsGroupStateError),
    /// Error accessing the key store.
    #[error("Error accessing the key store.")]
    KeyStoreError(KeyStoreError),
    /// See [`PublicTreeError`] for more details.
    #[error(transparent)]
    PublicTreeError(#[from] PublicTreeError),
}

/// Commit to pending proposals error
#[derive(Error, Debug, PartialEq, Clone)]
pub enum CommitToPendingProposalsError<KeyStoreError> {
    /// See [`LibraryError`] for more details.
    #[error(transparent)]
    LibraryError(#[from] LibraryError),
    /// The own CredentialBundle could not be found in the key store.
    #[error("The own CredentialBundle could not be found in the key store.")]
    NoMatchingCredentialBundle,
    /// See [`CreateCommitError`] for more details.
    #[error(transparent)]
    CreateCommitError(#[from] CreateCommitError<KeyStoreError>),
    /// See [`MlsGroupStateError`] for more details.
    #[error(transparent)]
    GroupStateError(#[from] MlsGroupStateError),
}

/// Errors that can happen when exporting a group info object.
#[derive(Error, Debug, PartialEq, Clone)]
pub enum ExportGroupInfoError {
    /// See [`LibraryError`] for more details.
    #[error(transparent)]
    LibraryError(#[from] LibraryError),
    /// The own CredentialBundle could not be found in the key store.
    #[error("The own CredentialBundle could not be found in the key store.")]
    NoMatchingCredentialBundle,
    /// See [`MlsGroupStateError`] for more details.
    #[error(transparent)]
    GroupStateError(#[from] MlsGroupStateError),
}

/// Export secret error
#[derive(Error, Debug, PartialEq, Clone)]
pub enum ExportSecretError {
    /// See [`LibraryError`] for more details.
    #[error(transparent)]
    LibraryError(#[from] LibraryError),
    /// The requested key length is too long.
    #[error("The requested key length is too long.")]
    KeyLengthTooLong,
    /// See [`MlsGroupStateError`] for more details.
    #[error(transparent)]
    GroupStateError(#[from] MlsGroupStateError),
}<|MERGE_RESOLUTION|>--- conflicted
+++ resolved
@@ -10,11 +10,7 @@
 use crate::{
     error::LibraryError,
     group::errors::{CreateCommitError, MergeCommitError, StageCommitError, ValidationError},
-<<<<<<< HEAD
-    treesync::errors::PublicTreeError,
-=======
-    treesync::errors::LeafNodeValidationError,
->>>>>>> 730df908
+    treesync::errors::{LeafNodeValidationError, PublicTreeError},
 };
 
 /// New group error
