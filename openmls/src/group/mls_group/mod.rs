//! MLS Group
//!
//! This module contains [`MlsGroup`] and its submodules.
//!

#[cfg(any(feature = "test-utils", test))]
use crate::schedule::message_secrets::MessageSecrets;

use diff::compute_path::PathComputationResult;
#[cfg(test)]
use openmls_traits::crypto::OpenMlsCrypto;
use past_secrets::MessageSecretsStore;
use staged_commit::{MemberStagedCommitState, StagedCommitState};
use tls_codec::Serialize;

#[cfg(test)]
use crate::prelude::SenderRatchetConfiguration;

use super::proposals::{ProposalStore, QueuedProposal};
use crate::{
    binary_tree::array_representation::LeafNodeIndex,
    ciphersuite::{hash_ref::ProposalRef, signable::Signable},
    credentials::Credential,
    error::LibraryError,
    framing::{mls_auth_content::AuthenticatedContent, *},
    group::{
        core_group::create_commit_params::{CommitType, CreateCommitParams},
        *,
    },
    key_packages::{KeyPackage, KeyPackageBundle},
    messages::{group_info::GroupInfoTBS, proposals::*, Commit, GroupSecrets, Welcome},
    schedule::{
        psk::{load_psks, store::ResumptionPskStore, PskSecret},
        GroupEpochSecrets, JoinerSecret, KeySchedule, ResumptionPskSecret,
    },
    storage::{OpenMlsProvider, StorageProvider},
    treesync::{
        node::{encryption_keys::EncryptionKeyPair, leaf_node::LeafNode},
        RatchetTree,
    },
};
use openmls_traits::{signatures::Signer, types::Ciphersuite};

// Private
mod application;
mod builder;
mod creation;
mod exporting;
mod updates;

use config::*;

// Crate
pub(crate) mod config;
pub(crate) mod errors;
pub(crate) mod membership;
pub(crate) mod processing;
pub(crate) mod proposal;

// Tests
#[cfg(test)]
pub(crate) mod tests_and_kats;

/// Pending Commit state. Differentiates between Commits issued by group members
/// and External Commits.
#[derive(Debug, Serialize, Deserialize)]
#[cfg_attr(any(test, feature = "test-utils"), derive(Clone, PartialEq))]
pub enum PendingCommitState {
    /// Commit from a group member
    Member(StagedCommit),
    /// Commit from an external joiner
    External(StagedCommit),
}

impl PendingCommitState {
    /// Returns a reference to the [`StagedCommit`] contained in the
    /// [`PendingCommitState`] enum.
    pub(crate) fn staged_commit(&self) -> &StagedCommit {
        match self {
            PendingCommitState::Member(pc) => pc,
            PendingCommitState::External(pc) => pc,
        }
    }
}

impl From<PendingCommitState> for StagedCommit {
    fn from(pcs: PendingCommitState) -> Self {
        match pcs {
            PendingCommitState::Member(pc) => pc,
            PendingCommitState::External(pc) => pc,
        }
    }
}

/// [`MlsGroupState`] determines the state of an [`MlsGroup`]. The different
/// states and their transitions are as follows:
///
/// * [`MlsGroupState::Operational`]: This is the main state of the group, which
///   allows access to all of its functionality, (except merging pending commits,
///   see the [`MlsGroupState::PendingCommit`] for more information) and it's the
///   state the group starts in (except when created via
///   [`MlsGroup::join_by_external_commit()`], see the functions documentation for
///   more information). From this `Operational`, the group state can either
///   transition to [`MlsGroupState::Inactive`], when it processes a commit that
///   removes this client from the group, or to [`MlsGroupState::PendingCommit`],
///   when this client creates a commit.
///
/// * [`MlsGroupState::Inactive`]: A group can enter this state from any other
///   state when it processes a commit that removes this client from the group.
///   This is a terminal state that the group can not exit from. If the clients
///   wants to re-join the group, it can either be added by a group member or it
///   can join via external commit.
///
/// * [`MlsGroupState::PendingCommit`]: This state is split into two possible
///   sub-states, one for each Commit type:
///   [`PendingCommitState::Member`] and [`PendingCommitState::External`]:
///
///   * If the client creates a commit for this group, the `PendingCommit` state
///     is entered with [`PendingCommitState::Member`] and with the [`StagedCommit`] as
///     additional state variable. In this state, it can perform the same
///     operations as in the [`MlsGroupState::Operational`], except that it cannot
///     create proposals or commits. However, it can merge or clear the stored
///     [`StagedCommit`], where both actions result in a transition to the
///     [`MlsGroupState::Operational`]. Additionally, if a commit from another
///     group member is processed, the own pending commit is also cleared and
///     either the `Inactive` state is entered (if this client was removed from
///     the group as part of the processed commit), or the `Operational` state is
///     entered.
///
///   * A group can enter the [`PendingCommitState::External`] sub-state only as
///     the initial state when the group is created via
///     [`MlsGroup::join_by_external_commit()`]. In contrast to the
///     [`PendingCommitState::Member`] `PendingCommit` state, the only possible
///     functionality that can be used is the [`MlsGroup::merge_pending_commit()`]
///     function, which merges the pending external commit and transitions the
///     state to [`MlsGroupState::PendingCommit`]. For more information on the
///     external commit process, see [`MlsGroup::join_by_external_commit()`] or
///     Section 11.2.1 of the MLS specification.
#[derive(Debug, Serialize, Deserialize)]
#[cfg_attr(any(test, feature = "test-utils"), derive(Clone, PartialEq))]
pub enum MlsGroupState {
    /// There is currently a pending Commit that hasn't been merged yet.
    PendingCommit(Box<PendingCommitState>),
    /// The group state is in an opertaional state, where new messages and Commits can be created.
    Operational,
    /// The group is inactive because the member has been removed.
    Inactive,
}

/// A `MlsGroup` represents an MLS group with a high-level API. The API exposes
/// high level functions to manage a group by adding/removing members, get the
/// current member list, etc.
///
/// The API is modeled such that it can serve as a direct interface to the
/// Delivery Service. Functions that modify the public state of the group will
/// return a `Vec<MLSMessageOut>` that can be sent to the Delivery Service
/// directly. Conversely, incoming messages from the Delivery Service can be fed
/// into [process_message()](`MlsGroup::process_message()`).
///
/// An `MlsGroup` has an internal queue of pending proposals that builds up as
/// new messages are processed. When creating proposals, those messages are not
/// automatically appended to this queue, instead they have to be processed
/// again through [process_message()](`MlsGroup::process_message()`). This
/// allows the Delivery Service to reject them (e.g. if they reference the wrong
/// epoch).
///
/// If incoming messages or applied operations are semantically or syntactically
/// incorrect, an error event will be returned with a corresponding error
/// message and the state of the group will remain unchanged.
///
/// An `MlsGroup` has an internal state variable determining if it is active or
/// inactive, as well as if it has a pending commit. See [`MlsGroupState`] for
/// more information.
#[derive(Debug)]
#[cfg_attr(feature = "test-utils", derive(Clone, PartialEq))]
pub struct MlsGroup {
    /// The group configuration. See [`MlsGroupJoinConfig`] for more information.
    mls_group_config: MlsGroupJoinConfig,
    /// The public state of the group.
    public_group: PublicGroup,
    /// Epoch-specific secrets of the group.
    group_epoch_secrets: GroupEpochSecrets,
    /// The own leaf index in the ratchet tree.
    own_leaf_index: LeafNodeIndex,
    /// A [`MessageSecretsStore`] that stores message secrets.
    /// By default this store has the length of 1, i.e. only the [`MessageSecrets`]
    /// of the current epoch is kept.
    /// If more secrets from past epochs should be kept in order to be
    /// able to decrypt application messages from previous epochs, the size of
    /// the store must be increased through [`max_past_epochs()`].
    message_secrets_store: MessageSecretsStore,
    // Resumption psk store. This is where the resumption psks are kept in a rollover list.
    pub(crate) resumption_psk_store: ResumptionPskStore,
    // Own [`LeafNode`]s that were created for update proposals and that
    // are needed in case an update proposal is committed by another group
    // member. The vector is emptied after every epoch change.
    own_leaf_nodes: Vec<LeafNode>,
    // Additional authenticated data (AAD) for the next outgoing message. This
    // is ephemeral and will be reset by every API call that successfully
    // returns an [`MlsMessageOut`].
    aad: Vec<u8>,
    // A variable that indicates the state of the group. See [`MlsGroupState`]
    // for more information.
    group_state: MlsGroupState,
}

impl MlsGroup {
    // === Configuration ===

    /// Returns the configuration.
    pub fn configuration(&self) -> &MlsGroupJoinConfig {
        &self.mls_group_config
    }

    /// Sets the configuration.
    pub fn set_configuration<Storage: StorageProvider>(
        &mut self,
        storage: &Storage,
        mls_group_config: &MlsGroupJoinConfig,
    ) -> Result<(), Storage::Error> {
        self.mls_group_config = mls_group_config.clone();
        storage.write_mls_join_config(self.group_id(), mls_group_config)
    }

    /// Sets the additional authenticated data (AAD) for the next outgoing
    /// message. This is ephemeral and will be reset by every API call that
    /// successfully returns an [`MlsMessageOut`].
    pub fn set_aad(&mut self, aad: Vec<u8>) {
        self.aad = aad;
    }

    /// Returns the additional authenticated data (AAD) for the next outgoing
    /// message.
    pub fn aad(&self) -> &[u8] {
        &self.aad
    }

    // === Advanced functions ===

    /// Returns the group's ciphersuite.
    pub fn ciphersuite(&self) -> Ciphersuite {
        self.public_group.ciphersuite()
    }

    /// Returns whether the own client is still a member of the group or if it
    /// was already evicted
    pub fn is_active(&self) -> bool {
        !matches!(self.group_state, MlsGroupState::Inactive)
    }

    /// Returns own credential. If the group is inactive, it returns a
    /// `UseAfterEviction` error.
    pub fn credential(&self) -> Result<&Credential, MlsGroupStateError> {
        if !self.is_active() {
            return Err(MlsGroupStateError::UseAfterEviction);
        }
        self.public_group
            .leaf(self.own_leaf_index())
            .map(|node| node.credential())
            .ok_or_else(|| LibraryError::custom("Own leaf node missing").into())
    }

    /// Get the required capabilities extension of this group.
    pub(crate) fn required_capabilities(&self) -> Option<&RequiredCapabilitiesExtension> {
        self.public_group.required_capabilities()
    }

    /// Returns the leaf index of the client in the tree owning this group.
    pub(crate) fn own_leaf_index(&self) -> LeafNodeIndex {
        self.own_leaf_index
    }

    /// Get a reference to the group epoch secrets from the group
    pub(crate) fn group_epoch_secrets(&self) -> &GroupEpochSecrets {
        &self.group_epoch_secrets
    }

    /// Get a reference to the message secrets from a group
    pub(crate) fn message_secrets(&self) -> &MessageSecrets {
        self.message_secrets_store.message_secrets()
    }

    /// Sets the size of the [`MessageSecretsStore`], i.e. the number of past
    /// epochs to keep.
    /// This allows application messages from previous epochs to be decrypted.
    pub(crate) fn set_max_past_epochs(&mut self, max_past_epochs: usize) {
        self.message_secrets_store.resize(max_past_epochs);
    }

    /// Get the message secrets. Either from the secrets store or from the group.
    pub(crate) fn message_secrets_mut(
        &mut self,
        epoch: GroupEpoch,
    ) -> Result<&mut MessageSecrets, SecretTreeError> {
        if epoch < self.context().epoch() {
            self.message_secrets_store
                .secrets_for_epoch_mut(epoch)
                .ok_or(SecretTreeError::TooDistantInThePast)
        } else {
            Ok(self.message_secrets_store.message_secrets_mut())
        }
    }

    /// Get the message secrets. Either from the secrets store or from the group.
    pub(crate) fn message_secrets_for_epoch(
        &self,
        epoch: GroupEpoch,
    ) -> Result<&MessageSecrets, SecretTreeError> {
        if epoch < self.context().epoch() {
            self.message_secrets_store
                .secrets_for_epoch(epoch)
                .ok_or(SecretTreeError::TooDistantInThePast)
        } else {
            Ok(self.message_secrets_store.message_secrets())
        }
    }

    /// Get the message secrets and leaves for the given epoch. Either from the
    /// secrets store or from the group.
    ///
    /// Note that the leaves vector is empty for message secrets of the current
    /// epoch. The caller can use treesync in this case.
    pub(crate) fn message_secrets_and_leaves_mut(
        &mut self,
        epoch: GroupEpoch,
    ) -> Result<(&mut MessageSecrets, &[Member]), MessageDecryptionError> {
        if epoch < self.context().epoch() {
            self.message_secrets_store
                .secrets_and_leaves_for_epoch_mut(epoch)
                .ok_or({
                    MessageDecryptionError::SecretTreeError(SecretTreeError::TooDistantInThePast)
                })
        } else {
            // No need for leaves here. The tree of the current epoch is
            // available to the caller.
            Ok((self.message_secrets_store.message_secrets_mut(), &[]))
        }
    }

    pub fn own_leaf_node(&self) -> Result<&LeafNode, LibraryError> {
        self.public_group()
            .leaf(self.own_leaf_index())
            .ok_or_else(|| LibraryError::custom("Tree has no own leaf."))
    }

    /// Returns the group ID.
    pub fn group_id(&self) -> &GroupId {
        self.public_group.group_id()
    }

    /// Returns the epoch.
    pub fn epoch(&self) -> GroupEpoch {
        self.public_group.group_context().epoch()
    }

    /// Store the given [`EncryptionKeyPair`]s in the `provider`'s key store
    /// indexed by this group's [`GroupId`] and [`GroupEpoch`].
    ///
    /// Returns an error if access to the key store fails.
    pub(super) fn store_epoch_keypairs<Storage: StorageProvider>(
        &self,
        store: &Storage,
        keypair_references: &[EncryptionKeyPair],
    ) -> Result<(), Storage::Error> {
        store.write_encryption_epoch_key_pairs(
            self.group_id(),
            &self.context().epoch(),
            self.own_leaf_index().u32(),
            keypair_references,
        )
    }

    /// Read the [`EncryptionKeyPair`]s of this group and its current
    /// [`GroupEpoch`] from the `provider`'s storage.
    ///
    /// Returns an empty vector if access to the store fails or it can't find
    /// any keys.
    pub(super) fn read_epoch_keypairs<Storage: StorageProvider>(
        &self,
        store: &Storage,
    ) -> Vec<EncryptionKeyPair> {
        store
            .encryption_epoch_key_pairs(
                self.group_id(),
                &self.context().epoch(),
                self.own_leaf_index().u32(),
            )
            .unwrap_or_default()
    }

    /// Delete the [`EncryptionKeyPair`]s from the previous [`GroupEpoch`] from
    /// the `provider`'s key store.
    ///
    /// Returns an error if access to the key store fails.
    pub(super) fn delete_previous_epoch_keypairs<Storage: StorageProvider>(
        &self,
        store: &Storage,
    ) -> Result<(), Storage::Error> {
        store.delete_encryption_epoch_key_pairs(
            self.group_id(),
            &GroupEpoch::from(self.context().epoch().as_u64() - 1),
            self.own_leaf_index().u32(),
        )
    }

    pub(crate) fn create_commit<Provider: OpenMlsProvider>(
        &self,
        params: CreateCommitParams,
        provider: &Provider,
        signer: &impl Signer,
    ) -> Result<CreateCommitResult, CreateCommitError<Provider::StorageError>> {
        let ciphersuite = self.ciphersuite();

        let sender = match params.commit_type() {
            CommitType::External(_) => Sender::NewMemberCommit,
            CommitType::Member => Sender::build_member(self.own_leaf_index()),
        };

        // Filter proposals
        let (proposal_queue, contains_own_updates) = ProposalQueue::filter_proposals(
            ciphersuite,
            provider.crypto(),
            sender.clone(),
            self.proposal_store(),
            params.inline_proposals(),
            self.own_leaf_index(),
        )
        .map_err(|e| match e {
            ProposalQueueError::LibraryError(e) => e.into(),
            ProposalQueueError::ProposalNotFound => CreateCommitError::MissingProposal,
            ProposalQueueError::UpdateFromExternalSender => {
                CreateCommitError::WrongProposalSenderType
            }
        })?;

        // TODO: #581 Filter proposals by support
        // 11.2:
        // Proposals with a non-default proposal type MUST NOT be included in a commit
        // unless the proposal type is supported by all the members of the group that
        // will process the Commit (i.e., not including any members being added
        // or removed by the Commit).

        let proposal_reference_list = proposal_queue.commit_list();

        // Validate the proposals by doing the following checks:

        // ValSem113: All Proposals: The proposal type must be supported by all
        // members of the group
        self.public_group
            .validate_proposal_type_support(&proposal_queue)?;
        // ValSem101
        // ValSem102
        // ValSem103
        // ValSem104
        self.public_group
            .validate_key_uniqueness(&proposal_queue, None)?;
        // ValSem105
        self.public_group.validate_add_proposals(&proposal_queue)?;
        // ValSem106
        // ValSem109
        self.public_group.validate_capabilities(&proposal_queue)?;
        // ValSem107
        // ValSem108
        self.public_group
            .validate_remove_proposals(&proposal_queue)?;
        self.public_group
            .validate_pre_shared_key_proposals(&proposal_queue)?;
        // Validate update proposals for member commits
        if let Sender::Member(sender_index) = &sender {
            // ValSem110
            // ValSem111
            // ValSem112
            self.public_group
                .validate_update_proposals(&proposal_queue, *sender_index)?;
        }

        // ValSem208
        // ValSem209
        self.public_group
            .validate_group_context_extensions_proposal(&proposal_queue)?;

        // Make a copy of the public group to apply proposals safely
        let mut diff = self.public_group.empty_diff();

        // Apply proposals to tree
        let apply_proposals_values =
            diff.apply_proposals(&proposal_queue, self.own_leaf_index())?;
        if apply_proposals_values.self_removed && params.commit_type() == &CommitType::Member {
            return Err(CreateCommitError::CannotRemoveSelf);
        }

        let path_computation_result =
            // If path is needed, compute path values
            if apply_proposals_values.path_required
                || contains_own_updates
                || params.force_self_update()
                || !params.leaf_node_parameters().is_empty()
            {
                // Process the path. This includes updating the provisional
                // group context by updating the epoch and computing the new
                // tree hash.
                diff.compute_path(
                    provider,
                    self.own_leaf_index(),
                    apply_proposals_values.exclusion_list(),
                    params.commit_type(),
                    params.leaf_node_parameters(),
                    signer,
                    apply_proposals_values.extensions.clone()
                )?
            } else {
                // If path is not needed, update the group context and return
                // empty path processing results
                diff.update_group_context(provider.crypto(), apply_proposals_values.extensions.clone())?;
                PathComputationResult::default()
            };

        let update_path_leaf_node = path_computation_result
            .encrypted_path
            .as_ref()
            .map(|path| path.leaf_node().clone());

        // Create commit message
        let commit = Commit {
            proposals: proposal_reference_list,
            path: path_computation_result.encrypted_path,
        };

        // Build AuthenticatedContent
        let mut authenticated_content = AuthenticatedContent::commit(
            *params.framing_parameters(),
            sender,
            commit,
            self.public_group.group_context(),
            signer,
        )?;

        // Update the confirmed transcript hash using the commit we just created.
        diff.update_confirmed_transcript_hash(provider.crypto(), &authenticated_content)?;

        let serialized_provisional_group_context = diff
            .group_context()
            .tls_serialize_detached()
            .map_err(LibraryError::missing_bound_check)?;

        let joiner_secret = JoinerSecret::new(
            provider.crypto(),
            ciphersuite,
            path_computation_result.commit_secret,
            self.group_epoch_secrets().init_secret(),
            &serialized_provisional_group_context,
        )
        .map_err(LibraryError::unexpected_crypto_error)?;

        // Prepare the PskSecret
        let psk_secret = {
            let psks = load_psks(
                provider.storage(),
                &self.resumption_psk_store,
                &apply_proposals_values.presharedkeys,
            )?;

            PskSecret::new(provider.crypto(), ciphersuite, psks)?
        };

        // Create key schedule
        let mut key_schedule =
            KeySchedule::init(ciphersuite, provider.crypto(), &joiner_secret, psk_secret)?;

        let serialized_provisional_group_context = diff
            .group_context()
            .tls_serialize_detached()
            .map_err(LibraryError::missing_bound_check)?;

        let welcome_secret = key_schedule
            .welcome(provider.crypto(), self.ciphersuite())
            .map_err(|_| LibraryError::custom("Using the key schedule in the wrong state"))?;
        key_schedule
            .add_context(provider.crypto(), &serialized_provisional_group_context)
            .map_err(|_| LibraryError::custom("Using the key schedule in the wrong state"))?;
        let provisional_epoch_secrets = key_schedule
            .epoch_secrets(provider.crypto(), self.ciphersuite())
            .map_err(|_| LibraryError::custom("Using the key schedule in the wrong state"))?;

        // Calculate the confirmation tag
        let confirmation_tag = provisional_epoch_secrets
            .confirmation_key()
            .tag(
                provider.crypto(),
                self.ciphersuite(),
                diff.group_context().confirmed_transcript_hash(),
            )
            .map_err(LibraryError::unexpected_crypto_error)?;

        // Set the confirmation tag
        authenticated_content.set_confirmation_tag(confirmation_tag.clone());

        diff.update_interim_transcript_hash(
            ciphersuite,
            provider.crypto(),
            confirmation_tag.clone(),
        )?;

        // only computes the group info if necessary
        let group_info = if !apply_proposals_values.invitation_list.is_empty()
            || self.configuration().use_ratchet_tree_extension
        {
            // Create the ratchet tree extension if necessary
            let external_pub = provisional_epoch_secrets
                .external_secret()
                .derive_external_keypair(provider.crypto(), ciphersuite)
                .map_err(LibraryError::unexpected_crypto_error)?
                .public;
            let external_pub_extension =
                Extension::ExternalPub(ExternalPubExtension::new(external_pub.into()));
            let other_extensions: Extensions = if self.configuration().use_ratchet_tree_extension {
                Extensions::from_vec(vec![
                    Extension::RatchetTree(RatchetTreeExtension::new(diff.export_ratchet_tree())),
                    external_pub_extension,
                ])?
            } else {
                Extensions::single(external_pub_extension)
            };

            // Create to-be-signed group info.
            let group_info_tbs = {
                GroupInfoTBS::new(
                    diff.group_context().clone(),
                    other_extensions,
                    confirmation_tag,
                    self.own_leaf_index(),
                )
            };
            // Sign to-be-signed group info.
            Some(group_info_tbs.sign(signer)?)
        } else {
            None
        };

        // Check if new members were added and, if so, create welcome messages
        let welcome_option = if !apply_proposals_values.invitation_list.is_empty() {
            // Encrypt GroupInfo object
            let (welcome_key, welcome_nonce) = welcome_secret
                .derive_welcome_key_nonce(provider.crypto(), self.ciphersuite())
                .map_err(LibraryError::unexpected_crypto_error)?;
            let encrypted_group_info = welcome_key
                .aead_seal(
                    provider.crypto(),
                    group_info
                        .as_ref()
                        .ok_or_else(|| LibraryError::custom("GroupInfo was not computed"))?
                        .tls_serialize_detached()
                        .map_err(LibraryError::missing_bound_check)?
                        .as_slice(),
                    &[],
                    &welcome_nonce,
                )
                .map_err(LibraryError::unexpected_crypto_error)?;

            // Create group secrets for later use, so we can afterwards consume the
            // `joiner_secret`.
            let encrypted_secrets = diff.encrypt_group_secrets(
                &joiner_secret,
                apply_proposals_values.invitation_list,
                path_computation_result.plain_path.as_deref(),
                &apply_proposals_values.presharedkeys,
                &encrypted_group_info,
                provider.crypto(),
                self.own_leaf_index(),
            )?;

            // Create welcome message
            let welcome = Welcome::new(self.ciphersuite(), encrypted_secrets, encrypted_group_info);
            Some(welcome)
        } else {
            None
        };

        let (provisional_group_epoch_secrets, provisional_message_secrets) =
            provisional_epoch_secrets.split_secrets(
                serialized_provisional_group_context,
                diff.tree_size(),
                self.own_leaf_index(),
            );

        let staged_commit_state = MemberStagedCommitState::new(
            provisional_group_epoch_secrets,
            provisional_message_secrets,
            diff.into_staged_diff(provider.crypto(), ciphersuite)?,
            path_computation_result.new_keypairs,
            // The committer is not allowed to include their own update
            // proposal, so there is no extra keypair to store here.
            None,
            update_path_leaf_node,
        );
        let staged_commit = StagedCommit::new(
            proposal_queue,
            StagedCommitState::GroupMember(Box::new(staged_commit_state)),
        );

        Ok(CreateCommitResult {
            commit: authenticated_content,
            welcome_option,
            staged_commit,
            group_info: group_info.filter(|_| self.configuration().use_ratchet_tree_extension),
        })
    }

    /// Create a new group context extension proposal
    pub(crate) fn create_group_context_ext_proposal<Provider: OpenMlsProvider>(
        &self,
        framing_parameters: FramingParameters,
        extensions: Extensions,
        signer: &impl Signer,
    ) -> Result<AuthenticatedContent, CreateGroupContextExtProposalError<Provider::StorageError>>
    {
        // Ensure that the group supports all the extensions that are wanted.
        let required_extension = extensions
            .iter()
            .find(|extension| extension.extension_type() == ExtensionType::RequiredCapabilities);
        if let Some(required_extension) = required_extension {
            let required_capabilities = required_extension.as_required_capabilities_extension()?;
            // Ensure we support all the capabilities.
            self.own_leaf_node()?
                .capabilities()
                .supports_required_capabilities(required_capabilities)?;

            // Ensure that all other leaf nodes support all the required
            // extensions as well.
            self.public_group()
                .check_extension_support(required_capabilities.extension_types())?;
        }
        let proposal = GroupContextExtensionProposal::new(extensions);
        let proposal = Proposal::GroupContextExtensions(proposal);
        AuthenticatedContent::member_proposal(
            framing_parameters,
            self.own_leaf_index(),
            proposal,
            self.context(),
            signer,
        )
        .map_err(|e| e.into())
    }

    /// Returns an `Iterator` over pending proposals.
    pub fn pending_proposals(&self) -> impl Iterator<Item = &QueuedProposal> {
        self.proposal_store().proposals()
    }

    /// Returns a reference to the [`StagedCommit`] of the most recently created
    /// commit. If there was no commit created in this epoch, either because
    /// this commit or another commit was merged, it returns `None`.
    pub fn pending_commit(&self) -> Option<&StagedCommit> {
        match self.group_state {
            MlsGroupState::PendingCommit(ref pending_commit_state) => {
                Some(pending_commit_state.staged_commit())
            }
            MlsGroupState::Operational => None,
            MlsGroupState::Inactive => None,
        }
    }

    /// Sets the `group_state` to [`MlsGroupState::Operational`], thus clearing
    /// any potentially pending commits.
    ///
    /// Note that this has no effect if the group was created through an external commit and
    /// the resulting external commit has not been merged yet. For more
    /// information, see [`MlsGroup::join_by_external_commit()`].
    ///
    /// Use with caution! This function should only be used if it is clear that
    /// the pending commit will not be used in the group. In particular, if a
    /// pending commit is later accepted by the group, this client will lack the
    /// key material to encrypt or decrypt group messages.
    pub fn clear_pending_commit<Storage: StorageProvider>(
        &mut self,
        storage: &Storage,
    ) -> Result<(), Storage::Error> {
        match self.group_state {
            MlsGroupState::PendingCommit(ref pending_commit_state) => {
                if let PendingCommitState::Member(_) = **pending_commit_state {
                    self.group_state = MlsGroupState::Operational;
                    storage.write_group_state(self.group_id(), &self.group_state)
                } else {
                    Ok(())
                }
            }
            MlsGroupState::Operational | MlsGroupState::Inactive => Ok(()),
        }
    }

    /// Clear the pending proposals, if the proposal store is not empty.
    ///
    /// Warning: Once the pending proposals are cleared it will be impossible to process
    /// a Commit message that references those proposals. Only use this
    /// function as a last resort, e.g. when a call to
    /// `MlsGroup::commit_to_pending_proposals` fails.
    pub fn clear_pending_proposals<Storage: StorageProvider>(
        &mut self,
        storage: &Storage,
    ) -> Result<(), Storage::Error> {
        // If the proposal store is not empty...
        if !self.proposal_store().is_empty() {
            // Empty the proposal store
            self.proposal_store_mut().empty();

            // Clear proposals in storage
            storage.clear_proposal_queue::<GroupId, ProposalRef>(self.group_id())?;
        }

        Ok(())
    }

    /// Get a reference to the group context [`Extensions`] of this [`MlsGroup`].
    pub fn extensions(&self) -> &Extensions {
        self.group.public_group().group_context().extensions()
    }

    /// Returns the index of the sender of a staged, external commit.
    pub fn ext_commit_sender_index(
        &self,
        commit: &StagedCommit,
    ) -> Result<LeafNodeIndex, LibraryError> {
        self.group.public_group().ext_commit_sender_index(commit)
    }

    // === Storage Methods ===

    /// Remove the persisted state from storage
    pub fn delete<Storage: crate::storage::StorageProvider>(
        &mut self,
        storage: &Storage,
    ) -> Result<(), Storage::Error> {
        self.public_group.delete(storage)?;
        storage.delete_own_leaf_index(self.group_id())?;
        storage.delete_group_epoch_secrets(self.group_id())?;
        storage.delete_message_secrets(self.group_id())?;
        storage.delete_all_resumption_psk_secrets(self.group_id())?;
        storage.delete_group_config(self.group_id())?;
        storage.delete_own_leaf_nodes(self.group_id())?;
        storage.delete_group_state(self.group_id())?;
        storage.clear_proposal_queue::<GroupId, ProposalRef>(self.group_id())?;

        self.proposal_store_mut().empty();

        Ok(())
    }

    /// Loads the state of the group with given id from persisted state.
    pub fn load<Storage: crate::storage::StorageProvider>(
        storage: &Storage,
        group_id: &GroupId,
    ) -> Result<Option<MlsGroup>, Storage::Error> {
<<<<<<< HEAD
        let public_group = PublicGroup::load(storage, group_id)?;
        let group_epoch_secrets = storage.group_epoch_secrets(group_id)?;
        let own_leaf_index = storage.own_leaf_index(group_id)?;
        let message_secrets_store = storage.message_secrets(group_id)?;
        let resumption_psk_store = storage.resumption_psk_store(group_id)?;
        let mls_group_config = storage.mls_group_join_config(group_id)?;
=======
        let group_config = storage.mls_group_join_config(group_id)?;
        let core_group = CoreGroup::load(
            storage,
            group_id,
            group_config
                .as_ref()
                .map(|config: &MlsGroupJoinConfig| config.use_ratchet_tree_extension),
        )?;
>>>>>>> ed075ead
        let own_leaf_nodes = storage.own_leaf_nodes(group_id)?;
        let group_state = storage.group_state(group_id)?;

        let build = || -> Option<Self> {
            Some(Self {
                public_group: public_group?,
                group_epoch_secrets: group_epoch_secrets?,
                own_leaf_index: own_leaf_index?,
                message_secrets_store: message_secrets_store?,
                resumption_psk_store: resumption_psk_store?,
                mls_group_config: mls_group_config?,
                own_leaf_nodes,
                aad: vec![],
                group_state: group_state?,
            })
        };

        Ok(build())
    }

<<<<<<< HEAD
    /// Stores the state of this group. Only to be called from constructors to
    /// store the initial state of the group.
    pub(super) fn store<Storage: crate::storage::StorageProvider>(
        &self,
        storage: &Storage,
    ) -> Result<(), Storage::Error> {
        self.public_group.store(storage)?;
        storage.write_group_epoch_secrets(self.group_id(), &self.group_epoch_secrets)?;
        storage.write_own_leaf_index(self.group_id(), &self.own_leaf_index)?;
        storage.write_message_secrets(self.group_id(), &self.message_secrets_store)?;
        storage.write_resumption_psk_store(self.group_id(), &self.resumption_psk_store)?;
        storage.write_mls_join_config(self.group_id(), &self.mls_group_config)?;
        storage.write_group_state(self.group_id(), &self.group_state)?;
=======
    /// Remove the persisted state of this group from storage. Note that
    /// signature key material is not managed by OpenMLS and has to be removed
    /// from the storage provider separately (if desired).
    pub fn delete<Storage: crate::storage::StorageProvider>(
        &mut self,
        storage: &Storage,
    ) -> Result<(), Storage::Error> {
        self.group.delete(storage)?;
        storage.delete_group_config(self.group_id())?;
        storage.clear_proposal_queue::<GroupId, ProposalRef>(self.group_id())?;
        storage.delete_own_leaf_nodes(self.group_id())?;
        storage.delete_group_state(self.group_id())?;
        storage.delete_encryption_epoch_key_pairs(
            self.group_id(),
            &self.epoch(),
            self.own_leaf_index().u32(),
        )?;

        self.proposal_store_mut().empty();
>>>>>>> ed075ead

        Ok(())
    }

    // === Extensions ===

    /// Exports the Ratchet Tree.
    pub fn export_ratchet_tree(&self) -> RatchetTree {
        self.group.public_group().export_ratchet_tree()
    }
}

// Private methods of MlsGroup
impl MlsGroup {
    /// Converts PublicMessage to MlsMessage. Depending on whether handshake
    /// message should be encrypted, PublicMessage messages are encrypted to
    /// PrivateMessage first.
    fn content_to_mls_message(
        &mut self,
        mls_auth_content: AuthenticatedContent,
        provider: &impl OpenMlsProvider,
    ) -> Result<MlsMessageOut, LibraryError> {
        let msg = match self.configuration().wire_format_policy().outgoing() {
            OutgoingWireFormatPolicy::AlwaysPlaintext => {
                let mut plaintext: PublicMessage = mls_auth_content.into();
                // Set the membership tag only if the sender type is `Member`.
                if plaintext.sender().is_member() {
                    plaintext.set_membership_tag(
                        provider.crypto(),
                        self.ciphersuite(),
                        self.group.message_secrets().membership_key(),
                        self.group.message_secrets().serialized_context(),
                    )?;
                }
                plaintext.into()
            }
            OutgoingWireFormatPolicy::AlwaysCiphertext => {
                let ciphertext = self
                    .group
                    .encrypt(
                        mls_auth_content,
                        self.configuration().padding_size(),
                        provider,
                    )
                    // We can be sure the encryption will work because the plaintext was created by us
                    .map_err(|_| LibraryError::custom("Malformed plaintext"))?;
                MlsMessageOut::from_private_message(ciphertext, self.group.version())
            }
        };
        Ok(msg)
    }

    /// Group framing parameters
    pub(crate) fn framing_parameters(&self) -> FramingParameters {
        FramingParameters::new(
            &self.aad,
            self.mls_group_config.wire_format_policy().outgoing(),
        )
    }

    /// Check if the group is operational. Throws an error if the group is
    /// inactive or if there is a pending commit.
    fn is_operational(&self) -> Result<(), MlsGroupStateError> {
        match self.group_state {
            MlsGroupState::PendingCommit(_) => Err(MlsGroupStateError::PendingCommit),
            MlsGroupState::Inactive => Err(MlsGroupStateError::UseAfterEviction),
            MlsGroupState::Operational => Ok(()),
        }
    }

    /// Returns a reference to the proposal store.
    pub(crate) fn proposal_store(&self) -> &ProposalStore {
        self.public_group.proposal_store()
    }

    /// Returns a mutable reference to the proposal store.
    pub(crate) fn proposal_store_mut(&mut self) -> &mut ProposalStore {
        self.public_group.proposal_store_mut()
    }

    /// Get the group context
    pub(crate) fn context(&self) -> &GroupContext {
        self.public_group.group_context()
    }

    /// Get the MLS version used in this group.
    pub(crate) fn version(&self) -> ProtocolVersion {
        self.public_group.version()
    }

    /// Resets the AAD.
    #[inline]
    pub(crate) fn reset_aad(&mut self) {
        self.aad.clear();
    }
}

// Methods used in tests
impl MlsGroup {
    #[cfg(any(feature = "test-utils", test))]
    pub fn export_group_context(&self) -> &GroupContext {
        self.group.context()
    }

    #[cfg(any(feature = "test-utils", test))]
    pub fn tree_hash(&self) -> &[u8] {
        self.group.public_group().group_context().tree_hash()
    }

    #[cfg(any(feature = "test-utils", test))]
    pub(crate) fn message_secrets_test_mut(&mut self) -> &mut MessageSecrets {
        self.group.message_secrets_test_mut()
    }

    #[cfg(any(feature = "test-utils", test))]
    pub fn print_ratchet_tree(&self, message: &str) {
        self.group.print_ratchet_tree(message)
    }

    #[cfg(any(feature = "test-utils", test))]
    pub(crate) fn context_mut(&mut self) -> &mut GroupContext {
        self.group.context_mut()
    }

    // Encrypt an AuthenticatedContent into a PrivateMessage. Only needed for
    // the message protection KAT.
    #[cfg(test)]
    pub(crate) fn encrypt<Provider: OpenMlsProvider>(
        &mut self,
        public_message: AuthenticatedContent,
        padding_size: usize,
        provider: &Provider,
    ) -> Result<PrivateMessage, MessageEncryptionError<Provider::StorageError>> {
        self.group.encrypt(public_message, padding_size, provider)
    }

    #[cfg(test)]
    // Decrypt a ProtocolMessage. Only needed for the message protection KAT.
    pub(crate) fn decrypt_message(
        &mut self,
        crypto: &impl OpenMlsCrypto,
        message: ProtocolMessage,
        sender_ratchet_configuration: &SenderRatchetConfiguration,
    ) -> Result<DecryptedMessage, ValidationError> {
        self.group
            .decrypt_message(crypto, message, sender_ratchet_configuration)
    }

    #[cfg(test)]
    pub(crate) fn set_group_context(&mut self, group_context: GroupContext) {
        self.group.set_group_context(group_context)
    }

    #[cfg(test)]
    pub(crate) fn set_own_leaf_index(&mut self, own_leaf_index: LeafNodeIndex) {
        self.group.set_own_leaf_index(own_leaf_index)
    }

    /// Returns the underlying [CoreGroup].
    #[cfg(test)]
    pub(crate) fn group(&self) -> &CoreGroup {
        &self.group
    }
}

/// A [`StagedWelcome`] can be inspected and then turned into a [`MlsGroup`].
/// This allows checking who authored the Welcome message.
#[derive(Debug)]
pub struct StagedWelcome {
    // The group configuration. See [`MlsGroupJoinConfig`] for more information.
    mls_group_config: MlsGroupJoinConfig,
    // The internal `CoreGroup` used for lower level operations. See `CoreGroup` for more
    // information.
    group: StagedCoreWelcome,
}

/// A `Welcome` message that has been processed but not staged yet.
///
/// This may be used in order to retrieve information from the `Welcome` about
/// the ratchet tree and PSKs.
///
/// Use `into_staged_welcome` to stage it into a [`StagedWelcome`].
pub struct ProcessedWelcome {
    // The group configuration. See [`MlsGroupJoinConfig`] for more information.
    mls_group_config: MlsGroupJoinConfig,

    // The following is the state after parsing the Welcome message, before actually
    // building the group.
    ciphersuite: Ciphersuite,
    group_secrets: GroupSecrets,
    key_schedule: crate::schedule::KeySchedule,
    verifiable_group_info: crate::messages::group_info::VerifiableGroupInfo,
    resumption_psk_store: crate::schedule::psk::store::ResumptionPskStore,
    key_package_bundle: KeyPackageBundle,
}<|MERGE_RESOLUTION|>--- conflicted
+++ resolved
@@ -825,7 +825,57 @@
 
     // === Storage Methods ===
 
-    /// Remove the persisted state from storage
+    /// Loads the state of the group with given id from persisted state.
+    pub fn load<Storage: crate::storage::StorageProvider>(
+        storage: &Storage,
+        group_id: &GroupId,
+    ) -> Result<Option<MlsGroup>, Storage::Error> {
+        let public_group = PublicGroup::load(storage, group_id)?;
+        let group_epoch_secrets = storage.group_epoch_secrets(group_id)?;
+        let own_leaf_index = storage.own_leaf_index(group_id)?;
+        let message_secrets_store = storage.message_secrets(group_id)?;
+        let resumption_psk_store = storage.resumption_psk_store(group_id)?;
+        let mls_group_config = storage.mls_group_join_config(group_id)?;
+        let own_leaf_nodes = storage.own_leaf_nodes(group_id)?;
+        let group_state = storage.group_state(group_id)?;
+
+        let build = || -> Option<Self> {
+            Some(Self {
+                public_group: public_group?,
+                group_epoch_secrets: group_epoch_secrets?,
+                own_leaf_index: own_leaf_index?,
+                message_secrets_store: message_secrets_store?,
+                resumption_psk_store: resumption_psk_store?,
+                mls_group_config: mls_group_config?,
+                own_leaf_nodes,
+                aad: vec![],
+                group_state: group_state?,
+            })
+        };
+
+        Ok(build())
+    }
+
+    /// Stores the state of this group. Only to be called from constructors to
+    /// store the initial state of the group.
+    pub(super) fn store<Storage: crate::storage::StorageProvider>(
+        &self,
+        storage: &Storage,
+    ) -> Result<(), Storage::Error> {
+        self.public_group.store(storage)?;
+        storage.write_group_epoch_secrets(self.group_id(), &self.group_epoch_secrets)?;
+        storage.write_own_leaf_index(self.group_id(), &self.own_leaf_index)?;
+        storage.write_message_secrets(self.group_id(), &self.message_secrets_store)?;
+        storage.write_resumption_psk_store(self.group_id(), &self.resumption_psk_store)?;
+        storage.write_mls_join_config(self.group_id(), &self.mls_group_config)?;
+        storage.write_group_state(self.group_id(), &self.group_state)?;
+
+        Ok(())
+    }
+
+    /// Remove the persisted state of this group from storage. Note that
+    /// signature key material is not managed by OpenMLS and has to be removed
+    /// from the storage provider separately (if desired).
     pub fn delete<Storage: crate::storage::StorageProvider>(
         &mut self,
         storage: &Storage,
@@ -841,79 +891,6 @@
         storage.clear_proposal_queue::<GroupId, ProposalRef>(self.group_id())?;
 
         self.proposal_store_mut().empty();
-
-        Ok(())
-    }
-
-    /// Loads the state of the group with given id from persisted state.
-    pub fn load<Storage: crate::storage::StorageProvider>(
-        storage: &Storage,
-        group_id: &GroupId,
-    ) -> Result<Option<MlsGroup>, Storage::Error> {
-<<<<<<< HEAD
-        let public_group = PublicGroup::load(storage, group_id)?;
-        let group_epoch_secrets = storage.group_epoch_secrets(group_id)?;
-        let own_leaf_index = storage.own_leaf_index(group_id)?;
-        let message_secrets_store = storage.message_secrets(group_id)?;
-        let resumption_psk_store = storage.resumption_psk_store(group_id)?;
-        let mls_group_config = storage.mls_group_join_config(group_id)?;
-=======
-        let group_config = storage.mls_group_join_config(group_id)?;
-        let core_group = CoreGroup::load(
-            storage,
-            group_id,
-            group_config
-                .as_ref()
-                .map(|config: &MlsGroupJoinConfig| config.use_ratchet_tree_extension),
-        )?;
->>>>>>> ed075ead
-        let own_leaf_nodes = storage.own_leaf_nodes(group_id)?;
-        let group_state = storage.group_state(group_id)?;
-
-        let build = || -> Option<Self> {
-            Some(Self {
-                public_group: public_group?,
-                group_epoch_secrets: group_epoch_secrets?,
-                own_leaf_index: own_leaf_index?,
-                message_secrets_store: message_secrets_store?,
-                resumption_psk_store: resumption_psk_store?,
-                mls_group_config: mls_group_config?,
-                own_leaf_nodes,
-                aad: vec![],
-                group_state: group_state?,
-            })
-        };
-
-        Ok(build())
-    }
-
-<<<<<<< HEAD
-    /// Stores the state of this group. Only to be called from constructors to
-    /// store the initial state of the group.
-    pub(super) fn store<Storage: crate::storage::StorageProvider>(
-        &self,
-        storage: &Storage,
-    ) -> Result<(), Storage::Error> {
-        self.public_group.store(storage)?;
-        storage.write_group_epoch_secrets(self.group_id(), &self.group_epoch_secrets)?;
-        storage.write_own_leaf_index(self.group_id(), &self.own_leaf_index)?;
-        storage.write_message_secrets(self.group_id(), &self.message_secrets_store)?;
-        storage.write_resumption_psk_store(self.group_id(), &self.resumption_psk_store)?;
-        storage.write_mls_join_config(self.group_id(), &self.mls_group_config)?;
-        storage.write_group_state(self.group_id(), &self.group_state)?;
-=======
-    /// Remove the persisted state of this group from storage. Note that
-    /// signature key material is not managed by OpenMLS and has to be removed
-    /// from the storage provider separately (if desired).
-    pub fn delete<Storage: crate::storage::StorageProvider>(
-        &mut self,
-        storage: &Storage,
-    ) -> Result<(), Storage::Error> {
-        self.group.delete(storage)?;
-        storage.delete_group_config(self.group_id())?;
-        storage.clear_proposal_queue::<GroupId, ProposalRef>(self.group_id())?;
-        storage.delete_own_leaf_nodes(self.group_id())?;
-        storage.delete_group_state(self.group_id())?;
         storage.delete_encryption_epoch_key_pairs(
             self.group_id(),
             &self.epoch(),
@@ -921,7 +898,6 @@
         )?;
 
         self.proposal_store_mut().empty();
->>>>>>> ed075ead
 
         Ok(())
     }
