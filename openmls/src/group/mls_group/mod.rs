--- conflicted
+++ resolved
@@ -288,7 +288,6 @@
         }
     }
 
-<<<<<<< HEAD
     /// Clear the pending proposals, if the proposal store is not empty.
     ///
     /// Warning: Once the pending proposals are cleared it will be impossible to process
@@ -303,11 +302,11 @@
             // Since the state of the group is changed, arm the state flag
             self.flag_state_change();
         }
-=======
+    }
+
     /// Get a reference to the group context [`Extensions`] of this [`MlsGroup`].
     pub fn extensions(&self) -> &Extensions {
         self.group.public_group().group_context().extensions()
->>>>>>> 6469c503
     }
 
     // === Load & save ===
