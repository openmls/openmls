--- conflicted
+++ resolved
@@ -250,11 +250,7 @@
     // A variable that indicates the state of the group. See [`MlsGroupState`]
     // for more information.
     group_state: MlsGroupState,
-<<<<<<< HEAD
-    /// The state of the Application Exporter. See the MLS Extensions Draft 07
-=======
     /// The state of the Application Exporter. See the MLS Extensions Draft 08
->>>>>>> 9c0d2e41
     /// for more information. This is `None` if an old OpenMLS group state was
     /// loaded and has not yet merged a commit.
     #[cfg(feature = "extensions-draft-08")]
