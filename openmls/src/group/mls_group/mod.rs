--- conflicted
+++ resolved
@@ -282,13 +282,8 @@
         msg: &[u8],
         credential_bundle: &CredentialBundle,
         padding_size: usize,
-<<<<<<< HEAD
     ) -> Result<MlsCiphertext, MlsGroupError> {
-        let mls_plaintext = MlsPlaintext::new_from_application(
-=======
-    ) -> Result<MlsCiphertext, GroupError> {
         let mls_plaintext = MlsPlaintext::new_application(
->>>>>>> bd6e1ba3
             self.sender_index(),
             aad,
             msg,
@@ -304,12 +299,9 @@
         &mut self,
         mls_plaintext: MlsPlaintext,
         padding_size: usize,
-<<<<<<< HEAD
+
     ) -> Result<MlsCiphertext, MlsGroupError> {
-=======
-    ) -> Result<MlsCiphertext, GroupError> {
         log::trace!("{:?}", mls_plaintext.confirmation_tag());
->>>>>>> bd6e1ba3
         MlsCiphertext::try_from_plaintext(
             &mls_plaintext,
             &self.ciphersuite,
