--- conflicted
+++ resolved
@@ -1,28 +1,3 @@
-<<<<<<< HEAD
-//! ### Don't Panic!
-//!
-//! Functions in this module should never panic. However, if there is a bug in
-//! the implementation, a function will return an unrecoverable `LibraryError`.
-//! This means that some functions that are not expected to fail and throw an
-//! error, will still return a `Result` since they may throw a `LibraryError`.
-
-use log::{debug, trace};
-use psk::PskSecret;
-
-mod apply_proposals;
-pub mod create_commit;
-pub mod create_commit_params;
-mod new_from_external_init;
-mod new_from_welcome;
-pub mod past_secrets;
-pub mod process;
-pub mod proposals;
-pub mod staged_commit;
-#[cfg(test)]
-mod test_create_commit_params;
-#[cfg(test)]
-mod test_duplicate_extension;
-=======
 mod application;
 pub mod config;
 mod creation;
@@ -32,7 +7,6 @@
 pub mod processing;
 mod resumption;
 mod ser;
->>>>>>> 8dbea45e
 #[cfg(test)]
 mod test_external_init;
 #[cfg(test)]
@@ -206,21 +180,10 @@
         Ok(())
     }
 
-<<<<<<< HEAD
-    /// Get the MLS version used in this group.
-    pub fn version(&self) -> ProtocolVersion {
-        self.mls_version
-    }
-
-    /// Get the group context
-    pub fn context(&self) -> &GroupContext {
-        &self.group_context
-=======
     /// Returns `true` if the internal state has changed and needs to be persisted and
     /// `false` otherwise. Calling [save()] resets the value to `false`.
     pub fn state_changed(&self) -> InnerState {
         self.state_changed
->>>>>>> 8dbea45e
     }
 
     // === Extensions ===
@@ -274,20 +237,9 @@
         Ok(msg)
     }
 
-<<<<<<< HEAD
-    /// Current confirmed transcript hash of the group
-    pub(crate) fn confirmed_transcript_hash(&self) -> &[u8] {
-        self.group_context.confirmed_transcript_hash.as_slice()
-    }
-
-    /// Current interim transcript hash of the group
-    pub(crate) fn interim_transcript_hash(&self) -> &[u8] {
-        &self.interim_transcript_hash
-=======
     /// Arm the state changed flag function
     fn flag_state_change(&mut self) {
         self.state_changed = InnerState::Changed;
->>>>>>> 8dbea45e
     }
 
     /// Group framing parameters
