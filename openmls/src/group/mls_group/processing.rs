//! Processing functions of an [`MlsGroup`] for incoming messages.

use std::mem;

use errors::{CommitToPendingProposalsError, MergePendingCommitError};
use openmls_traits::{crypto::OpenMlsCrypto, signatures::Signer, storage::StorageProvider as _};

use crate::{
    framing::mls_content::FramedContentBody,
    group::{
        core_group::create_commit_params::CreateCommitParams, errors::MergeCommitError,
        StageCommitError, ValidationError,
    },
    messages::group_info::GroupInfo,
    storage::OpenMlsProvider,
    tree::sender_ratchet::SenderRatchetConfiguration,
};

use super::{errors::ProcessMessageError, *};

impl MlsGroup {
    /// Parses incoming messages from the DS. Checks for syntactic errors and
    /// makes some semantic checks as well. If the input is an encrypted
    /// message, it will be decrypted. This processing function does syntactic
    /// and semantic validation of the message. It returns a [ProcessedMessage]
    /// enum.
    ///
    /// # Errors:
    /// Returns an [`ProcessMessageError`] when the validation checks fail
    /// with the exact reason of the failure.
    pub fn process_message<Provider: OpenMlsProvider>(
        &mut self,
        provider: &Provider,
        message: impl Into<ProtocolMessage>,
    ) -> Result<ProcessedMessage, ProcessMessageError> {
        // Make sure we are still a member of the group
        if !self.is_active() {
            return Err(ProcessMessageError::GroupStateError(
                MlsGroupStateError::UseAfterEviction,
            ));
        }
        let message = message.into();

        // Check that handshake messages are compatible with the incoming wire format policy
        if !message.is_external()
            && message.is_handshake_message()
            && !self
                .configuration()
                .wire_format_policy()
                .incoming()
                .is_compatible_with(message.wire_format())
        {
            return Err(ProcessMessageError::IncompatibleWireFormat);
        }

        // Parse the message
        let sender_ratchet_configuration =
            self.configuration().sender_ratchet_configuration().clone();

        // Checks the following semantic validation:
        //  - ValSem002
        //  - ValSem003
        //  - ValSem006
        //  - ValSem007 MembershipTag presence
        let decrypted_message =
            self.decrypt_message(provider.crypto(), message, &sender_ratchet_configuration)?;

        let unverified_message = self
            .public_group
            .parse_message(decrypted_message, &self.message_secrets_store)
            .map_err(ProcessMessageError::from)?;

        // If this is a commit, we need to load the private key material we need for decryption.
        let (old_epoch_keypairs, leaf_node_keypairs) =
            if let ContentType::Commit = unverified_message.content_type() {
                self.read_decryption_keypairs(provider, &self.own_leaf_nodes)?
            } else {
                (vec![], vec![])
            };

        self.process_unverified_message(
            provider,
            unverified_message,
            old_epoch_keypairs,
            leaf_node_keypairs,
        )
    }

    /// Stores a standalone proposal in the internal [ProposalStore]
    pub fn store_pending_proposal<Storage: StorageProvider>(
        &mut self,
        storage: &Storage,
        proposal: QueuedProposal,
    ) -> Result<(), Storage::Error> {
        storage.queue_proposal(self.group_id(), &proposal.proposal_reference(), &proposal)?;
        // Store the proposal in in the internal ProposalStore
        self.proposal_store_mut().add(proposal);

        Ok(())
    }

    /// Creates a Commit message that covers the pending proposals that are
    /// currently stored in the group's [ProposalStore]. The Commit message is
    /// created even if there are no valid pending proposals.
    ///
    /// Returns an error if there is a pending commit. Otherwise it returns a
    /// tuple of `Commit, Option<Welcome>, Option<GroupInfo>`, where `Commit`
    /// and [`Welcome`] are MlsMessages of the type [`MlsMessageOut`].
    ///
    /// [`Welcome`]: crate::messages::Welcome
    // FIXME: #1217
    #[allow(clippy::type_complexity)]
    pub fn commit_to_pending_proposals<Provider: OpenMlsProvider>(
        &mut self,
        provider: &Provider,
        signer: &impl Signer,
    ) -> Result<
        (MlsMessageOut, Option<MlsMessageOut>, Option<GroupInfo>),
        CommitToPendingProposalsError<Provider::StorageError>,
    > {
        self.is_operational()?;

        // Create Commit over all pending proposals
        // TODO #751
        let params = CreateCommitParams::builder()
            .framing_parameters(self.framing_parameters())
            .build();
        let create_commit_result = self.create_commit(params, provider, signer)?;

        // Convert PublicMessage messages to MLSMessage and encrypt them if required by
        // the configuration
        let mls_message = self.content_to_mls_message(create_commit_result.commit, provider)?;

        // Set the current group state to [`MlsGroupState::PendingCommit`],
        // storing the current [`StagedCommit`] from the commit results
        self.group_state = MlsGroupState::PendingCommit(Box::new(PendingCommitState::Member(
            create_commit_result.staged_commit,
        )));
        provider
            .storage()
            .write_group_state(self.group_id(), &self.group_state)
            .map_err(CommitToPendingProposalsError::StorageError)?;

        self.reset_aad();
        Ok((
            mls_message,
            create_commit_result
                .welcome_option
                .map(|w| MlsMessageOut::from_welcome(w, self.version())),
            create_commit_result.group_info,
        ))
    }

    /// Merge a [StagedCommit] into the group after inspection. As this advances
    /// the epoch of the group, it also clears any pending commits.
    pub fn merge_staged_commit<Provider: OpenMlsProvider>(
        &mut self,
        provider: &Provider,
        staged_commit: StagedCommit,
    ) -> Result<(), MergeCommitError<Provider::StorageError>> {
        // Check if we were removed from the group
        if staged_commit.self_removed() {
            self.group_state = MlsGroupState::Inactive;
        }
        provider
            .storage()
            .write_group_state(self.group_id(), &self.group_state)
            .map_err(MergeCommitError::StorageError)?;

<<<<<<< HEAD
        // Save the past epoch
        let past_epoch = self.context().epoch();
        // Get all the full leaves
        let leaves = self.public_group().members().collect();
        // Merge the staged commit into the group state and store the secret tree from the
        // previous epoch in the message secrets store.
        if let Some(message_secrets) = self.merge_commit(provider, staged_commit)? {
            self.message_secrets_store
                .add(past_epoch, message_secrets, leaves);
        }
=======
        // Merge staged commit
        self.group.merge_commit(provider, staged_commit)?;
>>>>>>> 17c465dd

        // Extract and store the resumption psk for the current epoch
        let resumption_psk = self.group_epoch_secrets().resumption_psk();
        self.resumption_psk_store
            .add(self.context().epoch(), resumption_psk.clone());
        provider
            .storage()
            .write_resumption_psk_store(self.group_id(), &self.resumption_psk_store)
            .map_err(MergeCommitError::StorageError)?;

        // Delete own KeyPackageBundles
        self.own_leaf_nodes.clear();
        provider
            .storage()
            .delete_own_leaf_nodes(self.group_id())
            .map_err(MergeCommitError::StorageError)?;

        // Delete a potential pending commit
        self.clear_pending_commit(provider.storage())
            .map_err(MergeCommitError::StorageError)?;

        Ok(())
    }

    /// Merges the pending [`StagedCommit`] if there is one, and
    /// clears the field by setting it to `None`.
    pub fn merge_pending_commit<Provider: OpenMlsProvider>(
        &mut self,
        provider: &Provider,
    ) -> Result<(), MergePendingCommitError<Provider::StorageError>> {
        match &self.group_state {
            MlsGroupState::PendingCommit(_) => {
                let old_state = mem::replace(&mut self.group_state, MlsGroupState::Operational);
                if let MlsGroupState::PendingCommit(pending_commit_state) = old_state {
                    self.merge_staged_commit(provider, (*pending_commit_state).into())?;
                }
                Ok(())
            }
            MlsGroupState::Inactive => Err(MlsGroupStateError::UseAfterEviction)?,
            MlsGroupState::Operational => Ok(()),
        }
    }

    /// Helper function to read decryption keypairs.
    pub(super) fn read_decryption_keypairs(
        &self,
        provider: &impl OpenMlsProvider,
        own_leaf_nodes: &[LeafNode],
    ) -> Result<(Vec<EncryptionKeyPair>, Vec<EncryptionKeyPair>), StageCommitError> {
        // All keys from the previous epoch are potential decryption keypairs.
        let old_epoch_keypairs = self.read_epoch_keypairs(provider.storage());

        // If we are processing an update proposal that originally came from
        // us, the keypair corresponding to the leaf in the update is also a
        // potential decryption keypair.
        let leaf_node_keypairs = own_leaf_nodes
            .iter()
            .map(|leaf_node| {
                EncryptionKeyPair::read(provider, leaf_node.encryption_key())
                    .ok_or(StageCommitError::MissingDecryptionKey)
            })
            .collect::<Result<Vec<EncryptionKeyPair>, StageCommitError>>()?;

        Ok((old_epoch_keypairs, leaf_node_keypairs))
    }

    /// This processing function does most of the semantic verifications.
    /// It returns a [ProcessedMessage] enum.
    /// Checks the following semantic validation:
    ///  - ValSem008
    ///  - ValSem010
    ///  - ValSem101
    ///  - ValSem102
    ///  - ValSem104
    ///  - ValSem106
    ///  - ValSem107
    ///  - ValSem108
    ///  - ValSem110
    ///  - ValSem111
    ///  - ValSem112
    ///  - ValSem113: All Proposals: The proposal type must be supported by all
    ///               members of the group
    ///  - ValSem200
    ///  - ValSem201
    ///  - ValSem202: Path must be the right length
    ///  - ValSem203: Path secrets must decrypt correctly
    ///  - ValSem204: Public keys from Path must be verified and match the
    ///               private keys from the direct path
    ///  - ValSem205
    ///  - ValSem240
    ///  - ValSem241
    ///  - ValSem242
    ///  - ValSem244
    ///  - ValSem246 (as part of ValSem010)
    pub(crate) fn process_unverified_message<Provider: OpenMlsProvider>(
        &self,
        provider: &Provider,
        unverified_message: UnverifiedMessage,
        old_epoch_keypairs: Vec<EncryptionKeyPair>,
        leaf_node_keypairs: Vec<EncryptionKeyPair>,
    ) -> Result<ProcessedMessage, ProcessMessageError> {
        // Checks the following semantic validation:
        //  - ValSem010
        //  - ValSem246 (as part of ValSem010)
        let (content, credential) =
            unverified_message.verify(self.ciphersuite(), provider.crypto(), self.version())?;

        match content.sender() {
            Sender::Member(_) | Sender::NewMemberCommit | Sender::NewMemberProposal => {
                let sender = content.sender().clone();
                let authenticated_data = content.authenticated_data().to_owned();

                let content = match content.content() {
                    FramedContentBody::Application(application_message) => {
                        ProcessedMessageContent::ApplicationMessage(ApplicationMessage::new(
                            application_message.as_slice().to_owned(),
                        ))
                    }
                    FramedContentBody::Proposal(_) => {
                        let proposal = Box::new(QueuedProposal::from_authenticated_content_by_ref(
                            self.ciphersuite(),
                            provider.crypto(),
                            content,
                        )?);

                        if matches!(sender, Sender::NewMemberProposal) {
                            ProcessedMessageContent::ExternalJoinProposalMessage(proposal)
                        } else {
                            ProcessedMessageContent::ProposalMessage(proposal)
                        }
                    }
                    FramedContentBody::Commit(_) => {
                        let staged_commit = self.stage_commit(
                            &content,
                            old_epoch_keypairs,
                            leaf_node_keypairs,
                            provider,
                        )?;
                        ProcessedMessageContent::StagedCommitMessage(Box::new(staged_commit))
                    }
                };

                Ok(ProcessedMessage::new(
                    self.group_id().clone(),
                    self.context().epoch(),
                    sender,
                    authenticated_data,
                    content,
                    credential,
                ))
            }
            Sender::External(_) => {
                let sender = content.sender().clone();
                let data = content.authenticated_data().to_owned();
                match content.content() {
                    FramedContentBody::Application(_) => {
                        Err(ProcessMessageError::UnauthorizedExternalApplicationMessage)
                    }
                    FramedContentBody::Proposal(Proposal::Remove(_)) => {
                        let content = ProcessedMessageContent::ProposalMessage(Box::new(
                            QueuedProposal::from_authenticated_content_by_ref(
                                self.ciphersuite(),
                                provider.crypto(),
                                content,
                            )?,
                        ));
                        Ok(ProcessedMessage::new(
                            self.group_id().clone(),
                            self.context().epoch(),
                            sender,
                            data,
                            content,
                            credential,
                        ))
                    }
                    // TODO #151/#106
                    FramedContentBody::Proposal(_) => {
                        Err(ProcessMessageError::UnsupportedProposalType)
                    }
                    FramedContentBody::Commit(_) => unimplemented!(),
                }
            }
        }
    }

    /// Performs framing validation and, if necessary, decrypts the given message.
    ///
    /// Returns the [`DecryptedMessage`] if processing is successful, or a
    /// [`ValidationError`] if it is not.
    ///
    /// Checks the following semantic validation:
    ///  - ValSem002
    ///  - ValSem003
    ///  - ValSem006
    ///  - ValSem007 MembershipTag presence
    pub(crate) fn decrypt_message(
        &mut self,
        crypto: &impl OpenMlsCrypto,
        message: ProtocolMessage,
        sender_ratchet_configuration: &SenderRatchetConfiguration,
    ) -> Result<DecryptedMessage, ValidationError> {
        // Checks the following semantic validation:
        //  - ValSem002
        //  - ValSem003
        self.public_group.validate_framing(&message)?;

        let epoch = message.epoch();

        // Checks the following semantic validation:
        //  - ValSem006
        //  - ValSem007 MembershipTag presence
        match message {
            ProtocolMessage::PublicMessage(public_message) => {
                // If the message is older than the current epoch, we need to fetch the correct secret tree first.
                let message_secrets =
                    self.message_secrets_for_epoch(epoch).map_err(|e| match e {
                        SecretTreeError::TooDistantInThePast => ValidationError::NoPastEpochData,
                        _ => LibraryError::custom(
                            "Unexpected error while retrieving message secrets for epoch.",
                        )
                        .into(),
                    })?;
                DecryptedMessage::from_inbound_public_message(
                    public_message,
                    message_secrets,
                    message_secrets.serialized_context().to_vec(),
                    crypto,
                    self.ciphersuite(),
                )
            }
            ProtocolMessage::PrivateMessage(ciphertext) => {
                // If the message is older than the current epoch, we need to fetch the correct secret tree first
                DecryptedMessage::from_inbound_ciphertext(
                    ciphertext,
                    crypto,
                    self,
                    sender_ratchet_configuration,
                )
            }
        }
    }
}<|MERGE_RESOLUTION|>--- conflicted
+++ resolved
@@ -167,21 +167,8 @@
             .write_group_state(self.group_id(), &self.group_state)
             .map_err(MergeCommitError::StorageError)?;
 
-<<<<<<< HEAD
-        // Save the past epoch
-        let past_epoch = self.context().epoch();
-        // Get all the full leaves
-        let leaves = self.public_group().members().collect();
-        // Merge the staged commit into the group state and store the secret tree from the
-        // previous epoch in the message secrets store.
-        if let Some(message_secrets) = self.merge_commit(provider, staged_commit)? {
-            self.message_secrets_store
-                .add(past_epoch, message_secrets, leaves);
-        }
-=======
         // Merge staged commit
-        self.group.merge_commit(provider, staged_commit)?;
->>>>>>> 17c465dd
+        self.merge_commit(provider, staged_commit)?;
 
         // Extract and store the resumption psk for the current epoch
         let resumption_psk = self.group_epoch_secrets().resumption_psk();
