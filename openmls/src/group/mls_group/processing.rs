--- conflicted
+++ resolved
@@ -5,11 +5,9 @@
 use core_group::{create_commit_params::CreateCommitParams, staged_commit::StagedCommit};
 use tls_codec::Serialize;
 
-<<<<<<< HEAD
 use crate::messages::GroupInfo;
-=======
+
 use crate::group::errors::MergeCommitError;
->>>>>>> 8848c59a
 
 use super::{errors::ProcessMessageError, *};
 
@@ -78,17 +76,10 @@
     /// Returns an error if there is a pending commit.
     pub fn commit_to_pending_proposals<KeyStore: OpenMlsKeyStore>(
         &mut self,
-<<<<<<< HEAD
-        backend: &impl OpenMlsCryptoProvider,
+        backend: &impl OpenMlsCryptoProvider<KeyStoreProvider = KeyStore>,
     ) -> Result<
         (MlsMessageOut, Option<MlsMessageOut>, Option<GroupInfo>),
-        CommitToPendingProposalsError,
-=======
-        backend: &impl OpenMlsCryptoProvider<KeyStoreProvider = KeyStore>,
-    ) -> Result<
-        (MlsMessageOut, Option<MlsMessageOut>),
         CommitToPendingProposalsError<KeyStore::Error>,
->>>>>>> 8848c59a
     > {
         self.is_operational()?;
 
