--- conflicted
+++ resolved
@@ -32,62 +32,9 @@
         provider: &Provider,
         message: impl Into<ProtocolMessage>,
     ) -> Result<ProcessedMessage, ProcessMessageError> {
-<<<<<<< HEAD
         self.init_message_processing(provider.crypto(), message)?
             .load_key_material(provider.storage())?
             .finalize(provider.crypto())
-=======
-        // Make sure we are still a member of the group
-        if !self.is_active() {
-            return Err(ProcessMessageError::GroupStateError(
-                MlsGroupStateError::UseAfterEviction,
-            ));
-        }
-        let message = message.into();
-
-        // Check that handshake messages are compatible with the incoming wire format policy
-        if !message.is_external()
-            && message.is_handshake_message()
-            && !self
-                .configuration()
-                .wire_format_policy()
-                .incoming()
-                .is_compatible_with(message.wire_format())
-        {
-            return Err(ProcessMessageError::IncompatibleWireFormat);
-        }
-
-        // Parse the message
-        let sender_ratchet_configuration = *self.configuration().sender_ratchet_configuration();
-
-        // Checks the following semantic validation:
-        //  - ValSem002
-        //  - ValSem003
-        //  - ValSem006
-        //  - ValSem007 MembershipTag presence
-        let decrypted_message =
-            self.decrypt_message(provider.crypto(), message, &sender_ratchet_configuration)?;
-
-        let unverified_message = self
-            .public_group
-            .parse_message(decrypted_message, &self.message_secrets_store)
-            .map_err(ProcessMessageError::from)?;
-
-        // If this is a commit, we need to load the private key material we need for decryption.
-        let (old_epoch_keypairs, leaf_node_keypairs) =
-            if let ContentType::Commit = unverified_message.content_type() {
-                self.read_decryption_keypairs(provider, &self.own_leaf_nodes)?
-            } else {
-                (vec![], vec![])
-            };
-
-        self.process_unverified_message(
-            provider,
-            unverified_message,
-            old_epoch_keypairs,
-            leaf_node_keypairs,
-        )
->>>>>>> 896dc3cf
     }
 
     /// Stores a standalone proposal in the internal [ProposalStore]
@@ -210,14 +157,10 @@
         storage: &impl StorageProvider,
     ) -> Result<(Vec<EncryptionKeyPair>, Vec<EncryptionKeyPair>), StageCommitError> {
         // All keys from the previous epoch are potential decryption keypairs.
-<<<<<<< HEAD
-        let old_epoch_keypairs = self.read_epoch_keypairs(storage);
-=======
-        let old_epoch_keypairs = self.read_epoch_keypairs(provider.storage()).map_err(|e| {
+        let old_epoch_keypairs = self.read_epoch_keypairs(storage).map_err(|e| {
             log::error!("Error reading epoch keypairs: {:?}", e);
             StageCommitError::MissingDecryptionKey
         })?;
->>>>>>> 896dc3cf
 
         // If we are processing an update proposal that originally came from
         // us, the keypair corresponding to the leaf in the update is also a
@@ -334,17 +277,6 @@
         old_epoch_keypairs: Vec<EncryptionKeyPair>,
         leaf_node_keypairs: Vec<EncryptionKeyPair>,
     ) -> Result<ProcessedMessage, ProcessMessageError> {
-<<<<<<< HEAD
-=======
-        // Checks the following semantic validation:
-        //  - ValSem010
-        //  - ValSem246 (as part of ValSem010)
-        //  - https://validation.openmls.tech/#valn1302
-        //  - https://validation.openmls.tech/#valn1304
-        let (content, credential) =
-            unverified_message.verify(self.ciphersuite(), provider.crypto(), self.version())?;
-
->>>>>>> 896dc3cf
         match content.sender() {
             Sender::Member(_) | Sender::NewMemberCommit | Sender::NewMemberProposal => {
                 let sender = content.sender().clone();
