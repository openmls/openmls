--- conflicted
+++ resolved
@@ -3,12 +3,7 @@
 use super::{
     core_group::create_commit_params::CreateCommitParams,
     errors::{ProposalError, ProposeAddMemberError, ProposeRemoveMemberError},
-<<<<<<< HEAD
     CustomProposal, MlsGroup,
-=======
-    CreateGroupContextExtProposalError, GroupContextExtensionProposal, MlsGroup, MlsGroupState,
-    PendingCommitState, Proposal,
->>>>>>> 52cad0e3
 };
 use crate::{
     binary_tree::LeafNodeIndex,
@@ -359,21 +354,12 @@
     ///
     /// Returns an error when the group does not support all the required capabilities
     /// in the new `extensions`.
-<<<<<<< HEAD
     pub fn propose_group_context_extensions<Provider: OpenMlsProvider>(
         &mut self,
         provider: &Provider,
         extensions: Extensions,
         signer: &impl Signer,
     ) -> Result<(MlsMessageOut, ProposalRef), ProposalError<Provider::StorageError>> {
-=======
-    pub fn propose_group_context_extensions<KeyStore: OpenMlsKeyStore>(
-        &mut self,
-        provider: &impl OpenMlsProvider<KeyStoreProvider = KeyStore>,
-        extensions: Extensions,
-        signer: &impl Signer,
-    ) -> Result<(MlsMessageOut, ProposalRef), ProposalError<KeyStore::Error>> {
->>>>>>> 52cad0e3
         self.is_operational()?;
 
         let proposal = self.group.create_group_context_ext_proposal::<KeyStore>(
