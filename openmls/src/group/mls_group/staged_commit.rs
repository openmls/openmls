use core::fmt::Debug;
use std::mem;

#[cfg(feature = "extensions-draft-08")]
use openmls_traits::crypto::OpenMlsCrypto;
use openmls_traits::storage::StorageProvider as _;
use serde::{Deserialize, Serialize};
use tls_codec::Serialize as _;

use super::proposal_store::{
    QueuedAddProposal, QueuedPskProposal, QueuedRemoveProposal, QueuedUpdateProposal,
};

#[cfg(feature = "extensions-draft-08")]
use super::proposal_store::QueuedAppEphemeralProposal;

use super::{
    super::errors::*, load_psks, Credential, Extension, GroupContext, GroupEpochSecrets, GroupId,
    JoinerSecret, KeySchedule, LeafNode, LibraryError, MessageSecrets, MlsGroup, OpenMlsProvider,
    Proposal, ProposalQueue, PskSecret, QueuedProposal, Sender,
};
#[cfg(feature = "extensions-draft-08")]
use crate::schedule::application_export_tree::ApplicationExportTree;

use crate::{
    ciphersuite::{hash_ref::ProposalRef, Secret},
    framing::mls_auth_content::AuthenticatedContent,
    group::public_group::{
        diff::{apply_proposals::ApplyProposalsValues, StagedPublicGroupDiff},
        staged_commit::PublicStagedCommitState,
    },
    schedule::{CommitSecret, EpochAuthenticator, EpochSecretsResult, InitSecret, PreSharedKeyId},
    treesync::node::encryption_keys::EncryptionKeyPair,
};

#[cfg(feature = "extensions-draft-08")]
use super::proposal_store::{QueuedAppDataUpdateProposal, QueuedAppEphemeralProposal};
#[cfg(feature = "extensions-draft-08")]
use crate::prelude::processing::AppDataUpdates;

impl MlsGroup {
    fn derive_epoch_secrets(
        &self,
        provider: &impl OpenMlsProvider,
        apply_proposals_values: ApplyProposalsValues,
        epoch_secrets: &GroupEpochSecrets,
        commit_secret: CommitSecret,
        serialized_provisional_group_context: &[u8],
    ) -> Result<EpochSecretsResult, StageCommitError> {
        // Check if we need to include the init secret from an external commit
        // we applied earlier or if we use the one from the previous epoch.
        let joiner_secret = if let Some(ref external_init_proposal) =
            apply_proposals_values.external_init_proposal_option
        {
            // Decrypt the content and derive the external init secret.
            let external_priv = epoch_secrets
                .external_secret()
                .derive_external_keypair(provider.crypto(), self.ciphersuite())
                .map_err(LibraryError::unexpected_crypto_error)?
                .private;
            let init_secret = InitSecret::from_kem_output(
                provider.crypto(),
                self.ciphersuite(),
                self.version(),
                &external_priv,
                external_init_proposal.kem_output(),
            )?;
            JoinerSecret::new(
                provider.crypto(),
                self.ciphersuite(),
                commit_secret,
                &init_secret,
                serialized_provisional_group_context,
            )
            .map_err(LibraryError::unexpected_crypto_error)?
        } else {
            JoinerSecret::new(
                provider.crypto(),
                self.ciphersuite(),
                commit_secret,
                epoch_secrets.init_secret(),
                serialized_provisional_group_context,
            )
            .map_err(LibraryError::unexpected_crypto_error)?
        };

        // Prepare the PskSecret
        // Fails if PSKs are missing ([valn1205](https://validation.openmls.tech/#valn1205))
        let psk_secret = {
            let psks: Vec<(&PreSharedKeyId, Secret)> = load_psks(
                provider.storage(),
                &self.resumption_psk_store,
                &apply_proposals_values.presharedkeys,
            )?;

            PskSecret::new(provider.crypto(), self.ciphersuite(), psks)?
        };

        // Create key schedule
        let mut key_schedule = KeySchedule::init(
            self.ciphersuite(),
            provider.crypto(),
            &joiner_secret,
            psk_secret,
        )?;

        key_schedule
            .add_context(provider.crypto(), serialized_provisional_group_context)
            .map_err(|_| LibraryError::custom("Using the key schedule in the wrong state"))?;
        Ok(key_schedule
            .epoch_secrets(provider.crypto(), self.ciphersuite())
            .map_err(|_| LibraryError::custom("Using the key schedule in the wrong state"))?)
    }

    /// Stages a commit message that was sent by another group member. This
    /// function does the following:
    ///  - Applies the proposals covered by the commit to the tree
    ///  - Applies the (optional) update path to the tree
    ///  - Decrypts and calculates the path secrets
    ///  - Initializes the key schedule for epoch rollover
    ///  - Verifies the confirmation tag
    ///
    /// Returns a [StagedCommit] that can be inspected and later merged into the
    /// group state with [MlsGroup::merge_commit()]. If the member was not
    /// removed from the group, the function also returns an
    /// [ApplicationExportSecret].
    ///
    /// This function does the following checks:
    ///  - ValSem101
    ///  - ValSem102
    ///  - ValSem104
    ///  - ValSem105
    ///  - ValSem106
    ///  - ValSem107
    ///  - ValSem108
    ///  - ValSem110
    ///  - ValSem111
    ///  - ValSem112
    ///  - ValSem113: All Proposals: The proposal type must be supported by all
    ///    members of the group
    ///  - ValSem200
    ///  - ValSem201
    ///  - ValSem202: Path must be the right length
    ///  - ValSem203: Path secrets must decrypt correctly
    ///  - ValSem204: Public keys from Path must be verified and match the
    ///    private keys from the direct path
    ///  - ValSem205
    ///  - ValSem240
    ///  - ValSem241
    ///  - ValSem242
    ///  - ValSem244 Returns an error if the given commit was sent by the owner
    ///    of this group.
    pub(crate) fn stage_commit(
        &self,
        mls_content: &AuthenticatedContent,
        old_epoch_keypairs: Vec<EncryptionKeyPair>,
        leaf_node_keypairs: Vec<EncryptionKeyPair>,
        #[cfg(feature = "extensions-draft-08")] app_data_dict_updates: Option<AppDataUpdates>,
        provider: &impl OpenMlsProvider,
    ) -> Result<StagedCommit, StageCommitError> {
        // Check that the sender is another member of the group
        if let Sender::Member(member) = mls_content.sender() {
            if member == &self.own_leaf_index() {
                return Err(StageCommitError::OwnCommit);
            }
        }

        let ciphersuite = self.ciphersuite();

        let (commit, proposal_queue, sender_index) = self
            .public_group
            .validate_commit(mls_content, provider.crypto())?;

        // Create the provisional public group state (including the tree and
        // group context) and apply proposals.
        let mut diff = self.public_group.empty_diff();

        let apply_proposals_values = diff.apply_proposals(
            &proposal_queue,
            self.own_leaf_index(),
            #[cfg(feature = "extensions-draft-08")]
            app_data_dict_updates,
        )?;

        // Determine if Commit has a path
        let (commit_secret, new_keypairs, new_leaf_keypair_option, update_path_leaf_node) =
            if let Some(path) = commit.path.clone() {
                // Update the public group
                // ValSem202: Path must be the right length
                diff.apply_received_update_path(
                    provider.crypto(),
                    ciphersuite,
                    sender_index,
                    &path,
                )?;

                // Update group context
                diff.update_group_context(
                    provider.crypto(),
                    apply_proposals_values.extensions.clone(),
                )?;

                // Check if we were removed from the group
                if apply_proposals_values.self_removed {
                    // If so, we return here, because we can't decrypt the path
                    let staged_diff = diff.into_staged_diff(provider.crypto(), ciphersuite)?;
                    let staged_state = PublicStagedCommitState::new(
                        staged_diff,
                        commit.path.as_ref().map(|path| path.leaf_node().clone()),
                    );
                    let staged_commit = StagedCommit::new(
                        proposal_queue,
                        StagedCommitState::PublicState(Box::new(staged_state)),
                    );
                    return Ok(staged_commit);
                }

                let decryption_keypairs: Vec<&EncryptionKeyPair> = old_epoch_keypairs
                    .iter()
                    .chain(leaf_node_keypairs.iter())
                    .collect();

                // ValSem203: Path secrets must decrypt correctly
                // ValSem204: Public keys from Path must be verified and match the private keys from the direct path
                let (new_keypairs, commit_secret) = diff.decrypt_path(
                    provider.crypto(),
                    &decryption_keypairs,
                    self.own_leaf_index(),
                    sender_index,
                    path.nodes(),
                    &apply_proposals_values.exclusion_list(),
                )?;

                // Check if one of our update proposals was applied. If so, we
                // need to store that keypair separately, because after merging
                // it needs to be removed from the key store separately and in
                // addition to the removal of the keypairs of the previous
                // epoch.
                let new_leaf_keypair_option = if let Some(leaf) = diff.leaf(self.own_leaf_index()) {
                    leaf_node_keypairs.into_iter().find_map(|keypair| {
                        if leaf.encryption_key() == keypair.public_key() {
                            Some(keypair)
                        } else {
                            None
                        }
                    })
                } else {
                    // We should have an own leaf at this point.
                    debug_assert!(false);
                    None
                };

                // Return the leaf node in the update path so the credential can be validated.
                // Since the diff has already been updated, this should be the same as the leaf
                // at the sender index.
                let update_path_leaf_node = Some(path.leaf_node().clone());
                debug_assert_eq!(diff.leaf(sender_index), path.leaf_node().into());

                (
                    commit_secret,
                    new_keypairs,
                    new_leaf_keypair_option,
                    update_path_leaf_node,
                )
            } else {
                if apply_proposals_values.path_required {
                    // ValSem201
                    return Err(StageCommitError::RequiredPathNotFound);
                }

                // Even if there is no path, we have to update the group context.
                diff.update_group_context(
                    provider.crypto(),
                    apply_proposals_values.extensions.clone(),
                )?;

                (CommitSecret::zero_secret(ciphersuite), vec![], None, None)
            };

        // Update the confirmed transcript hash before we compute the confirmation tag.
        diff.update_confirmed_transcript_hash(provider.crypto(), mls_content)?;

        let received_confirmation_tag = mls_content
            .confirmation_tag()
            .ok_or(StageCommitError::ConfirmationTagMissing)?;

        let serialized_provisional_group_context = diff
            .group_context()
            .tls_serialize_detached()
            .map_err(LibraryError::missing_bound_check)?;

        let EpochSecretsResult {
            epoch_secrets,
            #[cfg(feature = "extensions-draft-08")]
            application_exporter,
        } = self.derive_epoch_secrets(
            provider,
            apply_proposals_values,
            self.group_epoch_secrets(),
            commit_secret,
            &serialized_provisional_group_context,
        )?;
        let (provisional_group_secrets, provisional_message_secrets) = epoch_secrets.split_secrets(
            serialized_provisional_group_context,
            diff.tree_size(),
            self.own_leaf_index(),
        );

        // Verify confirmation tag
        // ValSem205
        let own_confirmation_tag = provisional_message_secrets
            .confirmation_key()
            .tag(
                provider.crypto(),
                self.ciphersuite(),
                diff.group_context().confirmed_transcript_hash(),
            )
            .map_err(LibraryError::unexpected_crypto_error)?;
        if &own_confirmation_tag != received_confirmation_tag {
            log::error!("Confirmation tag mismatch");
            log_crypto!(trace, "  Got:      {:x?}", received_confirmation_tag);
            log_crypto!(trace, "  Expected: {:x?}", own_confirmation_tag);
            // TODO: We have tests expecting this error.
            //       They need to be rewritten.
            // debug_assert!(false, "Confirmation tag mismatch");

            // in some tests we need to be able to proceed despite the tag being wrong,
            // e.g. to test whether a later validation check is performed correctly.
            if !crate::skip_validation::is_disabled::confirmation_tag() {
                return Err(StageCommitError::ConfirmationTagMismatch);
            }
        }

        diff.update_interim_transcript_hash(ciphersuite, provider.crypto(), own_confirmation_tag)?;

        let staged_diff = diff.into_staged_diff(provider.crypto(), ciphersuite)?;
        #[cfg(feature = "extensions-draft-08")]
        let application_export_tree = ApplicationExportTree::new(application_exporter);
        let staged_commit_state =
            StagedCommitState::GroupMember(Box::new(MemberStagedCommitState::new(
                provisional_group_secrets,
                provisional_message_secrets,
                staged_diff,
                new_keypairs,
                new_leaf_keypair_option,
                update_path_leaf_node,
                #[cfg(feature = "extensions-draft-08")]
                application_export_tree,
            )));
        let staged_commit = StagedCommit::new(proposal_queue, staged_commit_state);

        Ok(staged_commit)
    }

    /// Merges a [StagedCommit] into the group state and optionally return a [`SecretTree`]
    /// from the previous epoch. The secret tree is returned if the Commit does not contain a self removal.
    ///
    /// This function should not fail and only returns a [`Result`], because it
    /// might throw a `LibraryError`.
    pub(crate) fn merge_commit<Provider: OpenMlsProvider>(
        &mut self,
        provider: &Provider,
        staged_commit: StagedCommit,
    ) -> Result<(), MergeCommitError<Provider::StorageError>> {
        // Get all keypairs from the old epoch, so we can later store the ones
        // that are still relevant in the new epoch.
        let old_epoch_keypairs = self
            .read_epoch_keypairs(provider.storage())
            .map_err(MergeCommitError::StorageError)?;
        match staged_commit.state {
            StagedCommitState::PublicState(staged_state) => {
                self.public_group
                    .merge_diff(staged_state.into_staged_diff());
                self.store(provider.storage())
                    .map_err(MergeCommitError::StorageError)?;
                Ok(())
            }
            StagedCommitState::GroupMember(state) => {
                // Save the past epoch
                let past_epoch = self.context().epoch();
                // Get all the full leaves
                let leaves = self.public_group().members().collect();
                // Merge the staged commit into the group state and store the secret tree from the
                // previous epoch in the message secrets store.
                self.group_epoch_secrets = state.group_epoch_secrets;

                // Replace the previous message secrets with the new ones and return the previous message secrets
                let mut message_secrets = state.message_secrets;
                mem::swap(
                    &mut message_secrets,
                    self.message_secrets_store.message_secrets_mut(),
                );
                self.message_secrets_store
                    .add(past_epoch, message_secrets, leaves);

                // Replace the previous exporter tree with the new one.
                #[cfg(feature = "extensions-draft-08")]
                {
                    // The application exporter is only None if the group was
                    // stored using an older version of OpenMLS that did not
                    // support the application exporter.
                    if let Some(application_export_tree) = state.application_export_tree {
                        // Overwrite the existing exporter tree in the storage.

                        use openmls_traits::storage::StorageProvider as _;
                        provider
                            .storage()
                            .write_application_export_tree(
                                self.group_id(),
                                &application_export_tree,
                            )
                            .map_err(MergeCommitError::StorageError)?;

                        self.application_export_tree = Some(application_export_tree);
                    }
                }

                self.public_group.merge_diff(state.staged_diff);

                let leaf_keypair = if let Some(keypair) = &state.new_leaf_keypair_option {
                    vec![keypair.clone()]
                } else {
                    vec![]
                };

                // Figure out which keys we need in the new epoch.
                let new_owned_encryption_keys = self
                    .public_group()
                    .owned_encryption_keys(self.own_leaf_index());
                // From the old and new keys, keep the ones that are still relevant in the new epoch.
                let epoch_keypairs: Vec<EncryptionKeyPair> = old_epoch_keypairs
                    .into_iter()
                    .chain(state.new_keypairs)
                    .chain(leaf_keypair)
                    .filter(|keypair| new_owned_encryption_keys.contains(keypair.public_key()))
                    .collect();

                // We should have private keys for all owned encryption keys.
                debug_assert_eq!(new_owned_encryption_keys.len(), epoch_keypairs.len());
                if new_owned_encryption_keys.len() != epoch_keypairs.len() {
                    return Err(LibraryError::custom(
                        "We should have all the private key material we need.",
                    )
                    .into());
                }

                // Store the updated group state
                let storage = provider.storage();
                let group_id = self.group_id();

                self.public_group
                    .store(storage)
                    .map_err(MergeCommitError::StorageError)?;
                storage
                    .write_group_epoch_secrets(group_id, &self.group_epoch_secrets)
                    .map_err(MergeCommitError::StorageError)?;
                storage
                    .write_message_secrets(group_id, &self.message_secrets_store)
                    .map_err(MergeCommitError::StorageError)?;

                // Store the relevant keys under the new epoch
                self.store_epoch_keypairs(storage, epoch_keypairs.as_slice())
                    .map_err(MergeCommitError::StorageError)?;

                // Delete the old keys.
                self.delete_previous_epoch_keypairs(storage)
                    .map_err(MergeCommitError::StorageError)?;
                if let Some(keypair) = state.new_leaf_keypair_option {
                    keypair
                        .delete(storage)
                        .map_err(MergeCommitError::StorageError)?;
                }

                // Empty the proposal store
                storage
                    .clear_proposal_queue::<GroupId, ProposalRef>(group_id)
                    .map_err(MergeCommitError::StorageError)?;
                self.proposal_store_mut().empty();

                Ok(())
            }
        }
    }
}

<<<<<<< HEAD
// TODO: determine whether this struct should be public.
#[derive(Debug, Serialize, Deserialize)]
#[cfg_attr(any(test, feature = "test-utils"), derive(Clone, PartialEq))]
pub enum StagedCommitState {
=======
/// The staged commit state.
#[derive(Debug, Serialize, Deserialize)]
#[cfg_attr(any(test, feature = "test-utils"), derive(Clone, PartialEq))]
pub(crate) enum StagedCommitState {
    /// The public group variant of the staged commit state.
>>>>>>> 0223a6ad
    PublicState(Box<PublicStagedCommitState>),
    /// The group member variant of the staged commit state.
    GroupMember(Box<MemberStagedCommitState>),
}

/// Contains the changes from a commit to the group state.
#[derive(Debug, Serialize, Deserialize)]
#[cfg_attr(any(test, feature = "test-utils"), derive(Clone, PartialEq))]
pub struct StagedCommit {
    /// A queue containing the proposals associated with the commit.
    pub staged_proposal_queue: ProposalQueue,
    /// The staged commit state.
<<<<<<< HEAD
    pub(super) state: StagedCommitState,
=======
    state: StagedCommitState,
>>>>>>> 0223a6ad
}

impl StagedCommit {
    /// Create a new [`StagedCommit`] from the provisional group state created
    /// during the commit process.
    pub(crate) fn new(staged_proposal_queue: ProposalQueue, state: StagedCommitState) -> Self {
        StagedCommit {
            staged_proposal_queue,
            state,
        }
    }

    /// Returns the Add proposals that are covered by the Commit message as in iterator over [QueuedAddProposal].
    pub fn add_proposals(&self) -> impl Iterator<Item = QueuedAddProposal<'_>> {
        self.staged_proposal_queue.add_proposals()
    }

    /// Returns the Remove proposals that are covered by the Commit message as in iterator over [QueuedRemoveProposal].
    pub fn remove_proposals(&self) -> impl Iterator<Item = QueuedRemoveProposal<'_>> {
        self.staged_proposal_queue.remove_proposals()
    }

    /// Returns the Update proposals that are covered by the Commit message as in iterator over [QueuedUpdateProposal].
    pub fn update_proposals(&self) -> impl Iterator<Item = QueuedUpdateProposal<'_>> {
        self.staged_proposal_queue.update_proposals()
    }

    /// Returns the PresharedKey proposals that are covered by the Commit message as in iterator over [QueuedPskProposal].
    pub fn psk_proposals(&self) -> impl Iterator<Item = QueuedPskProposal<'_>> {
        self.staged_proposal_queue.psk_proposals()
    }

    #[cfg(feature = "extensions-draft-08")]
    /// Returns the AppEphemeral proposals that are covered by the Commit message as an iterator
    /// over [`QueuedAppEphemeralProposal`].
    pub fn queued_app_ephemeral_proposals(
        &self,
    ) -> impl Iterator<Item = QueuedAppEphemeralProposal<'_>> {
        self.staged_proposal_queue.app_ephemeral_proposals()
    }
<<<<<<< HEAD
    // NOTE: this is not a default proposal type
    #[cfg(feature = "extensions-draft-08")]
    /// Returns the AppDataUpdate proposals that are covered by the Commit message as an iterator
    /// over [`QueuedAppDataUpdateProposal`].
    pub fn app_data_update_proposals(
        &self,
    ) -> impl Iterator<Item = QueuedAppDataUpdateProposal<'_>> {
        self.staged_proposal_queue.app_data_update_proposals()
    }
=======
>>>>>>> 0223a6ad

    /// Returns an iterator over all [`QueuedProposal`]s.
    pub fn queued_proposals(&self) -> impl Iterator<Item = &QueuedProposal> {
        self.staged_proposal_queue.queued_proposals()
    }

    /// Returns the leaf node of the (optional) update path.
    pub fn update_path_leaf_node(&self) -> Option<&LeafNode> {
        match self.state {
            StagedCommitState::PublicState(ref public_state) => {
                public_state.update_path_leaf_node()
            }
            StagedCommitState::GroupMember(ref group_member_state) => {
                group_member_state.update_path_leaf_node.as_ref()
            }
        }
    }

    /// Returns the credentials that the caller needs to verify are valid.
    pub fn credentials_to_verify(&self) -> impl Iterator<Item = &Credential> {
        let update_path_leaf_node_cred = if let Some(node) = self.update_path_leaf_node() {
            vec![node.credential()]
        } else {
            vec![]
        };

        update_path_leaf_node_cred
            .into_iter()
            .chain(
                self.queued_proposals()
                    .flat_map(|proposal: &QueuedProposal| match proposal.proposal() {
                        Proposal::Update(update_proposal) => {
                            vec![update_proposal.leaf_node().credential()].into_iter()
                        }
                        Proposal::Add(add_proposal) => {
                            vec![add_proposal.key_package().leaf_node().credential()].into_iter()
                        }
                        Proposal::GroupContextExtensions(gce_proposal) => gce_proposal
                            .extensions()
                            .iter()
                            .flat_map(|extension| {
                                match extension {
                                    Extension::ExternalSenders(external_senders) => {
                                        external_senders
                                            .iter()
                                            .map(|external_sender| external_sender.credential())
                                            .collect()
                                    }
                                    _ => vec![],
                                }
                                .into_iter()
                            })
                            // TODO: ideally we wouldn't collect in between here, but the match arms
                            //       have to all return the same type. We solve this by having them all
                            //       be vec::IntoIter, but it would be nice if we just didn't have to
                            //       do this.
                            //       It might be possible to solve this by letting all match arms
                            //       evaluate to a dyn Iterator.
                            .collect::<Vec<_>>()
                            .into_iter(),
                        _ => vec![].into_iter(),
                    }),
            )
    }

    /// Returns `true` if the member was removed through a proposal covered by this Commit message
    /// and `false` otherwise.
    pub fn self_removed(&self) -> bool {
        matches!(self.state, StagedCommitState::PublicState(_))
    }

    /// Returns the [`GroupContext`] of the staged commit state.
    pub fn group_context(&self) -> &GroupContext {
        match self.state {
            StagedCommitState::PublicState(ref ps) => ps.staged_diff().group_context(),
            StagedCommitState::GroupMember(ref gm) => gm.group_context(),
        }
    }
    /// Consume this [`StagedCommit`] and return the internal [`StagedCommitState`].
    pub(crate) fn into_state(self) -> StagedCommitState {
        self.state
    }

    /// Returns the [`EpochAuthenticator`] of the staged commit state if the
    /// owner of the originating group state is a member of the group. Returns
    /// `None` otherwise.
    pub fn epoch_authenticator(&self) -> Option<&EpochAuthenticator> {
        if let StagedCommitState::GroupMember(ref gm) = self.state {
            Some(gm.group_epoch_secrets.epoch_authenticator())
        } else {
            None
        }
    }

    #[cfg(feature = "extensions-draft-08")]
    pub(crate) fn safe_export_secret(
        &mut self,
        crypto: &impl OpenMlsCrypto,
        component_id: u16,
    ) -> Result<Vec<u8>, StagedSafeExportSecretError> {
        let ciphersuite = self.group_context().ciphersuite();
        let StagedCommitState::GroupMember(ref mut staged_commit) = self.state else {
            return Err(StagedSafeExportSecretError::NotGroupMember);
        };
        let Some(application_export_tree) = staged_commit.application_export_tree.as_mut() else {
            return Err(StagedSafeExportSecretError::Unsupported);
        };
        let secret =
            application_export_tree.safe_export_secret(crypto, ciphersuite, component_id)?;
        Ok(secret.as_slice().to_vec())
    }
}

/// This struct is used internally by [`StagedCommit`] to encapsulate all the modified group state.
#[derive(Debug, Serialize, Deserialize)]
#[cfg_attr(any(test, feature = "test-utils"), derive(Clone, PartialEq))]
pub(crate) struct MemberStagedCommitState {
    group_epoch_secrets: GroupEpochSecrets,
    message_secrets: MessageSecrets,
    staged_diff: StagedPublicGroupDiff,
    new_keypairs: Vec<EncryptionKeyPair>,
    new_leaf_keypair_option: Option<EncryptionKeyPair>,
    update_path_leaf_node: Option<LeafNode>,
    #[cfg(feature = "extensions-draft-08")]
    #[serde(default)]
    // This is `None` only if the group was stored using an older version of
    // OpenMLS that did not support the application exporter.
    application_export_tree: Option<ApplicationExportTree>,
}

impl MemberStagedCommitState {
    pub(crate) fn new(
        group_epoch_secrets: GroupEpochSecrets,
        message_secrets: MessageSecrets,
        staged_diff: StagedPublicGroupDiff,
        new_keypairs: Vec<EncryptionKeyPair>,
        new_leaf_keypair_option: Option<EncryptionKeyPair>,
        update_path_leaf_node: Option<LeafNode>,
        #[cfg(feature = "extensions-draft-08")] application_export_tree: ApplicationExportTree,
    ) -> Self {
        Self {
            group_epoch_secrets,
            message_secrets,
            staged_diff,
            new_keypairs,
            new_leaf_keypair_option,
            update_path_leaf_node,
            #[cfg(feature = "extensions-draft-08")]
            application_export_tree: Some(application_export_tree),
        }
    }

    /// Get the staged [`GroupContext`].
    pub(crate) fn group_context(&self) -> &GroupContext {
        self.staged_diff.group_context()
    }
}<|MERGE_RESOLUTION|>--- conflicted
+++ resolved
@@ -10,9 +10,6 @@
 use super::proposal_store::{
     QueuedAddProposal, QueuedPskProposal, QueuedRemoveProposal, QueuedUpdateProposal,
 };
-
-#[cfg(feature = "extensions-draft-08")]
-use super::proposal_store::QueuedAppEphemeralProposal;
 
 use super::{
     super::errors::*, load_psks, Credential, Extension, GroupContext, GroupEpochSecrets, GroupId,
@@ -483,18 +480,11 @@
     }
 }
 
-<<<<<<< HEAD
-// TODO: determine whether this struct should be public.
 #[derive(Debug, Serialize, Deserialize)]
 #[cfg_attr(any(test, feature = "test-utils"), derive(Clone, PartialEq))]
+/// The staged commit state.
 pub enum StagedCommitState {
-=======
-/// The staged commit state.
-#[derive(Debug, Serialize, Deserialize)]
-#[cfg_attr(any(test, feature = "test-utils"), derive(Clone, PartialEq))]
-pub(crate) enum StagedCommitState {
     /// The public group variant of the staged commit state.
->>>>>>> 0223a6ad
     PublicState(Box<PublicStagedCommitState>),
     /// The group member variant of the staged commit state.
     GroupMember(Box<MemberStagedCommitState>),
@@ -507,11 +497,7 @@
     /// A queue containing the proposals associated with the commit.
     pub staged_proposal_queue: ProposalQueue,
     /// The staged commit state.
-<<<<<<< HEAD
-    pub(super) state: StagedCommitState,
-=======
     state: StagedCommitState,
->>>>>>> 0223a6ad
 }
 
 impl StagedCommit {
@@ -552,7 +538,6 @@
     ) -> impl Iterator<Item = QueuedAppEphemeralProposal<'_>> {
         self.staged_proposal_queue.app_ephemeral_proposals()
     }
-<<<<<<< HEAD
     // NOTE: this is not a default proposal type
     #[cfg(feature = "extensions-draft-08")]
     /// Returns the AppDataUpdate proposals that are covered by the Commit message as an iterator
@@ -562,8 +547,6 @@
     ) -> impl Iterator<Item = QueuedAppDataUpdateProposal<'_>> {
         self.staged_proposal_queue.app_data_update_proposals()
     }
-=======
->>>>>>> 0223a6ad
 
     /// Returns an iterator over all [`QueuedProposal`]s.
     pub fn queued_proposals(&self) -> impl Iterator<Item = &QueuedProposal> {
