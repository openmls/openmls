--- conflicted
+++ resolved
@@ -1141,155 +1141,8 @@
 }
 
 // Test that the builder pattern accurately configures the new group.
-<<<<<<< HEAD
-#[apply(ciphersuites_and_providers)]
-fn immutable_metadata(ciphersuite: Ciphersuite, provider: &impl OpenMlsProvider) {
-    let (alice_credential_with_key, _alice_kpb, alice_signer, _alice_pk) =
-        setup_client("Alice", ciphersuite, provider);
-
-    let metadata = Metadata::new(b"this is a test group".to_vec());
-
-    let required_capabilities_extension = RequiredCapabilitiesExtension::new(
-        &[
-            ExtensionType::RequiredCapabilities,
-            ExtensionType::ImmutableMetadata,
-        ],
-        &[],
-        &[],
-    );
-
-    let extensions_with_metadata = Extensions::from_vec(vec![
-        Extension::ImmutableMetadata(metadata.clone()),
-        Extension::RequiredCapabilities(required_capabilities_extension),
-    ])
-    .unwrap();
-
-    // === Create a Group with Metadata ===
-    let capabilities = Capabilities::new(
-        None,
-        None,
-        Some(&[ExtensionType::ImmutableMetadata]),
-        None,
-        None,
-    );
-    let mut group_with_metadata = MlsGroup::builder()
-        .with_group_context_extensions(extensions_with_metadata.clone())
-        .expect("error when setting initial metadata group extension")
-        .with_capabilities(capabilities)
-        .build(provider, &alice_signer, alice_credential_with_key.clone())
-        .expect("error creating group using builder");
-
-    let got_metadata = group_with_metadata
-        .group()
-        .group_context_extensions()
-        .immutable_metadata()
-        .expect("error getting metadata from group");
-
-    // check we get back the same metadata we initially set
-    assert_eq!(got_metadata, &metadata);
-
-    // changing the metadata should fail
-    let new_metadata = Metadata::new(b"this is a not test group".to_vec());
-
-    let new_extensions_with_metadata =
-        Extensions::single(Extension::ImmutableMetadata(new_metadata.clone()));
-
-    group_with_metadata
-        .propose_group_context_extensions(provider, new_extensions_with_metadata, &alice_signer)
-        .expect("error proposing GCE proposal with same metadata");
-
-    assert_eq!(group_with_metadata.pending_proposals().count(), 1);
-
-    group_with_metadata
-        .commit_to_pending_proposals(provider, &alice_signer)
-        .expect_err("should not have been able to commit to proposal that changes metadata");
-
-    group_with_metadata
-        .clear_pending_proposals(provider.storage())
-        .unwrap();
-
-    assert_eq!(group_with_metadata.pending_proposals().count(), 0);
-
-    // using the same metadata should succeed
-    group_with_metadata
-        .propose_group_context_extensions(provider, extensions_with_metadata.clone(), &alice_signer)
-        .expect("error proposing GCE proposal with same metadata");
-
-    assert_eq!(group_with_metadata.pending_proposals().count(), 1);
-
-    group_with_metadata
-        .commit_to_pending_proposals(provider, &alice_signer)
-        .expect("failed to commit to pending proposals");
-
-    group_with_metadata
-        .merge_pending_commit(provider)
-        .expect("error merging pending commit");
-
-    let got_metadata = group_with_metadata
-        .group()
-        .group_context_extensions()
-        .immutable_metadata()
-        .expect("couldn't get immutable_metadata");
-
-    // check we get back the same metadata we initially set
-    assert_eq!(got_metadata, &metadata);
-
-    // === Create a Group without Metadata ===
-    let mut group_without_metadata = MlsGroup::builder()
-        .build(provider, &alice_signer, alice_credential_with_key)
-        .expect("error creating group using builder");
-
-    assert!(group_without_metadata
-        .group()
-        .group_context_extensions()
-        .immutable_metadata()
-        .is_none());
-
-    // changing the metadata should fail
-    let new_metadata = Metadata::new(b"this is a new metadata".to_vec());
-
-    let new_extensions_with_metadata =
-        Extensions::single(Extension::ImmutableMetadata(new_metadata.clone()));
-
-    group_without_metadata
-        .propose_group_context_extensions(provider, new_extensions_with_metadata, &alice_signer)
-        .expect("error proposing GCE proposal with metadata");
-
-    // since the GCEs are the same as befroe, the proposal handling logic "deduplicates" the proposal
-    // (with the implicit "identity proposal" I guess), so there isn't actually a proposal here
-    assert_eq!(group_with_metadata.pending_proposals().count(), 0);
-
-    // using the same metadata should succeed
-    group_without_metadata
-        .propose_group_context_extensions(provider, Extensions::empty(), &alice_signer)
-        .expect("error proposing GCE proposal with no metadata");
-
-    // since the GCEs are empty, the proposal handling logic "deduplicates" the proposal
-    // (with the implicit "identity proposal" I guess), so there isn't actually a proposal here
-    assert_eq!(group_with_metadata.pending_proposals().count(), 0);
-
-    // check we still get no metadata
-    assert!(group_without_metadata
-        .group()
-        .group_context_extensions()
-        .immutable_metadata()
-        .is_none());
-
-    // TODO: we need to test that processing an invalid commit also fails.
-    //       however, we can't generate this commit, because our functions for
-    //       constructing commits does not permit it. See #1476
-}
-
-// Test that the builder pattern accurately configures the new group.
-#[apply(ciphersuites_and_providers)]
-fn group_context_extensions_proposal<Provider: crate::storage::OpenMlsProvider>(
-    ciphersuite: Ciphersuite,
-    provider: &Provider,
-) {
-=======
 #[openmls_test]
 fn group_context_extensions_proposal() {
->>>>>>> c4077756
     let (alice_credential_with_key, _alice_kpb, alice_signer, _alice_pk) =
         setup_client("Alice", ciphersuite, provider);
 
