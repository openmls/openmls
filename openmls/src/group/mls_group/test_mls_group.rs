use core_group::test_core_group::setup_client;
use openmls_test::openmls_test;
use openmls_traits::OpenMlsProvider as _;
use tls_codec::{Deserialize, Serialize};

use crate::{
    binary_tree::LeafNodeIndex,
    extensions::errors::InvalidExtensionError,
    framing::*,
    group::{errors::*, *},
    key_packages::*,
    messages::proposals::*,
    test_utils::{
        frankenstein::{self, FrankenMlsMessage},
        test_framework::{
            errors::ClientError, noop_authentication_service, ActionType::Commit, CodecUse,
            MlsGroupTestSetup,
        },
    },
    tree::sender_ratchet::SenderRatchetConfiguration,
<<<<<<< HEAD
    treesync::node::leaf_node::Capabilities,
=======
    treesync::LeafNodeParameters,
>>>>>>> 9c45bdd4
};

#[openmls_test]
fn test_mls_group_persistence<Provider: OpenMlsProvider>() {
    let group_id = GroupId::from_slice(b"Test Group");

    let (alice_credential_with_key, _alice_kpb, alice_signer, _alice_pk) =
        setup_client("Alice", ciphersuite, provider);

    // Define the MlsGroup configuration
    let mls_group_config = MlsGroupCreateConfig::test_default(ciphersuite);

    // === Alice creates a group ===
    let alice_group = MlsGroup::new_with_group_id(
        provider,
        &alice_signer,
        &mls_group_config,
        group_id.clone(),
        alice_credential_with_key,
    )
    .expect("An unexpected error occurred.");

    let alice_group_deserialized = MlsGroup::load(provider.storage(), &group_id)
        .expect("Could not deserialize MlsGroup: error")
        .expect("Could not deserialize MlsGroup: doesn't exist");

    assert_eq!(
        (
            alice_group.export_ratchet_tree(),
            alice_group
                .export_secret(provider, "test", &[], 32)
                .unwrap()
        ),
        (
            alice_group_deserialized.export_ratchet_tree(),
            alice_group_deserialized
                .export_secret(provider, "test", &[], 32)
                .unwrap()
        )
    );
}

// This tests if the remover is correctly passed to the callback when one member
// issues a RemoveProposal and another members issues the next Commit.
#[openmls_test]
fn remover() {
    let group_id = GroupId::from_slice(b"Test Group");

    let (alice_credential_with_key, _alice_kpb, alice_signer, _alice_pk) =
        setup_client("Alice", ciphersuite, provider);
    let (_bob_credential, bob_kpb, bob_signer, _bob_pk) =
        setup_client("Bob", ciphersuite, provider);
    let (_charlie_credential, charlie_kpb, charlie_signer, _charlie_pk) =
        setup_client("Charly", ciphersuite, provider);

    // Define the MlsGroup configuration
    let mls_group_create_config = MlsGroupCreateConfig::builder()
        .ciphersuite(ciphersuite)
        .build();

    // === Alice creates a group ===
    let mut alice_group = MlsGroup::new_with_group_id(
        provider,
        &alice_signer,
        &mls_group_create_config,
        group_id,
        alice_credential_with_key,
    )
    .expect("An unexpected error occurred.");

    // === Alice adds Bob ===
    let (_queued_message, welcome, _group_info) = alice_group
        .add_members(provider, &alice_signer, &[bob_kpb.key_package().clone()])
        .expect("Could not add member to group.");

    alice_group
        .merge_pending_commit(provider)
        .expect("error merging pending commit");

    let welcome: MlsMessageIn = welcome.into();
    let welcome = welcome.into_welcome().expect("expected a welcome");

    let mut bob_group = StagedWelcome::new_from_welcome(
        provider,
        mls_group_create_config.join_config(),
        welcome,
        Some(alice_group.export_ratchet_tree().into()),
    )
    .expect("Error creating staged join from Welcome")
    .into_group(provider)
    .expect("Error creating group from staged join");

    // === Bob adds Charlie ===
    let (queued_messages, welcome, _group_info) = bob_group
        .add_members(provider, &bob_signer, &[charlie_kpb.key_package().clone()])
        .unwrap();

    let alice_processed_message = alice_group
        .process_message(
            provider,
            queued_messages
                .into_protocol_message()
                .expect("Unexpected message type"),
        )
        .expect("Could not process messages.");
    if let ProcessedMessageContent::StagedCommitMessage(staged_commit) =
        alice_processed_message.into_content()
    {
        alice_group
            .merge_staged_commit(provider, *staged_commit)
            .expect("Error merging commit.");
    } else {
        unreachable!("Expected a StagedCommit.");
    }

    bob_group
        .merge_pending_commit(provider)
        .expect("error merging pending commit");

    let welcome: MlsMessageIn = welcome.into();
    let welcome = welcome.into_welcome().expect("expected a welcome");

    let mut charlie_group = StagedWelcome::new_from_welcome(
        provider,
        mls_group_create_config.join_config(),
        welcome,
        Some(bob_group.export_ratchet_tree().into()),
    )
    .expect("Error creating group from Welcome")
    .into_group(provider)
    .expect("Error creating group from Welcome");

    // === Alice removes Bob & Charlie commits ===

    let (queued_messages, _) = alice_group
        .propose_remove_member(provider, &alice_signer, LeafNodeIndex::new(1))
        .expect("Could not propose removal");

    let charlie_processed_message = charlie_group
        .process_message(
            provider,
            queued_messages
                .into_protocol_message()
                .expect("Unexpected message type"),
        )
        .expect("Could not process messages.");

    // Check that we received the correct proposals
    if let ProcessedMessageContent::ProposalMessage(staged_proposal) =
        charlie_processed_message.into_content()
    {
        if let Proposal::Remove(ref remove_proposal) = staged_proposal.proposal() {
            // Check that Bob was removed
            assert_eq!(remove_proposal.removed(), LeafNodeIndex::new(1));
            // Store proposal
            charlie_group
                .store_pending_proposal(provider.storage(), *staged_proposal.clone())
                .unwrap();
        } else {
            unreachable!("Expected a Proposal.");
        }

        // Check that Alice removed Bob
        assert!(matches!(
            staged_proposal.sender(),
            Sender::Member(member) if member.u32() == 0
        ));
    } else {
        unreachable!("Expected a QueuedProposal.");
    }

    // Charlie commits
    let (_queued_messages, _welcome, _group_info) = charlie_group
        .commit_to_pending_proposals(provider, &charlie_signer)
        .expect("Could not commit proposal");

    // Check that we receive the correct proposal
    if let Some(staged_commit) = charlie_group.pending_commit() {
        let remove = staged_commit
            .remove_proposals()
            .next()
            .expect("Expected a proposal.");
        // Check that Bob was removed
        assert_eq!(remove.remove_proposal().removed().u32(), 1);
        // Check that Alice removed Bob
        assert!(matches!(remove.sender(), Sender::Member(member) if member.u32() == 0));
    } else {
        unreachable!("Expected a StagedCommit.");
    };

    charlie_group
        .merge_pending_commit(provider)
        .expect("error merging pending commit");

    // TODO #524: Check that Alice removed Bob
}

#[openmls_test]
fn export_secret() {
    let group_id = GroupId::from_slice(b"Test Group");

    let (alice_credential_with_key, _alice_kpb, alice_signer, _alice_pk) =
        setup_client("Alice", ciphersuite, provider);

    // Define the MlsGroup configuration
    let mls_group_create_config = MlsGroupCreateConfig::test_default(ciphersuite);

    // === Alice creates a group ===
    let alice_group = MlsGroup::new_with_group_id(
        provider,
        &alice_signer,
        &mls_group_create_config,
        group_id,
        alice_credential_with_key,
    )
    .expect("An unexpected error occurred.");

    assert!(
        alice_group
            .export_secret(provider, "test1", &[], ciphersuite.hash_length())
            .expect("An unexpected error occurred.")
            != alice_group
                .export_secret(provider, "test2", &[], ciphersuite.hash_length())
                .expect("An unexpected error occurred.")
    );
    assert!(
        alice_group
            .export_secret(provider, "test", &[0u8], ciphersuite.hash_length())
            .expect("An unexpected error occurred.")
            != alice_group
                .export_secret(provider, "test", &[1u8], ciphersuite.hash_length())
                .expect("An unexpected error occurred.")
    )
}

#[openmls_test]
fn staged_join() {
    let group_id = GroupId::from_slice(b"Test Group");

    let (alice_credential_with_key, alice_kpb, alice_signer, _alice_pk) =
        setup_client("Alice", ciphersuite, provider);
    let (_bob_credential, bob_kpb, _bob_signer, _bob_pk) =
        setup_client("Bob", ciphersuite, provider);

    // Define the MlsGroup configuration
    let mls_group_create_config = MlsGroupCreateConfig::test_default(ciphersuite);

    // === Alice creates a group ===
    let mut alice_group = MlsGroup::new_with_group_id(
        provider,
        &alice_signer,
        &mls_group_create_config,
        group_id,
        alice_credential_with_key,
    )
    .expect("An unexpected error occurred.");

    let (_queued_message, welcome, _group_info) = alice_group
        .add_members(provider, &alice_signer, &[bob_kpb.key_package().clone()])
        .expect("Could not add member to group.");

    alice_group
        .merge_pending_commit(provider)
        .expect("couldn't merge commit that adds bob");

    let join_config = mls_group_create_config.join_config();

    let welcome: MlsMessageIn = welcome.into();
    let welcome = welcome.into_welcome().expect("expected a welcome");

    let staged_bob_group = StagedWelcome::new_from_welcome(
        provider,
        join_config,
        welcome,
        Some(alice_group.export_ratchet_tree().into()),
    )
    .expect("error creating staged mls group");

    let welcome_sender = staged_bob_group
        .welcome_sender()
        .expect("couldn't determine sender of welcome");

    assert_eq!(
        welcome_sender.credential(),
        alice_kpb.key_package().leaf_node().credential()
    );

    let bob_group = staged_bob_group
        .into_group(provider)
        .expect("error turning StagedWelcome into MlsGroup");

    assert_eq!(
        alice_group
            .export_secret(provider, "test", &[], ciphersuite.hash_length())
            .expect("An unexpected error occurred."),
        bob_group
            .export_secret(provider, "test", &[], ciphersuite.hash_length())
            .expect("An unexpected error occurred.")
    );
}

#[openmls_test]
fn test_invalid_plaintext() {
    // Some basic setup functions for the MlsGroup.
    let mls_group_create_config = MlsGroupCreateConfig::test_default(ciphersuite);

    let number_of_clients = 20;
    let setup = MlsGroupTestSetup::<Provider>::new(
        mls_group_create_config,
        number_of_clients,
        CodecUse::StructMessages,
    );
    // Create a basic group with more than 4 members to create a tree with intermediate nodes.
    let group_id = setup
        .create_random_group(10, ciphersuite, noop_authentication_service)
        .expect("An unexpected error occurred.");
    let mut groups = setup.groups.write().expect("An unexpected error occurred.");
    let group = groups
        .get_mut(&group_id)
        .expect("An unexpected error occurred.");

    let (_, client_id) = &group
        .members()
        .find(|(index, _)| index == &0)
        .expect("An unexpected error occurred.");

    let clients = setup.clients.read().expect("An unexpected error occurred.");
    let client = clients
        .get(client_id)
        .expect("An unexpected error occurred.")
        .read()
        .expect("An unexpected error occurred.");

    let (mls_message, _welcome_option, _group_info) = client
        .self_update(Commit, &group_id, LeafNodeParameters::default())
        .expect("error creating self update");

    // Store the context and membership key so that we can re-compute the membership tag later.
    let client_groups = client.groups.read().unwrap();
    let client_group = client_groups.get(&group_id).unwrap();
    let membership_key = client_group.group().message_secrets().membership_key();

    // Tamper with the message such that signature verification fails
    // Once #574 is addressed the new function from there should be used to manipulate the signature.
    // Right now the membership tag is verified first, wihich yields `VerificationError::InvalidMembershipTag`
    // error instead of a `CredentialError:InvalidSignature`.
    let mut msg_invalid_signature = mls_message.clone();
    if let MlsMessageBodyOut::PublicMessage(ref mut pt) = msg_invalid_signature.body {
        pt.invalidate_signature()
    };

    // Tamper with the message such that sender lookup fails
    let mut msg_invalid_sender = mls_message;
    let random_sender = Sender::build_member(LeafNodeIndex::new(987543210));
    match &mut msg_invalid_sender.body {
        MlsMessageBodyOut::PublicMessage(pt) => {
            pt.set_sender(random_sender);
            pt.set_membership_tag(
                client.provider.crypto(),
                ciphersuite,
                membership_key,
                client_group.group().message_secrets().serialized_context(),
            )
            .unwrap()
        }
        _ => panic!("This should be a plaintext!"),
    };

    drop(client_groups);
    drop(client);
    drop(clients);

    let error = setup
        // We're the "no_client" id to prevent the original sender from treating
        // this message as his own and merging the pending commit.
        .distribute_to_members(
            "no_client".as_bytes(),
            group,
            &msg_invalid_signature.into(),
            &noop_authentication_service,
        )
        .expect_err("No error when distributing message with invalid signature.");

    assert_eq!(
        ClientError::ProcessMessageError(ProcessMessageError::ValidationError(
            ValidationError::InvalidMembershipTag
        )),
        error
    );

    let error = setup
        // We're the "no_client" id to prevent the original sender from treating
        // this message as his own and merging the pending commit.
        .distribute_to_members(
            "no_client".as_bytes(),
            group,
            &msg_invalid_sender.into(),
            &noop_authentication_service,
        )
        .expect_err("No error when distributing message with invalid signature.");

    assert_eq!(
        ClientError::ProcessMessageError(ProcessMessageError::ValidationError(
            ValidationError::UnknownMember
        )),
        error
    );
}

#[openmls_test]
fn test_verify_staged_commit_credentials(
    ciphersuite: Ciphersuite,
    provider: &impl crate::storage::OpenMlsProvider,
) {
    let group_id = GroupId::from_slice(b"Test Group");

    let (alice_credential_with_key, _alice_kpb, alice_signer, _alice_pk) =
        setup_client("Alice", ciphersuite, provider);
    let (_bob_credential, bob_kpb, _bob_signer, _bob_pk) =
        setup_client("Bob", ciphersuite, provider);

    // Define the MlsGroup configuration
    let mls_group_config = MlsGroupCreateConfig::test_default(ciphersuite);

    // === Alice creates a group ===
    let mut alice_group = MlsGroup::new_with_group_id(
        provider,
        &alice_signer,
        &mls_group_config,
        group_id,
        alice_credential_with_key.clone(),
    )
    .expect("An unexpected error occurred.");

    // There should be no pending commit after group creation.
    assert!(alice_group.pending_commit().is_none());

    let bob_key_package = bob_kpb.key_package();

    // === Alice adds Bob to the group ===
    let (proposal, _) = alice_group
        .propose_add_member(provider, &alice_signer, bob_key_package)
        .expect("error creating self-update proposal");

    let alice_processed_message = alice_group
        .process_message(provider, proposal.into_protocol_message().unwrap())
        .expect("Could not process messages.");
    assert!(alice_group.pending_commit().is_none());

    if let ProcessedMessageContent::ProposalMessage(staged_proposal) =
        alice_processed_message.into_content()
    {
        alice_group
            .store_pending_proposal(provider.storage(), *staged_proposal)
            .unwrap();
    } else {
        unreachable!("Expected a StagedCommit.");
    }

    let (_msg, welcome_option, _group_info) = alice_group
        .self_update(provider, &alice_signer, LeafNodeParameters::default())
        .expect("error creating self-update commit");

    // Merging the pending commit should clear the pending commit and we should
    // end up in the same state as bob.
    alice_group
        .merge_pending_commit(provider)
        .expect("error merging pending commit");
    assert!(alice_group.pending_commit().is_none());
    assert!(alice_group.pending_proposals().next().is_none());

    let welcome: MlsMessageIn = welcome_option.expect("expected a welcome").into();
    let welcome = welcome
        .into_welcome()
        .expect("expected message to be a welcome");

    let mut bob_group = StagedWelcome::new_from_welcome(
        provider,
        mls_group_config.join_config(),
        welcome,
        Some(alice_group.export_ratchet_tree().into()),
    )
    .expect("error creating group from welcome")
    .into_group(provider)
    .expect("error creating group from welcome");

    assert_eq!(
        bob_group.export_ratchet_tree(),
        alice_group.export_ratchet_tree()
    );
    assert_eq!(
        bob_group
            .export_secret(provider, "test", &[], ciphersuite.hash_length())
            .unwrap(),
        alice_group
            .export_secret(provider, "test", &[], ciphersuite.hash_length())
            .unwrap()
    );
    // Bob is added and the state aligns.

    // === Make a new, empty commit and check that the leaf node credentials match ===
    let (commit_msg, _welcome_option, _group_info) = alice_group
        .self_update(provider, &alice_signer, LeafNodeParameters::default())
        .expect("error creating self-update commit");

    // empty commits should only produce a single message
    assert!(_welcome_option.is_none());
    assert!(_group_info.is_none());

    // There should be a pending commit after issuing a self-update commit.
    let alice_pending_commit = alice_group
        .pending_commit()
        .expect("alice should have the self-update as pending commit");

    // The commit contains only Alice's credentials, in the update path leaf node.
    for cred in alice_pending_commit.credentials_to_verify() {
        assert_eq!(cred, &alice_credential_with_key.credential);
    }

    // great, they match! now commit
    alice_group
        .merge_pending_commit(provider)
        .expect("alice failed to merge the pending empty commit");

    // === transfer message to bob and process it ===

    // this requires serializing and deserializing
    let mut wire_msg = Vec::<u8>::new();
    commit_msg
        .tls_serialize(&mut wire_msg)
        .expect("alice failed serializing her message");
    let msg_in = MlsMessageIn::tls_deserialize(&mut &wire_msg[..])
        .expect("bob failed deserializing alice's message");

    // neither party should have pending proposals
    assert!(alice_group.pending_proposals().next().is_none());
    assert!(bob_group.pending_proposals().next().is_none());

    // neither should have pending commits after merging and before processing
    assert!(bob_group.pending_commit().is_none());
    assert!(alice_group.pending_commit().is_none());

    // further process the deserialized message
    let processed_message = bob_group
        .process_message(provider, msg_in.try_into_protocol_message().unwrap())
        .expect("bob failed processing alice's message");

    // the processed message must be a staged commit message
    assert!(matches!(
        processed_message.content(),
        ProcessedMessageContent::StagedCommitMessage(_)
    ));

    if let ProcessedMessageContent::StagedCommitMessage(staged_commit) =
        processed_message.into_content()
    {
        // The commit contains only Alice's credentials, in the update path leaf node.
        for cred in staged_commit.credentials_to_verify() {
            assert_eq!(cred, &alice_credential_with_key.credential);
        }

        // bob merges alice's message
        bob_group
            .merge_staged_commit(provider, *staged_commit)
            .expect("bob failed merging alice's empty commit (staged)");

        // finally, the state should match
        assert_eq!(
            bob_group.export_ratchet_tree(),
            alice_group.export_ratchet_tree()
        );
        assert_eq!(
            bob_group
                .export_secret(provider, "test", &[], ciphersuite.hash_length())
                .unwrap(),
            alice_group
                .export_secret(provider, "test", &[], ciphersuite.hash_length())
                .unwrap()
        );
    } else {
        unreachable!()
    }

    // neither should have pending commits after merging and processing
    assert!(bob_group.pending_commit().is_none());
    assert!(alice_group.pending_commit().is_none());
}

#[openmls_test]
fn test_commit_with_update_path_leaf_node(
    ciphersuite: Ciphersuite,
    provider: &impl crate::storage::OpenMlsProvider,
) {
    let group_id = GroupId::from_slice(b"Test Group");

    let (alice_credential_with_key, _alice_kpb, alice_signer, _alice_pk) =
        setup_client("Alice", ciphersuite, provider);
    let (_bob_credential, bob_kpb, _bob_signer, _bob_pk) =
        setup_client("Bob", ciphersuite, provider);

    // Define the MlsGroup configuration
    let mls_group_create_config = MlsGroupCreateConfig::test_default(ciphersuite);

    // === Alice creates a group ===
    let mut alice_group = MlsGroup::new_with_group_id(
        provider,
        &alice_signer,
        &mls_group_create_config,
        group_id,
        alice_credential_with_key.clone(),
    )
    .expect("An unexpected error occurred.");

    // There should be no pending commit after group creation.
    assert!(alice_group.pending_commit().is_none());

    let bob_key_package = bob_kpb.key_package();

    // === Alice adds Bob to the group ===
    let (proposal, _) = alice_group
        .propose_add_member(provider, &alice_signer, bob_key_package)
        .expect("error creating self-update proposal");

    let alice_processed_message = alice_group
        .process_message(provider, proposal.into_protocol_message().unwrap())
        .expect("Could not process messages.");
    assert!(alice_group.pending_commit().is_none());

    if let ProcessedMessageContent::ProposalMessage(staged_proposal) =
        alice_processed_message.into_content()
    {
        alice_group
            .store_pending_proposal(provider.storage(), *staged_proposal)
            .unwrap();
    } else {
        unreachable!("Expected a StagedCommit.");
    }

    println!("\nCreating commit with add proposal.");
    let (_msg, welcome_option, _group_info) = alice_group
        .self_update(provider, &alice_signer, LeafNodeParameters::default())
        .expect("error creating self-update commit");
    println!("Done creating commit.");

    // Merging the pending commit should clear the pending commit and we should
    // end up in the same state as bob.
    alice_group
        .merge_pending_commit(provider)
        .expect("error merging pending commit");
    assert!(alice_group.pending_commit().is_none());
    assert!(alice_group.pending_proposals().next().is_none());

    let welcome: MlsMessageIn = welcome_option.expect("expected a welcome").into();
    let welcome = welcome
        .into_welcome()
        .expect("expected message to be a welcome");

    let mut bob_group = StagedWelcome::new_from_welcome(
        provider,
        mls_group_create_config.join_config(),
        welcome,
        Some(alice_group.export_ratchet_tree().into()),
    )
    .expect("error creating group from welcome")
    .into_group(provider)
    .expect("error creating group from welcome");

    assert_eq!(
        bob_group.export_ratchet_tree(),
        alice_group.export_ratchet_tree()
    );
    assert_eq!(
        bob_group
            .export_secret(provider, "test", &[], ciphersuite.hash_length())
            .unwrap(),
        alice_group
            .export_secret(provider, "test", &[], ciphersuite.hash_length())
            .unwrap()
    );
    // Bob is added and the state aligns.

    // === Make a new, empty commit and check that the leaf node credentials match ===

    println!("\nCreating self-update commit.");
    let (commit_msg, _welcome_option, _group_info) = alice_group
        .self_update(provider, &alice_signer, LeafNodeParameters::default())
        .expect("error creating self-update commit");
    println!("Done creating commit.");

    // empty commits should only produce a single message
    assert!(_welcome_option.is_none());
    assert!(_group_info.is_none());

    // There should be a pending commit after issuing a self-update commit.
    let alice_pending_commit = alice_group
        .pending_commit()
        .expect("alice should have the self-update as pending commit");

    // The credential on the update_path leaf node should be set and be the same as alice's
    // credential
    let alice_update_path_leaf_node = alice_pending_commit
        .update_path_leaf_node()
        .expect("expected alice's staged commit to have an update path");
    assert_eq!(
        alice_update_path_leaf_node.credential(),
        &alice_credential_with_key.credential
    );

    // great, they match! now commit
    alice_group
        .merge_pending_commit(provider)
        .expect("alice failed to merge the pending empty commit");

    // === transfer message to bob and process it ===

    // this requires serializing and deserializing
    let mut wire_msg = Vec::<u8>::new();
    commit_msg
        .tls_serialize(&mut wire_msg)
        .expect("alice failed serializing her message");
    let msg_in = MlsMessageIn::tls_deserialize(&mut &wire_msg[..])
        .expect("bob failed deserializing alice's message");

    // neither party should have pending proposals
    assert!(alice_group.pending_proposals().next().is_none());
    assert!(bob_group.pending_proposals().next().is_none());

    // neither should have pending commits after merging and before processing
    assert!(bob_group.pending_commit().is_none());
    assert!(alice_group.pending_commit().is_none());

    // further process the deserialized message
    let processed_message = bob_group
        .process_message(provider, msg_in.try_into_protocol_message().unwrap())
        .expect("bob failed processing alice's message");

    // the processed message must be a staged commit message
    assert!(matches!(
        processed_message.content(),
        ProcessedMessageContent::StagedCommitMessage(_)
    ));

    if let ProcessedMessageContent::StagedCommitMessage(staged_commit) =
        processed_message.into_content()
    {
        // bob must check the credential in the leaf node of the update_path of alice's commit
        let bob_update_path_leaf_node = staged_commit
            .update_path_leaf_node()
            .expect("staged commit received by bob should carry an update path with a leaf node");
        assert_eq!(
            bob_update_path_leaf_node.credential(),
            &alice_credential_with_key.credential
        );

        // bob merges alice's message
        bob_group
            .merge_staged_commit(provider, *staged_commit)
            .expect("bob failed merging alice's empty commit (staged)");

        // finally, the state should match
        assert_eq!(
            bob_group.export_ratchet_tree(),
            alice_group.export_ratchet_tree()
        );
        assert_eq!(
            bob_group
                .export_secret(provider, "test", &[], ciphersuite.hash_length())
                .unwrap(),
            alice_group
                .export_secret(provider, "test", &[], ciphersuite.hash_length())
                .unwrap()
        );
    } else {
        unreachable!()
    }

    // neither should have pending commits after merging and processing
    assert!(bob_group.pending_commit().is_none());
    assert!(alice_group.pending_commit().is_none());
}

#[openmls_test]
fn test_pending_commit_logic(
    ciphersuite: Ciphersuite,
    provider: &impl crate::storage::OpenMlsProvider,
) {
    let group_id = GroupId::from_slice(b"Test Group");

    let (alice_credential_with_key, _alice_kpb, alice_signer, _alice_pk) =
        setup_client("Alice", ciphersuite, provider);
    let (_bob_credential, bob_kpb, bob_signer, _bob_pk) =
        setup_client("Bob", ciphersuite, provider);

    // Define the MlsGroup configuration
    let mls_group_create_config = MlsGroupCreateConfig::test_default(ciphersuite);

    // === Alice creates a group ===
    let mut alice_group = MlsGroup::new_with_group_id(
        provider,
        &alice_signer,
        &mls_group_create_config,
        group_id,
        alice_credential_with_key,
    )
    .expect("An unexpected error occurred.");

    // There should be no pending commit after group creation.
    assert!(alice_group.pending_commit().is_none());

    let bob_key_package = bob_kpb.key_package();

    // Let's add bob
    let (proposal, _) = alice_group
        .propose_add_member(provider, &alice_signer, bob_key_package)
        .expect("error creating add-bob proposal");

    let alice_processed_message = alice_group
        .process_message(provider, proposal.into_protocol_message().unwrap())
        .expect("Could not process messages.");
    assert!(alice_group.pending_commit().is_none());

    if let ProcessedMessageContent::ProposalMessage(staged_proposal) =
        alice_processed_message.into_content()
    {
        alice_group
            .store_pending_proposal(provider.storage(), *staged_proposal)
            .unwrap();
    } else {
        unreachable!("Expected a StagedCommit.");
    }

    // There should be no pending commit after issuing and processing a proposal.
    assert!(alice_group.pending_commit().is_none());

    println!("\nCreating commit with add proposal.");
    let (_msg, _welcome_option, _group_info) = alice_group
        .self_update(provider, &alice_signer, LeafNodeParameters::default())
        .expect("error creating self-update commit");
    println!("Done creating commit.");

    // There should be a pending commit after issueing a proposal.
    assert!(alice_group.pending_commit().is_some());

    // If there is a pending commit, other commit- or proposal-creating actions
    // should fail.
    let error = alice_group
        .add_members(provider, &alice_signer, &[bob_key_package.clone()])
        .expect_err("no error committing while a commit is pending");
    assert!(matches!(
        error,
        AddMembersError::GroupStateError(MlsGroupStateError::PendingCommit)
    ));
    let error = alice_group
        .propose_add_member(provider, &alice_signer, bob_key_package)
        .expect_err("no error creating a proposal while a commit is pending");
    assert!(matches!(
        error,
        ProposeAddMemberError::GroupStateError(MlsGroupStateError::PendingCommit)
    ));
    let error = alice_group
        .remove_members(provider, &alice_signer, &[LeafNodeIndex::new(1)])
        .expect_err("no error committing while a commit is pending");
    assert!(matches!(
        error,
        RemoveMembersError::GroupStateError(MlsGroupStateError::PendingCommit)
    ));
    let error = alice_group
        .propose_remove_member(provider, &alice_signer, LeafNodeIndex::new(1))
        .expect_err("no error creating a proposal while a commit is pending");
    assert!(matches!(
        error,
        ProposeRemoveMemberError::GroupStateError(MlsGroupStateError::PendingCommit)
    ));
    let error = alice_group
        .commit_to_pending_proposals(provider, &alice_signer)
        .expect_err("no error committing while a commit is pending");
    assert!(matches!(
        error,
        CommitToPendingProposalsError::GroupStateError(MlsGroupStateError::PendingCommit)
    ));
    let error = alice_group
        .self_update(provider, &alice_signer, LeafNodeParameters::default())
        .expect_err("no error committing while a commit is pending");
    assert!(matches!(
        error,
        SelfUpdateError::GroupStateError(MlsGroupStateError::PendingCommit)
    ));
    let error = alice_group
        .propose_self_update(provider, &alice_signer, LeafNodeParameters::default())
        .expect_err("no error creating a proposal while a commit is pending");
    assert!(matches!(
        error,
        ProposeSelfUpdateError::GroupStateError(MlsGroupStateError::PendingCommit)
    ));

    // Clearing the pending commit should actually clear it.
    alice_group
        .clear_pending_commit(provider.storage())
        .unwrap();
    assert!(alice_group.pending_commit().is_none());

    // Creating a new commit should commit the same proposals.
    let (_msg, welcome_option, _group_info) = alice_group
        .self_update(provider, &alice_signer, LeafNodeParameters::default())
        .expect("error creating self-update commit");

    // Merging the pending commit should clear the pending commit and we should
    // end up in the same state as bob.
    alice_group
        .merge_pending_commit(provider)
        .expect("error merging pending commit");
    assert!(alice_group.pending_commit().is_none());

    let welcome: MlsMessageIn = welcome_option.expect("expected a welcome").into();
    let welcome = welcome
        .into_welcome()
        .expect("expected message to be a welcome");

    let mut bob_group = StagedWelcome::new_from_welcome(
        provider,
        mls_group_create_config.join_config(),
        welcome,
        Some(alice_group.export_ratchet_tree().into()),
    )
    .expect("error creating group from welcome")
    .into_group(provider)
    .expect("error creating group from welcome");

    assert_eq!(
        bob_group.export_ratchet_tree(),
        alice_group.export_ratchet_tree()
    );
    assert_eq!(
        bob_group
            .export_secret(provider, "test", &[], ciphersuite.hash_length())
            .unwrap(),
        alice_group
            .export_secret(provider, "test", &[], ciphersuite.hash_length())
            .unwrap()
    );

    // While a commit is pending, merging Bob's commit should clear the pending commit.
    let (_msg, _welcome_option, _group_info) = alice_group
        .self_update(provider, &alice_signer, LeafNodeParameters::default())
        .expect("error creating self-update commit");

    let (msg, _welcome_option, _group_info) = bob_group
        .self_update(provider, &bob_signer, LeafNodeParameters::default())
        .expect("error creating self-update commit");

    let alice_processed_message = alice_group
        .process_message(provider, msg.into_protocol_message().unwrap())
        .expect("Could not process messages.");
    assert!(alice_group.pending_commit().is_some());

    if let ProcessedMessageContent::StagedCommitMessage(staged_commit) =
        alice_processed_message.into_content()
    {
        alice_group
            .merge_staged_commit(provider, *staged_commit)
            .expect("Error merging commit.");
    } else {
        unreachable!("Expected a StagedCommit.");
    }
    assert!(alice_group.pending_commit().is_none());
}

// Test that the key package and the corresponding private key are deleted when
// creating a new group for a welcome message.
#[openmls_test]
fn key_package_deletion() {
    let group_id = GroupId::from_slice(b"Test Group");

    let (alice_credential_with_key, _alice_kpb, alice_signer, _alice_pk) =
        setup_client("Alice", ciphersuite, provider);
    let (_bob_credential_with_key, bob_kpb, _bob_signer, _bob_pk) =
        setup_client("Bob", ciphersuite, provider);
    let bob_key_package = bob_kpb.key_package();

    // Define the MlsGroup configuration
    let mls_group_create_config = MlsGroupCreateConfig::builder()
        .ciphersuite(ciphersuite)
        .build();

    // === Alice creates a group ===
    let mut alice_group = MlsGroup::new_with_group_id(
        provider,
        &alice_signer,
        &mls_group_create_config,
        group_id,
        alice_credential_with_key,
    )
    .expect("An unexpected error occurred.");

    // === Alice adds Bob ===
    let (_queued_message, welcome, _group_info) = alice_group
        .add_members(provider, &alice_signer, &[bob_key_package.clone()])
        .unwrap();

    alice_group.merge_pending_commit(provider).unwrap();

    let welcome: MlsMessageIn = welcome.into();
    let welcome = welcome
        .into_welcome()
        .expect("expected message to be a welcome");

    // === Bob joins the group ===
    let _bob_group = StagedWelcome::new_from_welcome(
        provider,
        mls_group_create_config.join_config(),
        welcome,
        Some(alice_group.export_ratchet_tree().into()),
    )
    .expect("Error creating staged join from Welcome")
    .into_group(provider)
    .expect("Error creating group from staged join");

    use openmls_traits::storage::StorageProvider;

    // TEST: The key package must be gone from the key store.
    let result: Option<KeyPackageBundle> = provider
        .storage()
        .key_package(&bob_key_package.hash_ref(provider.crypto()).unwrap())
        .unwrap();
    assert!(
        result.is_none(),
        "The key package is still in the key store after creating a new group from it."
    );
}

#[openmls_test]
fn remove_prosposal_by_ref(
    ciphersuite: Ciphersuite,
    provider: &impl crate::storage::OpenMlsProvider,
) {
    let group_id = GroupId::from_slice(b"Test Group");

    let (alice_credential_with_key, _alice_kpb, alice_signer, _alice_pk) =
        setup_client("Alice", ciphersuite, provider);
    let (_bob_credential_with_key, bob_kpb, _bob_signer, _bob_pk) =
        setup_client("Bob", ciphersuite, provider);
    let bob_key_package = bob_kpb.key_package().clone();
    let (_charlie_credential_with_key, charlie_kpb, _charlie_signer, _charlie_pk) =
        setup_client("Charlie", ciphersuite, provider);
    let charlie_key_package = charlie_kpb.key_package();

    // Define the MlsGroup configuration
    let mls_group_create_config = MlsGroupCreateConfig::builder()
        .ciphersuite(ciphersuite)
        .build();

    // === Alice creates a group ===
    let mut alice_group = MlsGroup::new_with_group_id(
        provider,
        &alice_signer,
        &mls_group_create_config,
        group_id,
        alice_credential_with_key,
    )
    .expect("An unexpected error occurred.");

    // alice adds bob and bob processes the welcome
    let (_, welcome, _) = alice_group
        .add_members(provider, &alice_signer, &[bob_key_package])
        .unwrap();
    alice_group.merge_pending_commit(provider).unwrap();

    let welcome: MlsMessageIn = welcome.into();
    let welcome = welcome
        .into_welcome()
        .expect("expected message to be a welcome");

    let mut bob_group = StagedWelcome::new_from_welcome(
        provider,
        mls_group_create_config.join_config(),
        welcome,
        Some(alice_group.export_ratchet_tree().into()),
    )
    .unwrap()
    .into_group(provider)
    .unwrap();
    // alice proposes to add charlie
    let (_, reference) = alice_group
        .propose_add_member(provider, &alice_signer, charlie_key_package)
        .unwrap();

    assert_eq!(alice_group.proposal_store().proposals().count(), 1);
    // clearing the proposal by reference
    alice_group
        .remove_pending_proposal(provider.storage(), reference.clone())
        .unwrap();
    assert!(alice_group.proposal_store().is_empty());

    // the proposal should not be stored anymore
    let err = alice_group
        .remove_pending_proposal(provider.storage(), reference)
        .unwrap_err();
    assert!(matches!(err, MlsGroupStateError::PendingProposalNotFound));

    // the commit should have no proposal
    let (commit, _, _) = alice_group
        .commit_to_pending_proposals(provider, &alice_signer)
        .unwrap();
    let msg = bob_group
        .process_message(
            provider,
            MlsMessageIn::from(commit)
                .try_into_protocol_message()
                .unwrap(),
        )
        .unwrap();
    match msg.into_content() {
        ProcessedMessageContent::StagedCommitMessage(commit) => {
            // assert that no proposal was commited
            assert!(commit.add_proposals().next().is_none());
            assert!(commit.update_proposals().next().is_none());
            assert!(commit.remove_proposals().next().is_none());
            assert!(commit.psk_proposals().next().is_none());
            assert_eq!(alice_group.members().count(), 2);
        }
        _ => unreachable!("Expected a StagedCommit."),
    }
}

mod group_context_extensions {
    use openmls_basic_credential::SignatureKeyPair;
    use openmls_traits::types::Ciphersuite;

    use self::mls_group::hash_ref::ProposalRef;

    use super::*;
    use crate::{
        credentials::CredentialWithKey, key_packages::errors::KeyPackageVerifyError,
        messages::group_info::GroupInfo,
    };

    struct MemberState<Provider> {
        party: PartyState<Provider>,
        group: MlsGroup,
    }

    #[allow(dead_code)]
    struct PartyState<Provider> {
        provider: Provider,
        credential_with_key: CredentialWithKey,
        key_package_bundle: KeyPackageBundle,
        signer: SignatureKeyPair,
        sig_pk: OpenMlsSignaturePublicKey,
        name: &'static str,
    }

    impl<Provider: crate::storage::OpenMlsProvider + Default> PartyState<Provider> {
        fn generate(name: &'static str, ciphersuite: Ciphersuite) -> Self {
            let provider = Provider::default();
            let (credential_with_key, key_package_bundle, signer, sig_pk) =
                setup_client(name, ciphersuite, &provider);

            PartyState {
                provider,
                name,
                credential_with_key,
                key_package_bundle,
                signer,
                sig_pk,
            }
        }

        fn key_package<F: FnOnce(KeyPackageBuilder) -> KeyPackageBuilder>(
            &self,
            ciphersuite: Ciphersuite,
            f: F,
        ) -> KeyPackageBundle {
            f(KeyPackage::builder())
                .build(
                    ciphersuite,
                    &self.provider,
                    &self.signer,
                    self.credential_with_key.clone(),
                )
                .unwrap_or_else(|err| panic!("failed to build key package at {}: {err}", self.name))
        }
    }

    struct TestState<Provider> {
        alice: MemberState<Provider>,
        bob: MemberState<Provider>,
    }

    /*
     * sets up a group with two parties alice and bob, where alice has capabilities for unknown
     * extensions 0xf001 and  0xf002, and bob has capabilities for extension 0xf001, 0xf002 and
     * 0xf003.
     */
    fn setup<Provider: crate::storage::OpenMlsProvider + Default>(
        ciphersuite: Ciphersuite,
    ) -> TestState<Provider> {
        let alice_party = PartyState::generate("alice", ciphersuite);
        let bob_party = PartyState::generate("bob", ciphersuite);

        // === Alice creates a group ===
        let alice_group = MlsGroup::builder()
            .ciphersuite(ciphersuite)
            .with_wire_format_policy(WireFormatPolicy::new(
                OutgoingWireFormatPolicy::AlwaysPlaintext,
                IncomingWireFormatPolicy::Mixed,
            ))
            .with_capabilities(
                Capabilities::builder()
                    .extensions(vec![
                        ExtensionType::Unknown(0xf001),
                        ExtensionType::Unknown(0xf002),
                    ])
                    .build(),
            )
            .build(
                &alice_party.provider,
                &alice_party.signer,
                alice_party.credential_with_key.clone(),
            )
            .expect("error creating group using builder");

        let mut alice = MemberState {
            party: alice_party,
            group: alice_group,
        };

        // === Alice adds Bob ===
        let bob_key_package = bob_party.key_package(ciphersuite, |builder| {
            builder.leaf_node_capabilities(
                Capabilities::builder()
                    .extensions(vec![
                        ExtensionType::Unknown(0xf001),
                        ExtensionType::Unknown(0xf002),
                        ExtensionType::Unknown(0xf003),
                    ])
                    .build(),
            )
        });

        alice.propose_add_member(bob_key_package.key_package());
        let (_, Some(welcome), _) = alice.commit_and_merge_pending() else {
            panic!("expected receiving a welcome")
        };

        let welcome: MlsMessageIn = welcome.into();
        let welcome = welcome
            .into_welcome()
            .expect("expected message to be a welcome");

        let bob_group = StagedWelcome::new_from_welcome(
            &bob_party.provider,
            alice.group.configuration(),
            welcome,
            Some(alice.group.export_ratchet_tree().into()),
        )
        .expect("Error creating staged join from Welcome")
        .into_group(&bob_party.provider)
        .expect("Error creating group from staged join");

        TestState {
            alice,
            bob: MemberState {
                party: bob_party,
                group: bob_group,
            },
        }
    }

    impl<Provider: crate::storage::OpenMlsProvider> MemberState<Provider> {
        fn propose_group_context_extensions(
            &mut self,
            extensions: Extensions,
        ) -> (MlsMessageOut, ProposalRef) {
            self.group
                .propose_group_context_extensions(
                    &self.party.provider,
                    extensions,
                    &self.party.signer,
                )
                .unwrap_or_else(|err| panic!("couldn't propose GCE at {}: {err}", self.party.name))
        }

        fn propose_add_member(&mut self, key_package: &KeyPackage) -> (MlsMessageOut, ProposalRef) {
            self.group
                .propose_add_member(&self.party.provider, &self.party.signer, key_package)
                .unwrap_or_else(|err| {
                    panic!("failed to propose member at {}: {err}", self.party.name)
                })
        }

        fn process_and_merge_commit(&mut self, msg: MlsMessageIn) {
            let msg = msg.into_protocol_message().unwrap();

            let processed_msg = self
                .group
                .process_message(&self.party.provider, msg)
                .unwrap_or_else(|err| {
                    panic!("error processing message at {}: {err}", self.party.name)
                });

            match processed_msg.into_content() {
                ProcessedMessageContent::StagedCommitMessage(staged_commit) => self
                    .group
                    .merge_staged_commit(&self.party.provider, *staged_commit)
                    .unwrap_or_else(|err| {
                        panic!("error merging staged commit at {}: {err}", self.party.name)
                    }),

                other => {
                    panic!(
                        "expected a commit message at {}, got {:?}",
                        self.party.name, other
                    )
                }
            }
        }

        fn process_and_store_proposal(&mut self, msg: MlsMessageIn) -> ProposalRef {
            let msg = msg.into_protocol_message().unwrap();

            let processed_msg = self
                .group
                .process_message(&self.party.provider, msg)
                .unwrap_or_else(|err| {
                    panic!("error processing message at {}: {err}", self.party.name)
                });

            match processed_msg.into_content() {
                ProcessedMessageContent::ProposalMessage(proposal) => {
                    let reference = proposal.proposal_reference();

                    self.group
                        .store_pending_proposal(self.party.provider.storage(), *proposal)
                        .unwrap_or_else(|err| {
                            panic!("error storing proposal at {}: {err}", self.party.name)
                        });

                    reference
                }
                other => {
                    panic!(
                        "expected a proposal message at {}, got {:?}",
                        self.party.name, other
                    )
                }
            }
        }

        fn fail_processing(
            &mut self,
            msg: MlsMessageIn,
        ) -> ProcessMessageError<Provider::StorageError> {
            let msg = msg.into_protocol_message().unwrap();
            let err_msg = format!(
                "expected an error when processing message at {}",
                self.party.name
            );

            self.group
                .process_message(&self.party.provider, msg)
                .expect_err(&err_msg)
        }

        fn commit_to_pending_proposals(
            &mut self,
        ) -> (MlsMessageOut, Option<MlsMessageOut>, Option<GroupInfo>) {
            self.group
                .commit_to_pending_proposals(&self.party.provider, &self.party.signer)
                .unwrap_or_else(|err| {
                    panic!(
                        "{} couldn't commit pending proposal: {err}",
                        self.party.name
                    )
                })
        }

        fn merge_pending_commit(&mut self) {
            self.group
                .merge_pending_commit(&self.party.provider)
                .unwrap_or_else(|err| panic!("{} couldn't merge commit: {err}", self.party.name));
        }

        fn commit_and_merge_pending(
            &mut self,
        ) -> (MlsMessageOut, Option<MlsMessageOut>, Option<GroupInfo>) {
            let commit_out = self.commit_to_pending_proposals();
            self.merge_pending_commit();
            commit_out
        }
    }

    // Test that the happy case of group context extensions works
    // 1. set up group
    // 2. alice sets gce, commits
    #[openmls_test]
    fn happy_case() {
        let TestState { mut alice, mut bob } = setup::<Provider>(ciphersuite);

        let (proposal, _) = alice.propose_group_context_extensions(Extensions::single(
            Extension::RequiredCapabilities(RequiredCapabilitiesExtension::new(
                &[ExtensionType::Unknown(0xf001)],
                &[],
                &[],
            )),
        ));

        let (commit, _, _) = alice.commit_and_merge_pending();

        bob.process_and_store_proposal(proposal.into());
        bob.process_and_merge_commit(commit.into());

        let (proposal, _) = bob.propose_group_context_extensions(Extensions::single(
            Extension::RequiredCapabilities(RequiredCapabilitiesExtension::new(
                &[
                    ExtensionType::Unknown(0xf001),
                    ExtensionType::Unknown(0xf002),
                ],
                &[],
                &[],
            )),
        ));

        let (commit, _, _) = bob.commit_and_merge_pending();

        alice.process_and_store_proposal(proposal.into());
        alice.process_and_merge_commit(commit.into());
    }

    /// This tests makes sure that validation check 103 is performed:
    ///
    ///   Verify that the LeafNode is compatible with the group's parameters.
    ///   If the GroupContext has a required_capabilities extension, then the
    ///   required extensions, proposals, and credential types MUST be listed
    ///   in the LeafNode's capabilities field.
    ///
    /// So far, we only test whether the check is done for extensions.
    #[openmls_test]
    fn fail_insufficient_capabilities_add_valno103() {
        let TestState { mut alice, mut bob } = setup::<Provider>(ciphersuite);

        let (gce_req_cap_proposal, _) = alice.propose_group_context_extensions(Extensions::single(
            Extension::RequiredCapabilities(RequiredCapabilitiesExtension::new(
                &[ExtensionType::Unknown(0xf002)],
                &[],
                &[],
            )),
        ));

        let (gce_req_cap_commit, _, _) = alice.commit_and_merge_pending();

        bob.process_and_store_proposal(gce_req_cap_proposal.clone().into());
        bob.process_and_merge_commit(gce_req_cap_commit.clone().into());

        // extract values we need later
        let frankenstein::FrankenMlsMessage {
            version,
            body:
                frankenstein::FrankenMlsMessageBody::PublicMessage(frankenstein::FrankenPublicMessage {
                    content:
                        frankenstein::FrankenFramedContent {
                            group_id,
                            epoch: gce_commit_epoch,
                            sender,
                            authenticated_data,
                            ..
                        },
                    ..
                }),
        } = frankenstein::FrankenMlsMessage::from(gce_req_cap_commit)
        else {
            unreachable!()
        };

        let charlie = PartyState::<Provider>::generate("charlie", ciphersuite);
        let charlie_kpb = charlie.key_package(ciphersuite, |builder| {
            builder.leaf_node_capabilities(
                Capabilities::builder()
                    .extensions(vec![ExtensionType::Unknown(0xf001)])
                    .build(),
            )
        });

        let commit_content = frankenstein::FrankenFramedContent {
            body: frankenstein::FrankenFramedContentBody::Commit(frankenstein::FrankenCommit {
                proposals: vec![frankenstein::FrankenProposalOrRef::Proposal(
                    frankenstein::FrankenProposal::Add(frankenstein::FrankenAddProposal {
                        key_package: charlie_kpb.key_package.into(),
                    }),
                )],
                path: None,
            }),
            group_id,
            epoch: gce_commit_epoch + 1,
            sender,
            authenticated_data,
        };

        let group_context = alice.group.export_group_context().clone();

        let bob_group_context = bob.group.export_group_context();
        assert_eq!(
            bob_group_context.confirmed_transcript_hash(),
            group_context.confirmed_transcript_hash()
        );

        let secrets = alice.group.group.message_secrets();
        let membership_key = secrets.membership_key().as_slice();

        let franken_commit = frankenstein::FrankenMlsMessage {
            version,
            body: frankenstein::FrankenMlsMessageBody::PublicMessage(
                frankenstein::FrankenPublicMessage::auth(
                    &alice.party.provider,
                    ciphersuite,
                    &alice.party.signer,
                    commit_content,
                    Some(&group_context.into()),
                    Some(membership_key),
                    // this is a dummy confirmation_tag:
                    Some(vec![0u8; 32].into()),
                ),
            ),
        };

        let fake_commit = MlsMessageIn::tls_deserialize(
            &mut franken_commit.tls_serialize_detached().unwrap().as_slice(),
        )
        .unwrap();

        // Note: If this starts failing, the order in which validation is checked may have changed and we
        // fail on the fact that the confirmation tag is wrong. in that case, either the check has to be
        // disabled, or the frankenstein framework needs code to properly commpute it.
        let err = bob.fail_processing(fake_commit);
        assert!(
            matches!(
                err,
                ProcessMessageError::InvalidCommit(StageCommitError::ProposalValidationError(
                    ProposalValidationError::InsufficientCapabilities
                ))
            ),
            "got wrong error: {err:#?}"
        );
    }

    #[openmls_test]
    fn self_update_happy_case() {
        let TestState { mut alice, mut bob } = setup::<Provider>(ciphersuite);

        let (update_prop, _) = bob
            .group
            .propose_self_update(
                &bob.party.provider,
                &bob.party.signer,
                bob.group.own_leaf_node().cloned(),
            )
            .unwrap();
        alice.process_and_store_proposal(update_prop.into());
        let (commit, _, _) = alice.commit_and_merge_pending();
        bob.process_and_merge_commit(commit.into())
    }

    // This test does the same as self_update_happy_case, but does not use MemberState, so we can
    // can exactly see which calls to OpenMLS are done
    #[openmls_test]
    fn self_update_happy_case_simple() {
        let alice_party = PartyState::<Provider>::generate("alice", ciphersuite);
        let bob_party = PartyState::<Provider>::generate("bob", ciphersuite);

        // === Alice creates a group ===
        let mut alice_group = MlsGroup::builder()
            .ciphersuite(ciphersuite)
            .with_wire_format_policy(WireFormatPolicy::new(
                OutgoingWireFormatPolicy::AlwaysPlaintext,
                IncomingWireFormatPolicy::Mixed,
            ))
            .build(
                &alice_party.provider,
                &alice_party.signer,
                alice_party.credential_with_key.clone(),
            )
            .expect("error creating group using builder");

        // === Alice adds Bob ===
        let bob_key_package = bob_party.key_package(ciphersuite, |builder| builder);

        alice_group
            .propose_add_member(
                &alice_party.provider,
                &alice_party.signer,
                bob_key_package.key_package(),
            )
            .unwrap();

        let (_, Some(welcome), _) = alice_group
            .commit_to_pending_proposals(&alice_party.provider, &alice_party.signer)
            .unwrap()
        else {
            panic!("expected receiving a welcome")
        };

        alice_group
            .merge_pending_commit(&alice_party.provider)
            .unwrap();

        let welcome: MlsMessageIn = welcome.into();
        let welcome = welcome
            .into_welcome()
            .expect("expected message to be a welcome");

        let mut bob_group = StagedWelcome::new_from_welcome(
            &bob_party.provider,
            alice_group.configuration(),
            welcome,
            Some(alice_group.export_ratchet_tree().into()),
        )
        .expect("Error creating staged join from Welcome")
        .into_group(&bob_party.provider)
        .expect("Error creating group from staged join");

        let (update_proposal_msg, _) = bob_group
            .propose_self_update(
                &bob_party.provider,
                &bob_party.signer,
                bob_group.own_leaf_node().cloned(),
            )
            .unwrap();

        let ProcessedMessageContent::ProposalMessage(update_proposal) = alice_group
            .process_message(
                &alice_party.provider,
                update_proposal_msg.clone().into_protocol_message().unwrap(),
            )
            .unwrap()
            .into_content()
        else {
            panic!("expected a proposal, got {update_proposal_msg:?}");
        };
        alice_group
            .store_pending_proposal(alice_party.provider.storage(), *update_proposal)
            .unwrap();

        let (commit_msg, _, _) = alice_group
            .commit_to_pending_proposals(&alice_party.provider, &alice_party.signer)
            .unwrap();

        bob_group
            .process_message(
                &bob_party.provider,
                commit_msg.into_protocol_message().unwrap(),
            )
            .unwrap();

        bob_group.merge_pending_commit(&bob_party.provider).unwrap()
    }

    // this currently doesn't work because of an issue with the conversion using the frankenstein
    // framework. I don't have time do debug this now.
    //
    // Test structure:
    // - (alice creates group, adds bob, bob accepts)
    //   - This is part of the setup function
    // - alice proposal GCE with required capabilities and commits
    // - bob adds the proposal and merges the commit
    // - bob proposes a self-update, but we tamper with it by removing
    //   an extension type from the capabilities. This makes it invalid.
    // - we craft a commit by alice, committing the invalid proposal
    //   - it can't be done by bob, because the sender of a commit
    //     containing an update proposal can not be the owner of the
    //     leaf node
    // - bob processes the invalid commit, which should give an InsufficientCapabilities error
    #[openmls_test]
    fn fail_insufficient_capabilities_update_valno103() {
        let TestState { mut alice, mut bob } = setup::<Provider>(ciphersuite);

        let (gce_req_cap_proposal, _) = alice.propose_group_context_extensions(Extensions::single(
            Extension::RequiredCapabilities(RequiredCapabilitiesExtension::new(
                &[ExtensionType::Unknown(0xf002)],
                &[],
                &[],
            )),
        ));

        let (gce_req_cap_commit, _, _) = alice.commit_and_merge_pending();

        bob.process_and_store_proposal(gce_req_cap_proposal.clone().into());
        bob.process_and_merge_commit(gce_req_cap_commit.clone().into());

        let (update_prop, _) = bob
            .group
            .propose_self_update(
                &bob.party.provider,
                &bob.party.signer,
                bob.group.own_leaf_node().cloned(),
            )
            .unwrap();

        let frankenstein::FrankenMlsMessage {
            version,
            body:
                frankenstein::FrankenMlsMessageBody::PublicMessage(frankenstein::FrankenPublicMessage {
                    content:
                        frankenstein::FrankenFramedContent {
                            group_id,
                            epoch,
                            sender: bob_sender,
                            authenticated_data,
                            body:
                                frankenstein::FrankenFramedContentBody::Proposal(
                                    frankenstein::FrankenProposal::Update(
                                        frankenstein::FrankenUpdateProposal {
                                            leaf_node: mut bob_franken_leaf_node,
                                        },
                                    ),
                                ),
                        },
                    ..
                }),
        } = frankenstein::FrankenMlsMessage::from(update_prop.clone())
        else {
            unreachable!()
        };

        assert_eq!(bob_sender, frankenstein::FrankenSender::Member(1));
        let alice_sender = frankenstein::FrankenSender::Member(0);

        // Remove the extension type from the capabilities that is part of required capabilities
        assert_eq!(bob_franken_leaf_node.capabilities.extensions[1], 0xf002);
        bob_franken_leaf_node.capabilities.extensions.remove(1);

        // make it pass validation again
        bob_franken_leaf_node.leaf_node_source = frankenstein::FrankenLeafNodeSource::Update;
        bob_franken_leaf_node.resign(
            Some(frankenstein::FrankenTreePosition {
                group_id: bob.group.group_id().as_slice().to_vec().into(),
                leaf_index: bob.group.own_leaf_index().u32(),
            }),
            &bob.party.signer,
        );

        // Note: the sender of an Update proposal may not be the same as the commiter to the
        // proposal. That's why we only make sure that nobody accepts an invalid update proposal.

        // build invalid proposal content
        let proposal_content = frankenstein::FrankenFramedContent {
            group_id: group_id.clone(),
            epoch,
            sender: bob_sender.clone(),
            authenticated_data: authenticated_data.clone(),
            body: frankenstein::FrankenFramedContentBody::Proposal(
                frankenstein::FrankenProposal::Update(frankenstein::FrankenUpdateProposal {
                    leaf_node: bob_franken_leaf_node,
                }),
            ),
        };

        // prepare data needed for proposal
        let group_context = alice.group.export_group_context().clone();

        let bob_group_context = bob.group.export_group_context();
        assert_eq!(
            bob_group_context.confirmed_transcript_hash(),
            group_context.confirmed_transcript_hash()
        );

        let secrets = bob.group.group.message_secrets();
        let membership_key = secrets.membership_key().as_slice();

        // build proposal
        let franken_proposal = frankenstein::FrankenPublicMessage::auth(
            &bob.party.provider,
            ciphersuite,
            &bob.party.signer,
            proposal_content,
            Some(&group_context.into()),
            Some(membership_key),
            // proposals don't have confirmation tags
            None,
        );

        let franken_proposal = frankenstein::FrankenMlsMessage {
            version,
            body: frankenstein::FrankenMlsMessageBody::PublicMessage(franken_proposal),
        };

        let fake_proposal = MlsMessageIn::tls_deserialize(
            &mut franken_proposal
                .tls_serialize_detached()
                .unwrap()
                .as_slice(),
        )
        .unwrap();

        alice.process_and_store_proposal(fake_proposal.clone());

        bob.group
            .clear_pending_proposals(bob.party.provider.storage())
            .unwrap();
        let proposal_ref = bob.process_and_store_proposal(fake_proposal);

        let commit_content = frankenstein::FrankenFramedContent {
            group_id,
            epoch,
            sender: alice_sender,
            authenticated_data,
            body: frankenstein::FrankenFramedContentBody::Commit(frankenstein::FrankenCommit {
                proposals: vec![frankenstein::FrankenProposalOrRef::Reference(
                    proposal_ref.as_slice().to_vec().into(),
                )],
                path: None,
            }),
        };

        // prepare data needed for proposal
        let group_context = alice.group.export_group_context().clone();
        let secrets = alice.group.group.message_secrets();
        let membership_key = secrets.membership_key().as_slice();

        let franken_commit = frankenstein::FrankenMlsMessage {
            version,
            body: frankenstein::FrankenMlsMessageBody::PublicMessage(
                frankenstein::FrankenPublicMessage::auth(
                    &alice.party.provider,
                    ciphersuite,
                    &alice.party.signer,
                    commit_content,
                    Some(&group_context.into()),
                    Some(membership_key),
                    Some(vec![0; 32].into()),
                ),
            ),
        };

        let fake_commit = MlsMessageIn::tls_deserialize(
            &mut franken_commit.tls_serialize_detached().unwrap().as_slice(),
        )
        .unwrap();

        let err = bob.fail_processing(fake_commit);

        // Note: If this starts failing, the order in which validation is checked may have changed and we
        // fail on the fact that the confirmation tag is wrong. in that case, either the check has to be
        // disabled, or the frankenstein framework yet yet needs code to properly commpute it.
        assert!(
            matches!(
                err,
                ProcessMessageError::InvalidCommit(StageCommitError::ProposalValidationError(
                    ProposalValidationError::InsufficientCapabilities
                ))
            ),
            "expected a different error, got: {err} ({err:#?})"
        );
    }

    // This test doesn't belong here, but it's nice to have. It would be nice to factor it out, but
    // it relies on the testing functions.
    //
    // I suppose we need to talk about which test framework is the one we need.
    #[openmls_test]
    fn fail_key_package_version_valno201() {
        let TestState { mut alice, mut bob } = setup::<Provider>(ciphersuite);

        let charlie = PartyState::<Provider>::generate("charlie", ciphersuite);
        let charlie_key_package_bundle = charlie.key_package(ciphersuite, |b| b);
        let charlie_key_package = charlie_key_package_bundle.key_package();

        let (original_proposal, _) = alice.propose_add_member(charlie_key_package);

        alice
            .group
            .clear_pending_proposals(alice.party.provider.storage())
            .unwrap();

        let Ok(frankenstein::FrankenMlsMessage {
            version,
            body:
                frankenstein::FrankenMlsMessageBody::PublicMessage(frankenstein::FrankenPublicMessage {
                    content:
                        frankenstein::FrankenFramedContent {
                            group_id,
                            epoch,
                            sender,
                            authenticated_data,
                            body:
                                frankenstein::FrankenFramedContentBody::Proposal(
                                    frankenstein::FrankenProposal::Add(
                                        frankenstein::FrankenAddProposal { mut key_package },
                                    ),
                                ),
                        },
                    ..
                }),
        }) = frankenstein::FrankenMlsMessage::tls_deserialize(
            &mut original_proposal
                .tls_serialize_detached()
                .unwrap()
                .as_slice(),
        )
        else {
            panic!("proposal message has unexpected format: {original_proposal:#?}")
        };

        key_package.protocol_version = 2;
        key_package.resign(&charlie.signer);

        let group_context = alice.group.export_group_context();
        let membership_key = alice.group.group.message_secrets().membership_key();

        let franken_commit_message = frankenstein::FrankenMlsMessage {
            version,
            body: frankenstein::FrankenMlsMessageBody::PublicMessage(
                frankenstein::FrankenPublicMessage::auth(
                    &alice.party.provider,
                    ciphersuite,
                    &alice.party.signer,
                    frankenstein::FrankenFramedContent {
                        group_id,
                        epoch,
                        sender,
                        authenticated_data,
                        body: frankenstein::FrankenFramedContentBody::Commit(
                            frankenstein::FrankenCommit {
                                proposals: vec![frankenstein::FrankenProposalOrRef::Proposal(
                                    frankenstein::FrankenProposal::Add(
                                        frankenstein::FrankenAddProposal { key_package },
                                    ),
                                )],
                                path: None,
                            },
                        ),
                    },
                    Some(&group_context.clone().into()),
                    Some(membership_key.as_slice()),
                    // dummy value
                    Some(vec![0; 32].into()),
                ),
            ),
        };

        let fake_commit_message = MlsMessageIn::tls_deserialize(
            &mut franken_commit_message
                .tls_serialize_detached()
                .unwrap()
                .as_slice(),
        )
        .unwrap();

        let err = {
            let validation_skip_handle = crate::skip_validation::checks::confirmation_tag::handle();
            validation_skip_handle
                .with_disabled(|| bob.fail_processing(fake_commit_message.clone()))
        };

        assert!(matches!(
            err,
            ProcessMessageError::ValidationError(ValidationError::KeyPackageVerifyError(
                KeyPackageVerifyError::InvalidProtocolVersion
            ))
        ));
    }

    // This tests that a commit containing more than one GCE Proposals does not pass validation.
    #[openmls_test]
    fn fail_2_gce_proposals_1_commit_valno308() {
        let TestState { mut alice, mut bob } = setup::<Provider>(ciphersuite);

        // No required capabilities, so no specifically required extensions.
        assert!(alice
            .group
            .group()
            .context()
            .extensions()
            .required_capabilities()
            .is_none());

        let new_extensions = Extensions::single(Extension::RequiredCapabilities(
            RequiredCapabilitiesExtension::new(&[ExtensionType::Unknown(0xf001)], &[], &[]),
        ));

        let (proposal, _) = alice.propose_group_context_extensions(new_extensions.clone());
        bob.process_and_store_proposal(proposal.into());

        assert_eq!(alice.group.pending_proposals().count(), 1);

        let (commit, _, _) = alice.commit_to_pending_proposals();

        // we'll change the commit we feed to bob to include two GCE proposals
        let mut franken_commit = FrankenMlsMessage::tls_deserialize(
            &mut commit.tls_serialize_detached().unwrap().as_slice(),
        )
        .unwrap();

        // Craft a commit that has two GroupContextExtension proposals. This is forbidden by the RFC.
        // Change the commit before alice commits, so alice's state is still in the old epoch and we can
        // use her state to forge the macs and signatures
        match &mut franken_commit.body {
            frankenstein::FrankenMlsMessageBody::PublicMessage(msg) => {
                match &mut msg.content.body {
                    frankenstein::FrankenFramedContentBody::Commit(commit) => {
                        let second_gces = frankenstein::FrankenProposalOrRef::Proposal(
                            frankenstein::FrankenProposal::GroupContextExtensions(vec![
                                // ideally this should be some unknown extension, but it's tricky
                                // to get the payload set up correctly so we'll just go with this
                                frankenstein::FrankenExtension::LastResort,
                            ]),
                        );

                        commit.proposals.push(second_gces);
                    }
                    _ => unreachable!(),
                }

                let group_context = alice.group.export_group_context().clone();

                let bob_group_context = bob.group.export_group_context();
                assert_eq!(
                    bob_group_context.confirmed_transcript_hash(),
                    group_context.confirmed_transcript_hash()
                );

                let secrets = alice.group.group.message_secrets();
                let membership_key = secrets.membership_key().as_slice();

                *msg = frankenstein::FrankenPublicMessage::auth(
                    &alice.party.provider,
                    group_context.ciphersuite(),
                    &alice.party.signer,
                    msg.content.clone(),
                    Some(&group_context.into()),
                    Some(membership_key),
                    // this is a dummy confirmation_tag:
                    Some(vec![0u8; 32].into()),
                );
            }
            _ => unreachable!(),
        }

        let fake_commit = MlsMessageIn::tls_deserialize(
            &mut franken_commit.tls_serialize_detached().unwrap().as_slice(),
        )
        .unwrap();

        let err = {
            let validation_skip_handle = crate::skip_validation::checks::confirmation_tag::handle();
            validation_skip_handle.with_disabled(|| bob.fail_processing(fake_commit.clone()))
        };

        assert!(matches!(
            err,
            ProcessMessageError::InvalidCommit(
                StageCommitError::GroupContextExtensionsProposalValidationError(
                    GroupContextExtensionsProposalValidationError::TooManyGCEProposals
                )
            )
        ));
    }

    /// This test makes sure that a commit to a GCE proposal with required_capabilities that are
    /// not satisfied by all members' capabilities does not pass validation.
    ///
    // Test structure:
    // - (alice creates group, adds bob, bob accepts)
    //   - This is part of the setup function
    // - bob proposes updating the GC to have required_capabilities with extensions 0xf001
    //   - both alice and bob support this extension
    // - we modify the proposal and add 0xf003 - this is only supported by bob (see setup function)
    // - we craft a commit to the proposal, signed by bob
    // - alice processes the commit expecting an error, and the error should be that the GCE is
    //   invalid
    #[openmls_test]
    fn fail_unsupported_gces_add_valno1001() {
        let TestState { mut alice, mut bob }: TestState<Provider> = setup(ciphersuite);

        // No required capabilities, so no specifically required extensions.
        assert!(alice
            .group
            .group()
            .context()
            .extensions()
            .required_capabilities()
            .is_none());

        let new_extensions = Extensions::single(Extension::RequiredCapabilities(
            RequiredCapabilitiesExtension::new(&[ExtensionType::Unknown(0xf001)], &[], &[]),
        ));

        let (original_proposal, _) = bob.propose_group_context_extensions(new_extensions.clone());

        assert_eq!(bob.group.pending_proposals().count(), 1);
        bob.group
            .clear_pending_proposals(bob.party.provider.storage())
            .unwrap();

        let Ok(frankenstein::FrankenMlsMessage {
            version,
            body:
                frankenstein::FrankenMlsMessageBody::PublicMessage(frankenstein::FrankenPublicMessage {
                    content:
                        frankenstein::FrankenFramedContent {
                            group_id,
                            epoch,
                            sender: bob_sender,
                            authenticated_data,
                            body:
                                frankenstein::FrankenFramedContentBody::Proposal(
                                    frankenstein::FrankenProposal::GroupContextExtensions(mut gces),
                                ),
                        },
                    ..
                }),
        }) = frankenstein::FrankenMlsMessage::tls_deserialize(
            &mut original_proposal
                .tls_serialize_detached()
                .unwrap()
                .as_slice(),
        )
        else {
            panic!("proposal message has unexpected format: {original_proposal:#?}")
        };

        let Some(frankenstein::FrankenExtension::RequiredCapabilities(
            frankenstein::FrankenRequiredCapabilitiesExtension {
                extension_types, ..
            },
        )) = gces.get_mut(0)
        else {
            panic!("required capabilities are malformed")
        };

        // this one is supported by bob, but not alice
        extension_types.push(0xf003);

        let group_context = bob.group.export_group_context().clone();
        let secrets = bob.group.group.message_secrets();
        let membership_key = secrets.membership_key().as_slice();

        let franken_commit_message = frankenstein::FrankenMlsMessage {
            version,
            body: frankenstein::FrankenMlsMessageBody::PublicMessage(
                frankenstein::FrankenPublicMessage::auth(
                    &bob.party.provider,
                    ciphersuite,
                    &bob.party.signer,
                    frankenstein::FrankenFramedContent {
                        group_id,
                        epoch,
                        sender: bob_sender,
                        authenticated_data,
                        body: frankenstein::FrankenFramedContentBody::Commit(
                            frankenstein::FrankenCommit {
                                proposals: vec![frankenstein::FrankenProposalOrRef::Proposal(
                                    frankenstein::FrankenProposal::GroupContextExtensions(gces),
                                )],
                                path: None,
                            },
                        ),
                    },
                    Some(&group_context.into()),
                    Some(membership_key),
                    // this is a dummy confirmation_tag:
                    Some(vec![0u8; 32].into()),
                ),
            ),
        };

        let fake_commit = MlsMessageIn::tls_deserialize(
            &mut franken_commit_message
                .tls_serialize_detached()
                .unwrap()
                .as_slice(),
        )
        .unwrap();

        let err = {
            let validation_skip_handle = crate::skip_validation::checks::confirmation_tag::handle();
            validation_skip_handle.with_disabled(|| alice.fail_processing(fake_commit.clone()))
        };

        assert!(
            matches!(
                err,
                ProcessMessageError::InvalidCommit(
                    StageCommitError::GroupContextExtensionsProposalValidationError(
                        GroupContextExtensionsProposalValidationError::RequiredExtensionNotSupportedByAllMembers
                    )
                )
            ),
            "expected different error. got {err:?}"
        );
    }

    // Test that the builder pattern accurately configures the new group.
    #[openmls_test]
    fn proposal() {
        let TestState { mut alice, mut bob }: TestState<Provider> = setup(ciphersuite);

        // No required capabilities, so no specifically required extensions.
        assert!(alice
            .group
            .group()
            .context()
            .extensions()
            .required_capabilities()
            .is_none());

        let new_extensions = Extensions::single(Extension::RequiredCapabilities(
            RequiredCapabilitiesExtension::new(&[ExtensionType::Unknown(0xf001)], &[], &[]),
        ));

        let (proposal, _) = alice.propose_group_context_extensions(new_extensions.clone());
        bob.process_and_store_proposal(proposal.into());

        assert_eq!(alice.group.pending_proposals().count(), 1);

        let (commit, _, _) = alice.commit_and_merge_pending();
        bob.process_and_merge_commit(commit.into());
        assert_eq!(alice.group.pending_proposals().count(), 0);

        let required_capabilities = alice
            .group
            .group()
            .context()
            .extensions()
            .required_capabilities()
            .expect("couldn't get required_capabilities");

        // has required_capabilities as required capability
        assert!(required_capabilities.extension_types() == [ExtensionType::Unknown(0xf001)]);

        // === committing to two group context extensions should fail
        let new_extensions_2 = Extensions::single(Extension::RequiredCapabilities(
            RequiredCapabilitiesExtension::new(&[ExtensionType::RatchetTree], &[], &[]),
        ));

        alice
            .group
            .propose_group_context_extensions(
                &alice.party.provider,
                new_extensions,
                &alice.party.signer,
            )
            .expect("failed to build group context extensions proposal");

        // the proposals need to be different or they will be deduplicated
        alice
            .group
            .propose_group_context_extensions(
                &alice.party.provider,
                new_extensions_2,
                &alice.party.signer,
            )
            .expect("failed to build group context extensions proposal");

        assert_eq!(alice.group.pending_proposals().count(), 2);

        alice
            .group
            .commit_to_pending_proposals(&alice.party.provider, &alice.party.signer)
            .expect_err(
                "expected error when committing to multiple group context extensions proposals",
            );

        // === can't update required required_capabilities to extensions that existing group members
        //       are not capable of

        // contains unsupported extension
        let new_extensions = Extensions::single(Extension::RequiredCapabilities(
            RequiredCapabilitiesExtension::new(&[ExtensionType::Unknown(0xf042)], &[], &[]),
        ));

        alice
            .group
            .propose_group_context_extensions(
                &alice.party.provider,
                new_extensions,
                &alice.party.signer,
            )
            .expect_err("expected an error building GCE proposal with bad required_capabilities");
    }
}

// Test that the builder pattern accurately configures the new group.
#[openmls_test]
fn builder_pattern() {
    let (alice_credential_with_key, _alice_kpb, alice_signer, _alice_pk) =
        setup_client("Alice", ciphersuite, provider);

    // Variables for the MlsGroup configuration
    let test_group_id = GroupId::from_slice(b"Test Group");
    let test_lifetime = Lifetime::new(3600);
    let test_wire_format_policy = PURE_CIPHERTEXT_WIRE_FORMAT_POLICY;
    let test_padding_size = 100;
    let test_external_senders = Extension::ExternalSenders(vec![ExternalSender::new(
        alice_credential_with_key.signature_key.clone(),
        alice_credential_with_key.credential.clone(),
    )]);
    let test_required_capabilities = Extension::RequiredCapabilities(
        RequiredCapabilitiesExtension::new(&[ExtensionType::Unknown(0xff00)], &[], &[]),
    );
    let test_gc_extensions = Extensions::from_vec(vec![
        test_external_senders.clone(),
        test_required_capabilities.clone(),
    ])
    .expect("error creating group context extensions");

    let test_ciphersuite = ciphersuite;
    let test_sender_ratchet_config = SenderRatchetConfiguration::new(10, 2000);
    let test_max_past_epochs = 10;
    let test_number_of_resumption_psks = 5;
    let test_capabilities = Capabilities::new(
        None,
        None,
        Some(&[ExtensionType::Unknown(0xff00)]),
        None,
        None,
    );
    let test_leaf_extensions = Extensions::single(Extension::Unknown(
        0xff00,
        UnknownExtension(vec![0x00, 0x01, 0x02]),
    ));

    // === Alice creates a group ===
    let alice_group = MlsGroup::builder()
        .with_group_id(test_group_id.clone())
        .padding_size(test_padding_size)
        .sender_ratchet_configuration(test_sender_ratchet_config.clone())
        .with_group_context_extensions(test_gc_extensions.clone())
        .expect("error adding group context extension to builder")
        .ciphersuite(test_ciphersuite)
        .with_wire_format_policy(test_wire_format_policy)
        .lifetime(test_lifetime)
        .use_ratchet_tree_extension(true)
        .max_past_epochs(test_max_past_epochs)
        .number_of_resumption_psks(test_number_of_resumption_psks)
        .with_leaf_node_extensions(test_leaf_extensions.clone())
        .expect("error adding leaf node extension to builder")
        .with_capabilities(test_capabilities.clone())
        .build(provider, &alice_signer, alice_credential_with_key)
        .expect("error creating group using builder");

    // Check that the group was created with the correct configuration

    // first the config
    let group_config = alice_group.configuration();
    assert_eq!(group_config.padding_size(), test_padding_size);
    assert_eq!(
        group_config.sender_ratchet_configuration(),
        &test_sender_ratchet_config
    );
    assert_eq!(group_config.wire_format_policy(), test_wire_format_policy);
    assert!(group_config.use_ratchet_tree_extension);
    assert_eq!(group_config.max_past_epochs, test_max_past_epochs);
    assert_eq!(
        group_config.number_of_resumption_psks,
        test_number_of_resumption_psks
    );

    // and the rest of the parameters
    let group_context = alice_group.export_group_context();
    assert_eq!(alice_group.group_id(), &test_group_id);
    let external_senders = group_context
        .extensions()
        .external_senders()
        .expect("error getting external senders")
        .to_vec();
    assert_eq!(
        Extension::ExternalSenders(external_senders),
        test_external_senders
    );
    assert_eq!(ciphersuite, test_ciphersuite);
    let extensions = group_context.extensions();
    assert_eq!(extensions, &test_gc_extensions);
    let lifetime = alice_group
        .own_leaf()
        .expect("error getting own leaf")
        .life_time()
        .expect("leaf doesn't have a lifetime");
    assert_eq!(lifetime, &test_lifetime);
    let own_leaf = alice_group.own_leaf_node().expect("can't find own leaf");
    let capabilities = own_leaf.capabilities();
    assert_eq!(capabilities, &test_capabilities);
    let leaf_extensions = own_leaf.extensions();
    assert_eq!(leaf_extensions, &test_leaf_extensions);

    // Make sure that building with an invalid leaf node extension fails
    let invalid_leaf_extensions =
        Extensions::single(Extension::ApplicationId(ApplicationIdExtension::new(&[
            0x00, 0x01, 0x02,
        ])));

    let builder_err = MlsGroup::builder()
        .with_leaf_node_extensions(invalid_leaf_extensions)
        .expect_err("successfully built group with invalid leaf extensions");
    assert_eq!(builder_err, InvalidExtensionError::IllegalInLeafNodes);
}

// Test the successful update of Group Context Extension with type Extension::Unknown(0xff11)
#[openmls_test]
fn update_group_context_with_unknown_extension<Provider: OpenMlsProvider + Default>() {
    let alice_provider = Provider::default();
    let (alice_credential_with_key, _alice_kpb, alice_signer, _alice_pk) =
        setup_client("Alice", ciphersuite, &alice_provider);

    // === Define the unknown group context extension and initial data ===
    const UNKNOWN_EXTENSION_TYPE: u16 = 0xff11;
    let unknown_extension_data = vec![1, 2];
    let unknown_gc_extension = Extension::Unknown(
        UNKNOWN_EXTENSION_TYPE,
        UnknownExtension(unknown_extension_data),
    );
    let required_extension_types = &[ExtensionType::Unknown(UNKNOWN_EXTENSION_TYPE)];
    let required_capabilities = Extension::RequiredCapabilities(
        RequiredCapabilitiesExtension::new(required_extension_types, &[], &[]),
    );
    let capabilities = Capabilities::new(None, None, Some(required_extension_types), None, None);
    let test_gc_extensions = Extensions::from_vec(vec![
        unknown_gc_extension.clone(),
        required_capabilities.clone(),
    ])
    .expect("error creating test group context extensions");
    let mls_group_create_config = MlsGroupCreateConfig::builder()
        .with_group_context_extensions(test_gc_extensions.clone())
        .expect("error adding unknown extension to config")
        .capabilities(capabilities.clone())
        .ciphersuite(ciphersuite)
        .build();

    // === Alice creates a group ===
    let mut alice_group = MlsGroup::new(
        &alice_provider,
        &alice_signer,
        &mls_group_create_config,
        alice_credential_with_key,
    )
    .expect("error creating group");

    // === Verify the initial group context extension data is correct ===
    let group_context_extensions = alice_group.group().context().extensions();
    let mut extracted_data = None;
    for extension in group_context_extensions.iter() {
        if let Extension::Unknown(UNKNOWN_EXTENSION_TYPE, UnknownExtension(data)) = extension {
            extracted_data = Some(data.clone());
        }
    }
    assert_eq!(
        extracted_data.unwrap(),
        vec![1, 2],
        "The data of Extension::Unknown(0xff11) does not match the expected data"
    );

    // === Alice adds Bob ===
    let bob_provider: Provider = Default::default();
    let (bob_credential_with_key, _bob_kpb, bob_signer, _bob_pk) =
        setup_client("Bob", ciphersuite, &bob_provider);

    let bob_key_package = KeyPackage::builder()
        .leaf_node_capabilities(capabilities)
        .build(
            ciphersuite,
            &bob_provider,
            &bob_signer,
            bob_credential_with_key,
        )
        .expect("error building key package");

    let (_, welcome, _) = alice_group
        .add_members(
            &alice_provider,
            &alice_signer,
            &[bob_key_package.key_package().clone()],
        )
        .unwrap();
    alice_group.merge_pending_commit(&alice_provider).unwrap();

    let welcome: MlsMessageIn = welcome.into();
    let welcome = welcome
        .into_welcome()
        .expect("expected message to be a welcome");

    let mut bob_group = StagedWelcome::new_from_welcome(
        &bob_provider,
        &MlsGroupJoinConfig::default(),
        welcome,
        Some(alice_group.export_ratchet_tree().into()),
    )
    .expect("Error creating staged join from Welcome")
    .into_group(&bob_provider)
    .expect("Error creating group from staged join");

    // === Verify Bob's initial group context extension data is correct ===
    let group_context_extensions = bob_group.group().context().extensions();
    let mut extracted_data_2 = None;
    for extension in group_context_extensions.iter() {
        if let Extension::Unknown(UNKNOWN_EXTENSION_TYPE, UnknownExtension(data)) = extension {
            extracted_data_2 = Some(data.clone());
        }
    }
    assert_eq!(
        extracted_data_2.unwrap(),
        vec![1, 2],
        "The data of Extension::Unknown(0xff11) does not match the expected data"
    );

    // === Propose the new group context extension ===
    let updated_unknown_extension_data = vec![3, 4]; // Sample data for the extension
    let updated_unknown_gc_extension = Extension::Unknown(
        UNKNOWN_EXTENSION_TYPE,
        UnknownExtension(updated_unknown_extension_data.clone()),
    );

    let mut updated_extensions = test_gc_extensions.clone();
    updated_extensions.add_or_replace(updated_unknown_gc_extension);
    let (update_proposal, _) = alice_group
        .propose_group_context_extensions(provider, updated_extensions, &alice_signer)
        .expect("failed to propose group context extensions with unknown extension");

    assert_eq!(
        alice_group.pending_proposals().count(),
        1,
        "Expected one pending proposal"
    );

    // === Commit to the proposed group context extension ===
    let (update_commit, _, _) = alice_group
        .commit_to_pending_proposals(provider, &alice_signer)
        .expect("failed to commit to pending group context extensions");

    alice_group
        .merge_pending_commit(provider)
        .expect("error merging pending commit");

    // === let bob process the updates  ===
    assert_eq!(
        bob_group.pending_proposals().count(),
        0,
        "Expected no pending proposals"
    );

    let processed_update_message = bob_group
        .process_message(
            &bob_provider,
            update_proposal.into_protocol_message().unwrap(),
        )
        .expect("bob failed processing the update");

    match processed_update_message.into_content() {
        ProcessedMessageContent::ProposalMessage(msg) => {
            bob_group
                .store_pending_proposal(bob_provider.storage(), *msg)
                .unwrap();
        }
        other => panic!("expected proposal, got {other:?}"),
    }

    assert_eq!(
        bob_group.pending_proposals().count(),
        1,
        "Expected one pending proposal"
    );

    let processed_commit_message = bob_group
        .process_message(
            &bob_provider,
            update_commit.into_protocol_message().unwrap(),
        )
        .expect("bob failed processing the update");

    match processed_commit_message.into_content() {
        ProcessedMessageContent::StagedCommitMessage(staged_commit) => bob_group
            .merge_staged_commit(&bob_provider, *staged_commit)
            .expect("error merging group context update commit"),
        other => panic!("expected commit, got {other:?}"),
    };

    // === Verify the group context extension was updated ===
    let group_context_extensions = alice_group.group().context().extensions();
    let mut extracted_data_updated = None;
    for extension in group_context_extensions.iter() {
        if let Extension::Unknown(UNKNOWN_EXTENSION_TYPE, UnknownExtension(data)) = extension {
            extracted_data_updated = Some(data.clone());
        }
    }
    assert_eq!(
        extracted_data_updated.unwrap(),
        vec![3, 4],
        "The data of Extension::Unknown(0xff11) does not match the expected data"
    );

    // === Verify Bob sees the group context extension updated ===
    let bob_group_loaded = MlsGroup::load(bob_provider.storage(), bob_group.group().group_id())
        .expect("error loading group")
        .expect("no such group");
    let group_context_extensions_2 = bob_group_loaded.export_group_context().extensions();
    let mut extracted_data_2 = None;
    for extension in group_context_extensions_2.iter() {
        if let Extension::Unknown(UNKNOWN_EXTENSION_TYPE, UnknownExtension(data)) = extension {
            extracted_data_2 = Some(data.clone());
        }
    }
    assert_eq!(
        extracted_data_2.unwrap(),
        vec![3, 4],
        "The data of Extension::Unknown(0xff11) does not match the expected data"
    );
}

#[openmls_test]
fn test_update_group_context_with_unknown_extension_using_update_function<
    Provider: OpenMlsProvider + Default,
>() {
    let alice_provider = Provider::default();
    let (alice_credential_with_key, _alice_kpb, alice_signer, _alice_pk) =
        setup_client("Alice", ciphersuite, &alice_provider);

    // === Define the unknown group context extension and initial data ===
    const UNKNOWN_EXTENSION_TYPE: u16 = 0xff11;
    let unknown_extension_data = vec![1, 2];
    let unknown_gc_extension = Extension::Unknown(
        UNKNOWN_EXTENSION_TYPE,
        UnknownExtension(unknown_extension_data),
    );
    let required_extension_types = &[ExtensionType::Unknown(UNKNOWN_EXTENSION_TYPE)];
    let required_capabilities = Extension::RequiredCapabilities(
        RequiredCapabilitiesExtension::new(required_extension_types, &[], &[]),
    );
    let capabilities = Capabilities::new(None, None, Some(required_extension_types), None, None);
    let test_gc_extensions = Extensions::from_vec(vec![
        unknown_gc_extension.clone(),
        required_capabilities.clone(),
    ])
    .expect("error creating test group context extensions");
    let mls_group_create_config = MlsGroupCreateConfig::builder()
        .with_group_context_extensions(test_gc_extensions.clone())
        .expect("error adding unknown extension to config")
        .capabilities(capabilities.clone())
        .ciphersuite(ciphersuite)
        .build();

    // === Alice creates a group ===
    let mut alice_group = MlsGroup::new(
        &alice_provider,
        &alice_signer,
        &mls_group_create_config,
        alice_credential_with_key,
    )
    .expect("error creating group");

    // === Verify the initial group context extension data is correct ===
    let group_context_extensions = alice_group.group().context().extensions();
    let mut extracted_data = None;
    for extension in group_context_extensions.iter() {
        if let Extension::Unknown(UNKNOWN_EXTENSION_TYPE, UnknownExtension(data)) = extension {
            extracted_data = Some(data.clone());
        }
    }
    assert_eq!(
        extracted_data.unwrap(),
        vec![1, 2],
        "The data of Extension::Unknown(0xff11) does not match the expected data"
    );

    // === Propose the new group context extension using update_group_context_extensions ===
    let updated_unknown_extension_data = vec![3, 4];
    let updated_unknown_gc_extension = Extension::Unknown(
        UNKNOWN_EXTENSION_TYPE,
        UnknownExtension(updated_unknown_extension_data.clone()),
    );

    let mut updated_extensions = test_gc_extensions.clone();
    updated_extensions.add_or_replace(updated_unknown_gc_extension);

    let update_result = alice_group.update_group_context_extensions(
        &alice_provider,
        updated_extensions,
        &alice_signer,
    );
    assert!(
        update_result.is_ok(),
        "Failed to update group context extensions: {:?}",
        update_result.err()
    );

    // === Test clearing staged commit before merge, verify context shows expected data ===
    alice_group
        .clear_pending_commit(provider.storage())
        .unwrap();
    let group_context_extensions = alice_group.group().context().extensions();
    let mut extracted_data = None;
    for extension in group_context_extensions.iter() {
        if let Extension::Unknown(UNKNOWN_EXTENSION_TYPE, UnknownExtension(data)) = extension {
            extracted_data = Some(data.clone());
        }
    }
    assert_eq!(
        extracted_data.unwrap(),
        vec![1, 2],
        "The data of Extension::Unknown(0xff11) does not match the expected data"
    );

    // === Propose the new group context extension using update_group_context_extensions ===
    let updated_unknown_extension_data = vec![4, 5]; // Sample data for the extension
    let updated_unknown_gc_extension = Extension::Unknown(
        UNKNOWN_EXTENSION_TYPE,
        UnknownExtension(updated_unknown_extension_data.clone()),
    );

    let mut updated_extensions = test_gc_extensions.clone();
    updated_extensions.add_or_replace(updated_unknown_gc_extension);
    let update_result = alice_group.update_group_context_extensions(
        &alice_provider,
        updated_extensions,
        &alice_signer,
    );
    assert!(
        update_result.is_ok(),
        "Failed to update group context extensions: {:?}",
        update_result.err()
    );

    // === Merge Pending Commit ===
    alice_group.merge_pending_commit(&alice_provider).unwrap();

    // === Verify the group context extension was updated ===
    let group_context_extensions = alice_group.group().context().extensions();
    let mut extracted_data_updated = None;
    for extension in group_context_extensions.iter() {
        if let Extension::Unknown(UNKNOWN_EXTENSION_TYPE, UnknownExtension(data)) = extension {
            extracted_data_updated = Some(data.clone());
        }
    }
    assert_eq!(
        extracted_data_updated.unwrap(),
        vec![4, 5],
        "The data of Extension::Unknown(0xff11) does not match the expected data"
    );
}

// Test that unknown group context and leaf node extensions can be used in groups
#[openmls_test]
fn unknown_extensions() {
    let (alice_credential_with_key, _alice_kpb, alice_signer, _alice_pk) =
        setup_client("Alice", ciphersuite, provider);

    let unknown_gc_extension = Extension::Unknown(0xff00, UnknownExtension(vec![0, 1, 2, 3]));
    let unknown_leaf_extension = Extension::Unknown(0xff01, UnknownExtension(vec![4, 5, 6, 7]));
    let unknown_kp_extension = Extension::Unknown(0xff02, UnknownExtension(vec![8, 9, 10, 11]));
    let required_extensions = &[
        ExtensionType::Unknown(0xff00),
        ExtensionType::Unknown(0xff01),
    ];
    let required_capabilities =
        Extension::RequiredCapabilities(RequiredCapabilitiesExtension::new(&[], &[], &[]));
    let capabilities = Capabilities::new(None, None, Some(required_extensions), None, None);
    let test_gc_extensions = Extensions::from_vec(vec![
        unknown_gc_extension.clone(),
        required_capabilities.clone(),
    ])
    .expect("error creating group context extensions");
    let test_kp_extensions = Extensions::single(unknown_kp_extension.clone());

    // === Alice creates a group ===
    let mut alice_group = MlsGroup::builder()
        .ciphersuite(ciphersuite)
        .with_capabilities(capabilities.clone())
        .with_leaf_node_extensions(Extensions::single(unknown_leaf_extension.clone()))
        .expect("error adding unknown leaf extension to builder")
        .with_group_context_extensions(test_gc_extensions.clone())
        .expect("error adding unknown extension to builder")
        .build(provider, &alice_signer, alice_credential_with_key)
        .expect("error creating group using builder");

    // Check that everything was added successfully
    let group_context = alice_group.export_group_context();
    assert_eq!(group_context.extensions(), &test_gc_extensions);
    let leaf_node = alice_group.own_leaf().expect("error getting own leaf");
    assert_eq!(
        leaf_node.extensions(),
        &Extensions::single(unknown_leaf_extension)
    );

    // Now let's add Bob to the group and make sure that he joins the group successfully

    // === Alice adds Bob ===
    let (bob_credential_with_key, _bob_kpb, bob_signer, _bob_pk) =
        setup_client("Bob", ciphersuite, provider);

    // Generate a KP that supports the unknown extensions
    let bob_key_package = KeyPackage::builder()
        .leaf_node_capabilities(capabilities)
        .key_package_extensions(test_kp_extensions.clone())
        .build(ciphersuite, provider, &bob_signer, bob_credential_with_key)
        .expect("error building key package");

    assert_eq!(
        bob_key_package.key_package().extensions(),
        &Extensions::single(unknown_kp_extension)
    );

    // alice adds bob and bob processes the welcome to ensure that the unknown
    // extensions are processed correctly
    let (_, welcome, _) = alice_group
        .add_members(
            provider,
            &alice_signer,
            &[bob_key_package.key_package().clone()],
        )
        .unwrap();
    alice_group.merge_pending_commit(provider).unwrap();

    let welcome: MlsMessageIn = welcome.into();
    let welcome = welcome
        .into_welcome()
        .expect("expected message to be a welcome");

    let _bob_group = StagedWelcome::new_from_welcome(
        provider,
        &MlsGroupJoinConfig::default(),
        welcome,
        Some(alice_group.export_ratchet_tree().into()),
    )
    .expect("Error creating staged join from Welcome")
    .into_group(provider)
    .expect("Error creating group from staged join");
}

#[openmls_test]
fn join_multiple_groups_last_resort_extension(
    ciphersuite: Ciphersuite,
    provider: &impl crate::storage::OpenMlsProvider,
) {
    // start with alice, bob, charlie, common config items
    let (alice_credential_with_key, _alice_kpb, alice_signer, _alice_pk) =
        setup_client("alice", ciphersuite, provider);
    let (bob_credential_with_key, _bob_kpb, bob_signer, _bob_pk) =
        setup_client("bob", ciphersuite, provider);
    let (charlie_credential_with_key, _charlie_kpb, charlie_signer, _charlie_pk) =
        setup_client("charlie", ciphersuite, provider);
    let leaf_capabilities =
        Capabilities::new(None, None, Some(&[ExtensionType::LastResort]), None, None);
    let keypkg_extensions = Extensions::single(Extension::LastResort(LastResortExtension::new()));
    // alice creates MlsGroup
    let mut alice_group = MlsGroup::builder()
        .ciphersuite(ciphersuite)
        .use_ratchet_tree_extension(true)
        .build(provider, &alice_signer, alice_credential_with_key)
        .expect("error creating group for alice using builder");
    // bob creates MlsGroup
    let mut bob_group = MlsGroup::builder()
        .ciphersuite(ciphersuite)
        .use_ratchet_tree_extension(true)
        .build(provider, &bob_signer, bob_credential_with_key)
        .expect("error creating group for bob using builder");
    // charlie creates KeyPackage
    let charlie_keypkg = KeyPackage::builder()
        .leaf_node_capabilities(leaf_capabilities)
        .key_package_extensions(keypkg_extensions.clone())
        .build(
            ciphersuite,
            provider,
            &charlie_signer,
            charlie_credential_with_key,
        )
        .expect("error building key package for charlie");
    // alice calls add_members(...) with charlie's KeyPackage; produces Commit and Welcome messages
    let (_, alice_welcome, _) = alice_group
        .add_members(
            provider,
            &alice_signer,
            &[charlie_keypkg.key_package().clone()],
        )
        .expect("error adding charlie to alice's group");
    alice_group
        .merge_pending_commit(provider)
        .expect("error merging commit for alice's group");
    // charlie calls new_from_welcome(...) with alice's Welcome message; SHOULD SUCCEED

    let alice_welcome: MlsMessageIn = alice_welcome.into();
    let alice_welcome = alice_welcome
        .into_welcome()
        .expect("expected message to be a welcome");

    StagedWelcome::new_from_welcome(
        provider,
        &MlsGroupJoinConfig::default(),
        alice_welcome,
        None,
    )
    .expect("error creating staged join from welcome")
    .into_group(provider)
    .expect("error creating group from staged join");

    // bob calls add_members(...) with charlie's KeyPackage; produces Commit and Welcome messages
    let (_, bob_welcome, _) = bob_group
        .add_members(
            provider,
            &bob_signer,
            &[charlie_keypkg.key_package().clone()],
        )
        .expect("error adding charlie to bob's group");
    bob_group
        .merge_pending_commit(provider)
        .expect("error merging commit for bob's group");
    // charlie calls new_from_welcome(...) with bob's Welcome message; SHOULD SUCCEED
    let bob_welcome: MlsMessageIn = bob_welcome.into();
    let bob_welcome = bob_welcome
        .into_welcome()
        .expect("expected message to be a welcome");
    StagedWelcome::new_from_welcome(provider, &MlsGroupJoinConfig::default(), bob_welcome, None)
        .expect("error creating staged join from welcome")
        .into_group(provider)
        .expect("error creating group from staged join");
    // done :-)
}<|MERGE_RESOLUTION|>--- conflicted
+++ resolved
@@ -18,11 +18,7 @@
         },
     },
     tree::sender_ratchet::SenderRatchetConfiguration,
-<<<<<<< HEAD
-    treesync::node::leaf_node::Capabilities,
-=======
-    treesync::LeafNodeParameters,
->>>>>>> 9c45bdd4
+    treesync::{node::leaf_node::Capabilities LeafNodeParameters},
 };
 
 #[openmls_test]
