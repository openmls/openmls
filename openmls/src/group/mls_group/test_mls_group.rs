--- conflicted
+++ resolved
@@ -524,13 +524,8 @@
     assert!(alice_group.pending_commit().is_none());
 
     println!("\nCreating commit with add proposal.");
-<<<<<<< HEAD
     let (_msg, _welcome_option, _group_info) = alice_group
-        .self_update(backend, None)
-=======
-    let (_msg, _welcome_option) = alice_group
         .self_update(backend)
->>>>>>> 8848c59a
         .expect("error creating self-update commit");
     println!("Done creating commit.");
 
@@ -594,13 +589,8 @@
     assert!(alice_group.pending_commit().is_none());
 
     // Creating a new commit should commit the same proposals.
-<<<<<<< HEAD
     let (_msg, welcome_option, _group_info) = alice_group
-        .self_update(backend, None)
-=======
-    let (_msg, welcome_option) = alice_group
         .self_update(backend)
->>>>>>> 8848c59a
         .expect("error creating self-update commit");
 
     // Merging the pending commit should clear the pending commit and we should
@@ -631,21 +621,12 @@
     );
 
     // While a commit is pending, merging Bob's commit should clear the pending commit.
-<<<<<<< HEAD
     let (_msg, _welcome_option, _group_info) = alice_group
-        .self_update(backend, None)
-        .expect("error creating self-update commit");
-
-    let (msg, _welcome_option, _group_info) = bob_group
-        .self_update(backend, None)
-=======
-    let (_msg, _welcome_option) = alice_group
         .self_update(backend)
         .expect("error creating self-update commit");
 
-    let (msg, _welcome_option) = bob_group
+    let (msg, _welcome_option, _group_info) = bob_group
         .self_update(backend)
->>>>>>> 8848c59a
         .expect("error creating self-update commit");
 
     let alice_processed_message = alice_group
