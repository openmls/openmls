use core_group::test_core_group::setup_client;
use openmls_rust_crypto::OpenMlsRustCrypto;
use openmls_traits::{key_store::OpenMlsKeyStore, OpenMlsProvider};
use tls_codec::{Deserialize, Serialize};

use crate::{
    binary_tree::LeafNodeIndex,
    extensions::errors::InvalidExtensionError,
    framing::*,
    group::{config::CryptoConfig, errors::*, *},
    key_packages::*,
    messages::proposals::*,
    prelude::Capabilities,
    test_utils::test_framework::{
        errors::ClientError, noop_authentication_service, ActionType::Commit, CodecUse,
        MlsGroupTestSetup,
    },
    test_utils::*,
    tree::sender_ratchet::SenderRatchetConfiguration,
};

#[apply(ciphersuites_and_providers)]
fn test_mls_group_persistence(ciphersuite: Ciphersuite, provider: &impl OpenMlsProvider) {
    let group_id = GroupId::from_slice(b"Test Group");

    let (alice_credential_with_key, _alice_kpb, alice_signer, _alice_pk) =
        setup_client("Alice", ciphersuite, provider);

    // Define the MlsGroup configuration
    let mls_group_config = MlsGroupCreateConfig::test_default(ciphersuite);

    // === Alice creates a group ===
    let mut alice_group = MlsGroup::new_with_group_id(
        provider,
        &alice_signer,
        &mls_group_config,
        group_id.clone(),
        alice_credential_with_key,
    )
    .expect("An unexpected error occurred.");

    // Check the internal state has changed
    assert_eq!(alice_group.state_changed(), InnerState::Changed);

    alice_group
        .save(provider.key_store())
        .expect("Could not write group state to file");

    let alice_group_deserialized =
        MlsGroup::load(&group_id, provider.key_store()).expect("Could not deserialize MlsGroup");

    assert_eq!(
        (
            alice_group.export_ratchet_tree(),
            alice_group.export_secret(provider.crypto(), "test", &[], 32)
        ),
        (
            alice_group_deserialized.export_ratchet_tree(),
            alice_group_deserialized.export_secret(provider.crypto(), "test", &[], 32)
        )
    );
}

// This tests if the remover is correctly passed to the callback when one member
// issues a RemoveProposal and another members issues the next Commit.
#[apply(ciphersuites_and_providers)]
fn remover(ciphersuite: Ciphersuite, provider: &impl OpenMlsProvider) {
    let group_id = GroupId::from_slice(b"Test Group");

    let (alice_credential_with_key, _alice_kpb, alice_signer, _alice_pk) =
        setup_client("Alice", ciphersuite, provider);
    let (_bob_credential, bob_kpb, bob_signer, _bob_pk) =
        setup_client("Bob", ciphersuite, provider);
    let (_charlie_credential, charlie_kpb, charlie_signer, _charlie_pk) =
        setup_client("Charly", ciphersuite, provider);

    // Define the MlsGroup configuration
    let mls_group_create_config = MlsGroupCreateConfig::builder()
        .crypto_config(CryptoConfig::with_default_version(ciphersuite))
        .build();

    // === Alice creates a group ===
    let mut alice_group = MlsGroup::new_with_group_id(
        provider,
        &alice_signer,
        &mls_group_create_config,
        group_id,
        alice_credential_with_key,
    )
    .expect("An unexpected error occurred.");

    // === Alice adds Bob ===
    let (_queued_message, welcome, _group_info) = alice_group
        .add_members(provider, &alice_signer, &[bob_kpb.key_package().clone()])
        .expect("Could not add member to group.");

    alice_group
        .merge_pending_commit(provider)
        .expect("error merging pending commit");

    let mut bob_group = MlsGroup::new_from_welcome(
        provider,
        mls_group_create_config.join_config(),
        welcome.into_welcome().expect("Unexpected message type."),
        Some(alice_group.export_ratchet_tree().into()),
    )
    .expect("Error creating group from Welcome");

    // === Bob adds Charlie ===
    let (queued_messages, welcome, _group_info) = bob_group
        .add_members(provider, &bob_signer, &[charlie_kpb.key_package().clone()])
        .unwrap();

    let alice_processed_message = alice_group
        .process_message(
            provider,
            queued_messages
                .into_protocol_message()
                .expect("Unexpected message type"),
        )
        .expect("Could not process messages.");
    if let ProcessedMessageContent::StagedCommitMessage(staged_commit) =
        alice_processed_message.into_content()
    {
        alice_group
            .merge_staged_commit(provider, *staged_commit)
            .expect("Error merging commit.");
    } else {
        unreachable!("Expected a StagedCommit.");
    }

    bob_group
        .merge_pending_commit(provider)
        .expect("error merging pending commit");

    let mut charlie_group = MlsGroup::new_from_welcome(
        provider,
        mls_group_create_config.join_config(),
        welcome.into_welcome().expect("Unexpected message type."),
        Some(bob_group.export_ratchet_tree().into()),
    )
    .expect("Error creating group from Welcome");

    // === Alice removes Bob & Charlie commits ===

    let (queued_messages, _) = alice_group
        .propose_remove_member(provider, &alice_signer, LeafNodeIndex::new(1))
        .expect("Could not propose removal");

    let charlie_processed_message = charlie_group
        .process_message(
            provider,
            queued_messages
                .into_protocol_message()
                .expect("Unexpected message type"),
        )
        .expect("Could not process messages.");

    // Check that we received the correct proposals
    if let ProcessedMessageContent::ProposalMessage(staged_proposal) =
        charlie_processed_message.into_content()
    {
        if let Proposal::Remove(ref remove_proposal) = staged_proposal.proposal() {
            // Check that Bob was removed
            assert_eq!(remove_proposal.removed(), LeafNodeIndex::new(1));
            // Store proposal
            charlie_group.store_pending_proposal(*staged_proposal.clone());
        } else {
            unreachable!("Expected a Proposal.");
        }

        // Check that Alice removed Bob
        assert!(matches!(
            staged_proposal.sender(),
            Sender::Member(member) if member.u32() == 0
        ));
    } else {
        unreachable!("Expected a QueuedProposal.");
    }

    // Charlie commits
    let (_queued_messages, _welcome, _group_info) = charlie_group
        .commit_to_pending_proposals(provider, &charlie_signer)
        .expect("Could not commit proposal");

    // Check that we receive the correct proposal
    if let Some(staged_commit) = charlie_group.pending_commit() {
        let remove = staged_commit
            .remove_proposals()
            .next()
            .expect("Expected a proposal.");
        // Check that Bob was removed
        assert_eq!(remove.remove_proposal().removed().u32(), 1);
        // Check that Alice removed Bob
        assert!(matches!(remove.sender(), Sender::Member(member) if member.u32() == 0));
    } else {
        unreachable!("Expected a StagedCommit.");
    };

    charlie_group
        .merge_pending_commit(provider)
        .expect("error merging pending commit");

    // TODO #524: Check that Alice removed Bob
}

#[apply(ciphersuites_and_providers)]
fn export_secret(ciphersuite: Ciphersuite, provider: &impl OpenMlsProvider) {
    let group_id = GroupId::from_slice(b"Test Group");

    let (alice_credential_with_key, _alice_kpb, alice_signer, _alice_pk) =
        setup_client("Alice", ciphersuite, provider);

    // Define the MlsGroup configuration
    let mls_group_create_config = MlsGroupCreateConfig::test_default(ciphersuite);

    // === Alice creates a group ===
    let alice_group = MlsGroup::new_with_group_id(
        provider,
        &alice_signer,
        &mls_group_create_config,
        group_id,
        alice_credential_with_key,
    )
    .expect("An unexpected error occurred.");

    assert!(
        alice_group
            .export_secret(provider.crypto(), "test1", &[], ciphersuite.hash_length())
            .expect("An unexpected error occurred.")
            != alice_group
                .export_secret(provider.crypto(), "test2", &[], ciphersuite.hash_length())
                .expect("An unexpected error occurred.")
    );
    assert!(
        alice_group
            .export_secret(provider.crypto(), "test", &[0u8], ciphersuite.hash_length())
            .expect("An unexpected error occurred.")
            != alice_group
                .export_secret(provider.crypto(), "test", &[1u8], ciphersuite.hash_length())
                .expect("An unexpected error occurred.")
    )
}

#[apply(ciphersuites_and_providers)]
fn test_invalid_plaintext(ciphersuite: Ciphersuite, provider: &impl OpenMlsProvider) {
    // Some basic setup functions for the MlsGroup.
    let mls_group_create_config = MlsGroupCreateConfig::test_default(ciphersuite);

    let number_of_clients = 20;
    let setup = MlsGroupTestSetup::new(
        mls_group_create_config,
        number_of_clients,
        CodecUse::StructMessages,
    );
    // Create a basic group with more than 4 members to create a tree with intermediate nodes.
    let group_id = setup
        .create_random_group(10, ciphersuite, noop_authentication_service)
        .expect("An unexpected error occurred.");
    let mut groups = setup.groups.write().expect("An unexpected error occurred.");
    let group = groups
        .get_mut(&group_id)
        .expect("An unexpected error occurred.");

    let (_, client_id) = &group
        .members()
        .find(|(index, _)| index == &0)
        .expect("An unexpected error occurred.");

    let clients = setup.clients.read().expect("An unexpected error occurred.");
    let client = clients
        .get(client_id)
        .expect("An unexpected error occurred.")
        .read()
        .expect("An unexpected error occurred.");

    let (mls_message, _welcome_option, _group_info) = client
        .self_update(Commit, &group_id, None)
        .expect("error creating self update");

    // Store the context and membership key so that we can re-compute the membership tag later.
    let client_groups = client.groups.read().unwrap();
    let client_group = client_groups.get(&group_id).unwrap();
    let membership_key = client_group.group().message_secrets().membership_key();

    // Tamper with the message such that signature verification fails
    // Once #574 is addressed the new function from there should be used to manipulate the signature.
    // Right now the membership tag is verified first, wihich yields `VerificationError::InvalidMembershipTag`
    // error instead of a `CredentialError:InvalidSignature`.
    let mut msg_invalid_signature = mls_message.clone();
    if let MlsMessageOutBody::PublicMessage(ref mut pt) = msg_invalid_signature.body {
        pt.invalidate_signature()
    };

    // Tamper with the message such that sender lookup fails
    let mut msg_invalid_sender = mls_message;
    let random_sender = Sender::build_member(LeafNodeIndex::new(987543210));
    match &mut msg_invalid_sender.body {
        MlsMessageOutBody::PublicMessage(pt) => {
            pt.set_sender(random_sender);
            pt.set_membership_tag(
                provider.crypto(),
                membership_key,
                client_group.group().message_secrets().serialized_context(),
            )
            .unwrap()
        }
        _ => panic!("This should be a plaintext!"),
    };

    drop(client_groups);
    drop(client);
    drop(clients);

    let error = setup
        // We're the "no_client" id to prevent the original sender from treating
        // this message as his own and merging the pending commit.
        .distribute_to_members(
            "no_client".as_bytes(),
            group,
            &msg_invalid_signature.into(),
            &noop_authentication_service,
        )
        .expect_err("No error when distributing message with invalid signature.");

    assert_eq!(
        ClientError::ProcessMessageError(ProcessMessageError::ValidationError(
            ValidationError::InvalidMembershipTag
        )),
        error
    );

    let error = setup
        // We're the "no_client" id to prevent the original sender from treating
        // this message as his own and merging the pending commit.
        .distribute_to_members(
            "no_client".as_bytes(),
            group,
            &msg_invalid_sender.into(),
            &noop_authentication_service,
        )
        .expect_err("No error when distributing message with invalid signature.");

    assert_eq!(
        ClientError::ProcessMessageError(ProcessMessageError::ValidationError(
            ValidationError::UnknownMember
        )),
        error
    );
}

#[apply(ciphersuites_and_providers)]
fn test_verify_staged_commit_credentials(
    ciphersuite: Ciphersuite,
    provider: &impl OpenMlsProvider,
) {
    let group_id = GroupId::from_slice(b"Test Group");

    let (alice_credential_with_key, _alice_kpb, alice_signer, _alice_pk) =
        setup_client("Alice", ciphersuite, provider);
    let (_bob_credential, bob_kpb, _bob_signer, _bob_pk) =
        setup_client("Bob", ciphersuite, provider);

    // Define the MlsGroup configuration
    let mls_group_config = MlsGroupCreateConfig::test_default(ciphersuite);

    // === Alice creates a group ===
    let mut alice_group = MlsGroup::new_with_group_id(
        provider,
        &alice_signer,
        &mls_group_config,
        group_id,
        alice_credential_with_key.clone(),
    )
    .expect("An unexpected error occurred.");

    // There should be no pending commit after group creation.
    assert!(alice_group.pending_commit().is_none());

    let bob_key_package = bob_kpb.key_package();

    // === Alice adds Bob to the group ===
    let (proposal, _) = alice_group
        .propose_add_member(provider, &alice_signer, bob_key_package)
        .expect("error creating self-update proposal");

    let alice_processed_message = alice_group
        .process_message(provider, proposal.into_protocol_message().unwrap())
        .expect("Could not process messages.");
    assert!(alice_group.pending_commit().is_none());

    if let ProcessedMessageContent::ProposalMessage(staged_proposal) =
        alice_processed_message.into_content()
    {
        alice_group.store_pending_proposal(*staged_proposal);
    } else {
        unreachable!("Expected a StagedCommit.");
    }

    let (_msg, welcome_option, _group_info) = alice_group
        .self_update(provider, &alice_signer)
        .expect("error creating self-update commit");

    // Merging the pending commit should clear the pending commit and we should
    // end up in the same state as bob.
    alice_group
        .merge_pending_commit(provider)
        .expect("error merging pending commit");
    assert!(alice_group.pending_commit().is_none());
    assert!(alice_group.pending_proposals().next().is_none());

    let mut bob_group = MlsGroup::new_from_welcome(
        provider,
        mls_group_config.join_config(),
        welcome_option
            .expect("no welcome after commit")
            .into_welcome()
            .expect("Unexpected message type."),
        Some(alice_group.export_ratchet_tree().into()),
    )
    .expect("error creating group from welcome");

    assert_eq!(
        bob_group.export_ratchet_tree(),
        alice_group.export_ratchet_tree()
    );
    assert_eq!(
        bob_group.export_secret(provider.crypto(), "test", &[], ciphersuite.hash_length()),
        alice_group.export_secret(provider.crypto(), "test", &[], ciphersuite.hash_length())
    );
    // Bob is added and the state aligns.

    // === Make a new, empty commit and check that the leaf node credentials match ===
    let (commit_msg, _welcome_option, _group_info) = alice_group
        .self_update(provider, &alice_signer)
        .expect("error creating self-update commit");

    // empty commits should only produce a single message
    assert!(_welcome_option.is_none());
    assert!(_group_info.is_none());

    // There should be a pending commit after issuing a self-update commit.
    let alice_pending_commit = alice_group
        .pending_commit()
        .expect("alice should have the self-update as pending commit");

    // The commit contains only Alice's credentials, in the update path leaf node.
    for cred in alice_pending_commit.credentials_to_verify() {
        assert_eq!(cred, &alice_credential_with_key.credential);
    }

    // great, they match! now commit
    alice_group
        .merge_pending_commit(provider)
        .expect("alice failed to merge the pending empty commit");

    // === transfer message to bob and process it ===

    // this requires serializing and deserializing
    let mut wire_msg = Vec::<u8>::new();
    commit_msg
        .tls_serialize(&mut wire_msg)
        .expect("alice failed serializing her message");
    let msg_in = MlsMessageIn::tls_deserialize(&mut &wire_msg[..])
        .expect("bob failed deserializing alice's message");

    // neither party should have pending proposals
    assert!(alice_group.pending_proposals().next().is_none());
    assert!(bob_group.pending_proposals().next().is_none());

    // neither should have pending commits after merging and before processing
    assert!(bob_group.pending_commit().is_none());
    assert!(alice_group.pending_commit().is_none());

    // further process the deserialized message
    let processed_message = bob_group
        .process_message(provider, msg_in)
        .expect("bob failed processing alice's message");

    // the processed message must be a staged commit message
    assert!(matches!(
        processed_message.content(),
        ProcessedMessageContent::StagedCommitMessage(_)
    ));

    if let ProcessedMessageContent::StagedCommitMessage(staged_commit) =
        processed_message.into_content()
    {
        // The commit contains only Alice's credentials, in the update path leaf node.
        for cred in staged_commit.credentials_to_verify() {
            assert_eq!(cred, &alice_credential_with_key.credential);
        }

        // bob merges alice's message
        bob_group
            .merge_staged_commit(provider, *staged_commit)
            .expect("bob failed merging alice's empty commit (staged)");

        // finally, the state should match
        assert_eq!(
            bob_group.export_ratchet_tree(),
            alice_group.export_ratchet_tree()
        );
        assert_eq!(
            bob_group.export_secret(provider.crypto(), "test", &[], ciphersuite.hash_length()),
            alice_group.export_secret(provider.crypto(), "test", &[], ciphersuite.hash_length())
        );
    } else {
        unreachable!()
    }

    // neither should have pending commits after merging and processing
    assert!(bob_group.pending_commit().is_none());
    assert!(alice_group.pending_commit().is_none());
}

#[apply(ciphersuites_and_providers)]
fn test_commit_with_update_path_leaf_node(
    ciphersuite: Ciphersuite,
    provider: &impl OpenMlsProvider,
) {
    let group_id = GroupId::from_slice(b"Test Group");

    let (alice_credential_with_key, _alice_kpb, alice_signer, _alice_pk) =
        setup_client("Alice", ciphersuite, provider);
    let (_bob_credential, bob_kpb, _bob_signer, _bob_pk) =
        setup_client("Bob", ciphersuite, provider);

    // Define the MlsGroup configuration
    let mls_group_create_config = MlsGroupCreateConfig::test_default(ciphersuite);

    // === Alice creates a group ===
    let mut alice_group = MlsGroup::new_with_group_id(
        provider,
        &alice_signer,
        &mls_group_create_config,
        group_id,
        alice_credential_with_key.clone(),
    )
    .expect("An unexpected error occurred.");

    // There should be no pending commit after group creation.
    assert!(alice_group.pending_commit().is_none());

    let bob_key_package = bob_kpb.key_package();

    // === Alice adds Bob to the group ===
    let (proposal, _) = alice_group
        .propose_add_member(provider, &alice_signer, bob_key_package)
        .expect("error creating self-update proposal");

    let alice_processed_message = alice_group
        .process_message(provider, proposal.into_protocol_message().unwrap())
        .expect("Could not process messages.");
    assert!(alice_group.pending_commit().is_none());

    if let ProcessedMessageContent::ProposalMessage(staged_proposal) =
        alice_processed_message.into_content()
    {
        alice_group.store_pending_proposal(*staged_proposal);
    } else {
        unreachable!("Expected a StagedCommit.");
    }

    println!("\nCreating commit with add proposal.");
    let (_msg, welcome_option, _group_info) = alice_group
        .self_update(provider, &alice_signer)
        .expect("error creating self-update commit");
    println!("Done creating commit.");

    // Merging the pending commit should clear the pending commit and we should
    // end up in the same state as bob.
    alice_group
        .merge_pending_commit(provider)
        .expect("error merging pending commit");
    assert!(alice_group.pending_commit().is_none());
    assert!(alice_group.pending_proposals().next().is_none());

    let mut bob_group = MlsGroup::new_from_welcome(
        provider,
        mls_group_create_config.join_config(),
        welcome_option
            .expect("no welcome after commit")
            .into_welcome()
            .expect("Unexpected message type."),
        Some(alice_group.export_ratchet_tree().into()),
    )
    .expect("error creating group from welcome");

    assert_eq!(
        bob_group.export_ratchet_tree(),
        alice_group.export_ratchet_tree()
    );
    assert_eq!(
        bob_group.export_secret(provider.crypto(), "test", &[], ciphersuite.hash_length()),
        alice_group.export_secret(provider.crypto(), "test", &[], ciphersuite.hash_length())
    );
    // Bob is added and the state aligns.

    // === Make a new, empty commit and check that the leaf node credentials match ===

    println!("\nCreating self-update commit.");
    let (commit_msg, _welcome_option, _group_info) = alice_group
        .self_update(provider, &alice_signer)
        .expect("error creating self-update commit");
    println!("Done creating commit.");

    // empty commits should only produce a single message
    assert!(_welcome_option.is_none());
    assert!(_group_info.is_none());

    // There should be a pending commit after issuing a self-update commit.
    let alice_pending_commit = alice_group
        .pending_commit()
        .expect("alice should have the self-update as pending commit");

    // The credential on the update_path leaf node should be set and be the same as alice's
    // credential
    let alice_update_path_leaf_node = alice_pending_commit
        .update_path_leaf_node()
        .expect("expected alice's staged commit to have an update path");
    assert_eq!(
        alice_update_path_leaf_node.credential(),
        &alice_credential_with_key.credential
    );

    // great, they match! now commit
    alice_group
        .merge_pending_commit(provider)
        .expect("alice failed to merge the pending empty commit");

    // === transfer message to bob and process it ===

    // this requires serializing and deserializing
    let mut wire_msg = Vec::<u8>::new();
    commit_msg
        .tls_serialize(&mut wire_msg)
        .expect("alice failed serializing her message");
    let msg_in = MlsMessageIn::tls_deserialize(&mut &wire_msg[..])
        .expect("bob failed deserializing alice's message");

    // neither party should have pending proposals
    assert!(alice_group.pending_proposals().next().is_none());
    assert!(bob_group.pending_proposals().next().is_none());

    // neither should have pending commits after merging and before processing
    assert!(bob_group.pending_commit().is_none());
    assert!(alice_group.pending_commit().is_none());

    // further process the deserialized message
    let processed_message = bob_group
        .process_message(provider, msg_in)
        .expect("bob failed processing alice's message");

    // the processed message must be a staged commit message
    assert!(matches!(
        processed_message.content(),
        ProcessedMessageContent::StagedCommitMessage(_)
    ));

    if let ProcessedMessageContent::StagedCommitMessage(staged_commit) =
        processed_message.into_content()
    {
        // bob must check the credential in the leaf node of the update_path of alice's commit
        let bob_update_path_leaf_node = staged_commit
            .update_path_leaf_node()
            .expect("staged commit received by bob should carry an update path with a leaf node");
        assert_eq!(
            bob_update_path_leaf_node.credential(),
            &alice_credential_with_key.credential
        );

        // bob merges alice's message
        bob_group
            .merge_staged_commit(provider, *staged_commit)
            .expect("bob failed merging alice's empty commit (staged)");

        // finally, the state should match
        assert_eq!(
            bob_group.export_ratchet_tree(),
            alice_group.export_ratchet_tree()
        );
        assert_eq!(
            bob_group.export_secret(provider.crypto(), "test", &[], ciphersuite.hash_length()),
            alice_group.export_secret(provider.crypto(), "test", &[], ciphersuite.hash_length())
        );
    } else {
        unreachable!()
    }

    // neither should have pending commits after merging and processing
    assert!(bob_group.pending_commit().is_none());
    assert!(alice_group.pending_commit().is_none());
}

#[apply(ciphersuites_and_providers)]
fn test_pending_commit_logic(ciphersuite: Ciphersuite, provider: &impl OpenMlsProvider) {
    let group_id = GroupId::from_slice(b"Test Group");

    let (alice_credential_with_key, _alice_kpb, alice_signer, _alice_pk) =
        setup_client("Alice", ciphersuite, provider);
    let (_bob_credential, bob_kpb, bob_signer, _bob_pk) =
        setup_client("Bob", ciphersuite, provider);

    // Define the MlsGroup configuration
    let mls_group_create_config = MlsGroupCreateConfig::test_default(ciphersuite);

    // === Alice creates a group ===
    let mut alice_group = MlsGroup::new_with_group_id(
        provider,
        &alice_signer,
        &mls_group_create_config,
        group_id,
        alice_credential_with_key,
    )
    .expect("An unexpected error occurred.");

    // There should be no pending commit after group creation.
    assert!(alice_group.pending_commit().is_none());

    let bob_key_package = bob_kpb.key_package();

    // Let's add bob
    let (proposal, _) = alice_group
        .propose_add_member(provider, &alice_signer, bob_key_package)
        .expect("error creating add-bob proposal");

    let alice_processed_message = alice_group
        .process_message(provider, proposal.into_protocol_message().unwrap())
        .expect("Could not process messages.");
    assert!(alice_group.pending_commit().is_none());

    if let ProcessedMessageContent::ProposalMessage(staged_proposal) =
        alice_processed_message.into_content()
    {
        alice_group.store_pending_proposal(*staged_proposal);
    } else {
        unreachable!("Expected a StagedCommit.");
    }

    // There should be no pending commit after issuing and processing a proposal.
    assert!(alice_group.pending_commit().is_none());

    println!("\nCreating commit with add proposal.");
    let (_msg, _welcome_option, _group_info) = alice_group
        .self_update(provider, &alice_signer)
        .expect("error creating self-update commit");
    println!("Done creating commit.");

    // There should be a pending commit after issueing a proposal.
    assert!(alice_group.pending_commit().is_some());

    // If there is a pending commit, other commit- or proposal-creating actions
    // should fail.
    let error = alice_group
        .add_members(provider, &alice_signer, &[bob_key_package.clone()])
        .expect_err("no error committing while a commit is pending");
    assert_eq!(
        error,
        AddMembersError::GroupStateError(MlsGroupStateError::PendingCommit)
    );
    let error = alice_group
        .propose_add_member(provider, &alice_signer, bob_key_package)
        .expect_err("no error creating a proposal while a commit is pending");
    assert_eq!(
        error,
        ProposeAddMemberError::GroupStateError(MlsGroupStateError::PendingCommit)
    );
    let error = alice_group
        .remove_members(provider, &alice_signer, &[LeafNodeIndex::new(1)])
        .expect_err("no error committing while a commit is pending");
    assert_eq!(
        error,
        RemoveMembersError::GroupStateError(MlsGroupStateError::PendingCommit)
    );
    let error = alice_group
        .propose_remove_member(provider, &alice_signer, LeafNodeIndex::new(1))
        .expect_err("no error creating a proposal while a commit is pending");
    assert_eq!(
        error,
        ProposeRemoveMemberError::GroupStateError(MlsGroupStateError::PendingCommit)
    );
    let error = alice_group
        .commit_to_pending_proposals(provider, &alice_signer)
        .expect_err("no error committing while a commit is pending");
    assert_eq!(
        error,
        CommitToPendingProposalsError::GroupStateError(MlsGroupStateError::PendingCommit)
    );
    let error = alice_group
        .self_update(provider, &alice_signer)
        .expect_err("no error committing while a commit is pending");
    assert_eq!(
        error,
        SelfUpdateError::GroupStateError(MlsGroupStateError::PendingCommit)
    );
    let error = alice_group
        .propose_self_update(provider, &alice_signer, None)
        .expect_err("no error creating a proposal while a commit is pending");
    assert_eq!(
        error,
        ProposeSelfUpdateError::GroupStateError(MlsGroupStateError::PendingCommit)
    );

    // Clearing the pending commit should actually clear it.
    alice_group.clear_pending_commit();
    assert!(alice_group.pending_commit().is_none());

    // Creating a new commit should commit the same proposals.
    let (_msg, welcome_option, _group_info) = alice_group
        .self_update(provider, &alice_signer)
        .expect("error creating self-update commit");

    // Merging the pending commit should clear the pending commit and we should
    // end up in the same state as bob.
    alice_group
        .merge_pending_commit(provider)
        .expect("error merging pending commit");
    assert!(alice_group.pending_commit().is_none());

    let mut bob_group = MlsGroup::new_from_welcome(
        provider,
        mls_group_create_config.join_config(),
        welcome_option
            .expect("no welcome after commit")
            .into_welcome()
            .expect("Unexpected message type."),
        Some(alice_group.export_ratchet_tree().into()),
    )
    .expect("error creating group from welcome");

    assert_eq!(
        bob_group.export_ratchet_tree(),
        alice_group.export_ratchet_tree()
    );
    assert_eq!(
        bob_group.export_secret(provider.crypto(), "test", &[], ciphersuite.hash_length()),
        alice_group.export_secret(provider.crypto(), "test", &[], ciphersuite.hash_length())
    );

    // While a commit is pending, merging Bob's commit should clear the pending commit.
    let (_msg, _welcome_option, _group_info) = alice_group
        .self_update(provider, &alice_signer)
        .expect("error creating self-update commit");

    let (msg, _welcome_option, _group_info) = bob_group
        .self_update(provider, &bob_signer)
        .expect("error creating self-update commit");

    let alice_processed_message = alice_group
        .process_message(provider, msg.into_protocol_message().unwrap())
        .expect("Could not process messages.");
    assert!(alice_group.pending_commit().is_some());

    if let ProcessedMessageContent::StagedCommitMessage(staged_commit) =
        alice_processed_message.into_content()
    {
        alice_group
            .merge_staged_commit(provider, *staged_commit)
            .expect("Error merging commit.");
    } else {
        unreachable!("Expected a StagedCommit.");
    }
    assert!(alice_group.pending_commit().is_none());
}

// Test that the key package and the corresponding private key are deleted when
// creating a new group for a welcome message.
#[apply(ciphersuites_and_providers)]
fn key_package_deletion(ciphersuite: Ciphersuite, provider: &impl OpenMlsProvider) {
    let group_id = GroupId::from_slice(b"Test Group");

    let (alice_credential_with_key, _alice_kpb, alice_signer, _alice_pk) =
        setup_client("Alice", ciphersuite, provider);
    let (_bob_credential_with_key, bob_kpb, _bob_signer, _bob_pk) =
        setup_client("Bob", ciphersuite, provider);
    let bob_key_package = bob_kpb.key_package();

    // Define the MlsGroup configuration
    let mls_group_create_config = MlsGroupCreateConfig::builder()
        .crypto_config(CryptoConfig::with_default_version(ciphersuite))
        .build();

    // === Alice creates a group ===
    let mut alice_group = MlsGroup::new_with_group_id(
        provider,
        &alice_signer,
        &mls_group_create_config,
        group_id,
        alice_credential_with_key,
    )
    .expect("An unexpected error occurred.");

    // === Alice adds Bob ===
    let (_queued_message, welcome, _group_info) = alice_group
        .add_members(provider, &alice_signer, &[bob_key_package.clone()])
        .unwrap();

    alice_group.merge_pending_commit(provider).unwrap();

    // === Bob joins the group ===
    let _bob_group = MlsGroup::new_from_welcome(
        provider,
        mls_group_create_config.join_config(),
        welcome.into_welcome().expect("Unexpected message type."),
        Some(alice_group.export_ratchet_tree().into()),
    )
    .expect("Error creating group from Welcome");

    // TEST: The private key must be gone from the key store.
    assert!(provider
        .key_store()
        .read::<HpkePrivateKey>(bob_key_package.hpke_init_key().as_slice())
        .is_none(),
        "The HPKE private key is still in the key store after creating a new group from the key package.");

    // TEST: The key package must be gone from the key store.
    assert!(
        provider
            .key_store()
            .read::<KeyPackage>(
                bob_key_package
                    .hash_ref(provider.crypto())
                    .unwrap()
                    .as_slice()
            )
            .is_none(),
        "The key package is still in the key store after creating a new group from it."
    );
}

#[apply(ciphersuites_and_providers)]
fn remove_prosposal_by_ref(ciphersuite: Ciphersuite, provider: &impl OpenMlsProvider) {
    let group_id = GroupId::from_slice(b"Test Group");

    let (alice_credential_with_key, _alice_kpb, alice_signer, _alice_pk) =
        setup_client("Alice", ciphersuite, provider);
    let (_bob_credential_with_key, bob_kpb, _bob_signer, _bob_pk) =
        setup_client("Bob", ciphersuite, provider);
    let bob_key_package = bob_kpb.key_package().clone();
    let (_charlie_credential_with_key, charlie_kpb, _charlie_signer, _charlie_pk) =
        setup_client("Charlie", ciphersuite, provider);
    let charlie_key_package = charlie_kpb.key_package();

    // Define the MlsGroup configuration
    let mls_group_create_config = MlsGroupCreateConfig::builder()
        .crypto_config(CryptoConfig::with_default_version(ciphersuite))
        .build();

    // === Alice creates a group ===
    let mut alice_group = MlsGroup::new_with_group_id(
        provider,
        &alice_signer,
        &mls_group_create_config,
        group_id,
        alice_credential_with_key,
    )
    .expect("An unexpected error occurred.");

    // alice adds bob and bob processes the welcome
    let (_, welcome, _) = alice_group
        .add_members(provider, &alice_signer, &[bob_key_package])
        .unwrap();
    alice_group.merge_pending_commit(provider).unwrap();
    let mut bob_group = MlsGroup::new_from_welcome(
        provider,
        mls_group_create_config.join_config(),
        welcome.into_welcome().unwrap(),
        Some(alice_group.export_ratchet_tree().into()),
    )
    .unwrap();
    // alice proposes to add charlie
    let (_, reference) = alice_group
        .propose_add_member(provider, &alice_signer, charlie_key_package)
        .unwrap();

    assert_eq!(alice_group.proposal_store.proposals().count(), 1);
    // clearing the proposal by reference
    alice_group
        .remove_pending_proposal(reference.clone())
        .unwrap();
    assert!(alice_group.proposal_store.is_empty());

    // the proposal should not be stored anymore
    let err = alice_group.remove_pending_proposal(reference).unwrap_err();
    assert_eq!(err, MlsGroupStateError::PendingProposalNotFound);

    // the commit should have no proposal
    let (commit, _, _) = alice_group
        .commit_to_pending_proposals(provider, &alice_signer)
        .unwrap();
    let msg = bob_group
        .process_message(provider, MlsMessageIn::from(commit))
        .unwrap();
    match msg.into_content() {
        ProcessedMessageContent::StagedCommitMessage(commit) => {
            // assert that no proposal was commited
            assert!(commit.add_proposals().next().is_none());
            assert!(commit.update_proposals().next().is_none());
            assert!(commit.remove_proposals().next().is_none());
            assert!(commit.psk_proposals().next().is_none());
            assert_eq!(alice_group.members().count(), 2);
        }
        _ => unreachable!("Expected a StagedCommit."),
    }
}
//
// Test that the builder pattern accurately configures the new group.
#[apply(ciphersuites_and_providers)]
fn group_context_extensions_proposal(ciphersuite: Ciphersuite, provider: &impl OpenMlsProvider) {
    let (alice_credential_with_key, _alice_kpb, alice_signer, _alice_pk) =
        setup_client("Alice", ciphersuite, provider);

    // === Alice creates a group ===
    let mut alice_group = MlsGroup::builder()
        .build(provider, &alice_signer, alice_credential_with_key)
        .expect("error creating group using builder");

    let required_capabilities = alice_group
        .group()
        .group_context_extensions()
        .required_capabilities()
        .expect("couldn't get required_capabilities");

    // no required extensions
    assert!(required_capabilities.extension_types().is_empty());

    let new_extensions = Extensions::single(Extension::RequiredCapabilities(
        RequiredCapabilitiesExtension::new(&[ExtensionType::RequiredCapabilities], &[], &[]),
    ));

    let new_extensions_2 = Extensions::single(Extension::RequiredCapabilities(
        RequiredCapabilitiesExtension::new(&[ExtensionType::RatchetTree], &[], &[]),
    ));

    alice_group
        .propose_group_context_extensions(provider, new_extensions.clone(), &alice_signer)
        .expect("failed to build group context extensions proposal");

    assert_eq!(alice_group.pending_proposals().count(), 1);

    alice_group
        .commit_to_pending_proposals(provider, &alice_signer)
        .expect("failed to commit to pending proposals");

    alice_group
        .merge_pending_commit(provider)
        .expect("error merging pending commit");

    let required_capabilities = alice_group
        .group()
        .group_context_extensions()
        .required_capabilities()
        .expect("couldn't get required_capabilities");

    // has required_capabilities as required capability
    assert!(required_capabilities.extension_types() == [ExtensionType::RequiredCapabilities]);

    // === committing to two group context extensions should fail

    alice_group
        .propose_group_context_extensions(provider, new_extensions, &alice_signer)
        .expect("failed to build group context extensions proposal");

    // the proposals need to be different or they will be deduplicated
    alice_group
        .propose_group_context_extensions(provider, new_extensions_2, &alice_signer)
        .expect("failed to build group context extensions proposal");

    assert_eq!(alice_group.pending_proposals().count(), 2);

    alice_group
        .commit_to_pending_proposals(provider, &alice_signer)
        .expect_err(
            "expected error when committing to multiple group context extensions proposals",
        );

    // === can't update required required_capabilities to extensions that existing group members
    //       are not capable of

    // contains unsupported extension
    let new_extensions = Extensions::single(Extension::RequiredCapabilities(
        RequiredCapabilitiesExtension::new(&[ExtensionType::Unknown(0xf042)], &[], &[]),
    ));

    alice_group
        .propose_group_context_extensions(provider, new_extensions, &alice_signer)
        .expect_err("expected an error building GCE proposal with bad required_capabilities");

    // TODO: we need to test that processing a commit with multiple group context extensions
    //       proposal also fails. however, we can't generate this commit, because our functions for
    //       constructing commits does not permit it. See #1476
}

// Test that the builder pattern accurately configures the new group.
#[apply(ciphersuites_and_providers)]
fn builder_pattern(ciphersuite: Ciphersuite, provider: &impl OpenMlsProvider) {
    let (alice_credential_with_key, _alice_kpb, alice_signer, _alice_pk) =
        setup_client("Alice", ciphersuite, provider);

    // Variables for the MlsGroup configuration
    let test_group_id = GroupId::from_slice(b"Test Group");
    let test_lifetime = Lifetime::new(3600);
    let test_wire_format_policy = PURE_CIPHERTEXT_WIRE_FORMAT_POLICY;
    let test_padding_size = 100;
    let test_external_senders = vec![ExternalSender::new(
        alice_credential_with_key.signature_key.clone(),
        alice_credential_with_key.credential.clone(),
    )];
    let test_crypto_config = CryptoConfig::with_default_version(ciphersuite);
    let test_sender_ratchet_config = SenderRatchetConfiguration::new(10, 2000);
    let test_max_past_epochs = 10;
    let test_number_of_resumption_psks = 5;
    let test_capabilities = Capabilities::new(
        None,
        None,
        Some(&[ExtensionType::Unknown(0xff00)]),
        None,
        None,
    );
    let test_leaf_extensions = Extensions::single(Extension::Unknown(
        0xff00,
        UnknownExtension(vec![0x00, 0x01, 0x02]),
    ));

    // === Alice creates a group ===
    let alice_group = MlsGroup::builder()
        .with_group_id(test_group_id.clone())
        .padding_size(test_padding_size)
        .sender_ratchet_configuration(test_sender_ratchet_config.clone())
        .external_senders(test_external_senders.clone())
        .crypto_config(test_crypto_config)
        .with_wire_format_policy(test_wire_format_policy)
        .lifetime(test_lifetime)
        .use_ratchet_tree_extension(true)
        .max_past_epochs(test_max_past_epochs)
        .number_of_resumption_psks(test_number_of_resumption_psks)
        .with_leaf_node_extensions(test_leaf_extensions.clone())
        .unwrap()
        .with_capabilities(test_capabilities.clone())
        .build(provider, &alice_signer, alice_credential_with_key)
        .expect("error creating group using builder");

    // Check that the group was created with the correct configuration

    // first the config
    let group_config = alice_group.configuration();
    assert_eq!(group_config.padding_size(), test_padding_size);
    assert_eq!(
        group_config.sender_ratchet_configuration(),
        &test_sender_ratchet_config
    );
    assert_eq!(group_config.wire_format_policy(), test_wire_format_policy);
    assert!(group_config.use_ratchet_tree_extension);
    assert_eq!(group_config.max_past_epochs, test_max_past_epochs);
    assert_eq!(
        group_config.number_of_resumption_psks,
        test_number_of_resumption_psks
    );

    // and the rest of the parameters
    let group_context = alice_group.export_group_context();
    assert_eq!(alice_group.group_id(), &test_group_id);
    let external_senders = group_context
        .extensions()
        .external_senders()
        .expect("error getting external senders");
    assert_eq!(external_senders, &test_external_senders);
    let crypto_config = CryptoConfig {
        ciphersuite,
        version: group_context.protocol_version(),
    };
    assert_eq!(crypto_config, test_crypto_config);
    let lifetime = alice_group
        .own_leaf()
        .expect("error getting own leaf")
        .life_time()
        .expect("leaf doesn't have a lifetime");
    assert_eq!(lifetime, &test_lifetime);
<<<<<<< HEAD
}

// Test that unknown group context and leaf node extensions can be used in groups
#[apply(ciphersuites_and_providers)]
fn unknown_extensions(ciphersuite: Ciphersuite, provider: &impl OpenMlsProvider) {
    let (alice_credential_with_key, _alice_kpb, alice_signer, _alice_pk) =
        setup_client("Alice", ciphersuite, provider);

    let unknown_gc_extension = Extension::Unknown(0xff00, UnknownExtension(vec![0, 1, 2, 3]));
    let unknown_leaf_extension = Extension::Unknown(0xff01, UnknownExtension(vec![4, 5, 6, 7]));
    let required_capabilities = Extension::RequiredCapabilities(
        RequiredCapabilitiesExtension::new(&[ExtensionType::Unknown(0xff00)], &[], &[]),
    );
    let test_gc_extensions = Extensions::from_vec(vec![
        unknown_gc_extension.clone(),
        required_capabilities.clone(),
    ])
    .expect("error creating group context extensions");

    // === Alice creates a group ===
    let alice_group = MlsGroup::builder()
        .with_leaf_node_extensions(Extensions::single(unknown_leaf_extension.clone()))
        .with_group_context_extensions(test_gc_extensions.clone())
        .expect("error adding unknown extension to builder")
        .build(provider, &alice_signer, alice_credential_with_key)
        .expect("error creating group using builder");

    // Check that everything was added successfully
    let group_context = alice_group.export_group_context();
    assert_eq!(group_context.extensions(), &test_gc_extensions);
    let leaf_node = alice_group.own_leaf().expect("error getting own leaf");
    assert_eq!(
        leaf_node.extensions(),
        &Extensions::single(unknown_leaf_extension)
    );
=======
    let own_leaf = alice_group.own_leaf_node().expect("can't find own leaf");
    let capabilities = own_leaf.capabilities();
    assert_eq!(capabilities, &test_capabilities);
    let leaf_extensions = own_leaf.extensions();
    assert_eq!(leaf_extensions, &test_leaf_extensions);

    // Make sure that building with an invalid leaf node extension fails
    let invalid_leaf_extensions =
        Extensions::single(Extension::ApplicationId(ApplicationIdExtension::new(&[
            0x00, 0x01, 0x02,
        ])));

    let builder_err = MlsGroup::builder()
        .with_leaf_node_extensions(invalid_leaf_extensions)
        .expect_err("successfully built group with invalid leaf extensions");
    assert_eq!(builder_err, InvalidExtensionError::IllegalInLeafNodes);
>>>>>>> 94ba7579
}<|MERGE_RESOLUTION|>--- conflicted
+++ resolved
@@ -1177,7 +1177,22 @@
         .life_time()
         .expect("leaf doesn't have a lifetime");
     assert_eq!(lifetime, &test_lifetime);
-<<<<<<< HEAD
+    let own_leaf = alice_group.own_leaf_node().expect("can't find own leaf");
+    let capabilities = own_leaf.capabilities();
+    assert_eq!(capabilities, &test_capabilities);
+    let leaf_extensions = own_leaf.extensions();
+    assert_eq!(leaf_extensions, &test_leaf_extensions);
+
+    // Make sure that building with an invalid leaf node extension fails
+    let invalid_leaf_extensions =
+        Extensions::single(Extension::ApplicationId(ApplicationIdExtension::new(&[
+            0x00, 0x01, 0x02,
+        ])));
+
+    let builder_err = MlsGroup::builder()
+        .with_leaf_node_extensions(invalid_leaf_extensions)
+        .expect_err("successfully built group with invalid leaf extensions");
+    assert_eq!(builder_err, InvalidExtensionError::IllegalInLeafNodes);
 }
 
 // Test that unknown group context and leaf node extensions can be used in groups
@@ -1213,22 +1228,4 @@
         leaf_node.extensions(),
         &Extensions::single(unknown_leaf_extension)
     );
-=======
-    let own_leaf = alice_group.own_leaf_node().expect("can't find own leaf");
-    let capabilities = own_leaf.capabilities();
-    assert_eq!(capabilities, &test_capabilities);
-    let leaf_extensions = own_leaf.extensions();
-    assert_eq!(leaf_extensions, &test_leaf_extensions);
-
-    // Make sure that building with an invalid leaf node extension fails
-    let invalid_leaf_extensions =
-        Extensions::single(Extension::ApplicationId(ApplicationIdExtension::new(&[
-            0x00, 0x01, 0x02,
-        ])));
-
-    let builder_err = MlsGroup::builder()
-        .with_leaf_node_extensions(invalid_leaf_extensions)
-        .expect_err("successfully built group with invalid leaf extensions");
-    assert_eq!(builder_err, InvalidExtensionError::IllegalInLeafNodes);
->>>>>>> 94ba7579
 }