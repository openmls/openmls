use crate::{
    binary_tree::LeafNodeIndex,
    ciphersuite::hash_ref::ProposalRef,
    credentials::CredentialType,
    extensions::{Extension, ExtensionType, Extensions, RequiredCapabilitiesExtension},
    framing::{
        mls_auth_content::AuthenticatedContent, sender::Sender, FramingParameters, WireFormat,
    },
    group::{
        errors::*,
        mls_group::{
            proposal_store::{ProposalQueue, ProposalStore, QueuedProposal},
            tests_and_kats::utils::{setup_alice_bob_group, setup_client},
            ProcessedMessageContent,
        },
        GroupContext, GroupId, MlsGroup, MlsGroupJoinConfig, StagedWelcome,
    },
    key_packages::{KeyPackageBundle, KeyPackageIn},
    messages::proposals::{AddProposal, Proposal, ProposalOrRef, ProposalType},
<<<<<<< HEAD
=======
    prelude::LeafNodeParameters,
    test_utils::*,
>>>>>>> 20ace477
    versions::ProtocolVersion,
};

/// This test makes sure ProposalQueue works as intended. This functionality is
/// used in `create_commit` to filter the epoch proposals. Expected result:
/// `filtered_queued_proposals` returns only proposals of a certain type
#[openmls_test::openmls_test]
fn proposal_queue_functions(
    ciphersuite: Ciphersuite,
    provider: &impl crate::storage::OpenMlsProvider,
) {
    // Framing parameters
    let framing_parameters = FramingParameters::new(&[], WireFormat::PublicMessage);
    // Define identities
    let (alice_credential, alice_key_package_bundle, alice_signer, _alice_pk) =
        setup_client("Alice", ciphersuite, provider);
    let (_bob_credential_with_key, bob_key_package_bundle, _bob_signer, _bob_pk) =
        setup_client("Bob", ciphersuite, provider);

    let bob_key_package = bob_key_package_bundle.key_package();
    let alice_update_key_package_bundle =
        KeyPackageBundle::generate(provider, &alice_signer, ciphersuite, alice_credential);
    let alice_update_key_package = alice_update_key_package_bundle.key_package();
    let kpi = KeyPackageIn::from(alice_update_key_package.clone());
    assert!(kpi
        .validate(provider.crypto(), ProtocolVersion::Mls10)
        .is_ok());

    let group_context = GroupContext::new(
        ciphersuite,
        GroupId::random(provider.rand()),
        0,
        vec![],
        vec![],
        Extensions::empty(),
    );

    // Let's create some proposals
    let add_proposal_alice1 = AddProposal {
        key_package: alice_key_package_bundle.key_package().clone(),
    };
    let add_proposal_alice2 = AddProposal {
        key_package: alice_key_package_bundle.key_package().clone(),
    };
    let add_proposal_bob = AddProposal {
        key_package: bob_key_package.clone(),
    };

    let proposal_add_alice1 = Proposal::Add(add_proposal_alice1);
    let proposal_add_alice2 = Proposal::Add(add_proposal_alice2);
    let proposal_add_bob = Proposal::Add(add_proposal_bob);

    // Test proposal types
    assert!(proposal_add_alice1.is_type(ProposalType::Add));
    assert!(!proposal_add_alice1.is_type(ProposalType::Update));
    assert!(!proposal_add_alice1.is_type(ProposalType::Remove));

    // Frame proposals in PublicMessage
    let mls_plaintext_add_alice1 = AuthenticatedContent::member_proposal(
        framing_parameters,
        LeafNodeIndex::new(0),
        proposal_add_alice1,
        &group_context,
        &alice_signer,
    )
    .unwrap();
    let mls_plaintext_add_alice2 = AuthenticatedContent::member_proposal(
        framing_parameters,
        LeafNodeIndex::new(1),
        proposal_add_alice2,
        &group_context,
        &alice_signer,
    )
    .unwrap();
    let mls_plaintext_add_bob = AuthenticatedContent::member_proposal(
        framing_parameters,
        LeafNodeIndex::new(1),
        proposal_add_bob,
        &group_context,
        &alice_signer,
    )
    .unwrap();

    let proposal_reference_add_alice1 = ProposalRef::from_authenticated_content_by_ref(
        provider.crypto(),
        ciphersuite,
        &mls_plaintext_add_alice1,
    )
    .unwrap();
    let proposal_reference_add_alice2 = ProposalRef::from_authenticated_content_by_ref(
        provider.crypto(),
        ciphersuite,
        &mls_plaintext_add_alice2,
    )
    .unwrap();
    let proposal_reference_add_bob = ProposalRef::from_authenticated_content_by_ref(
        provider.crypto(),
        ciphersuite,
        &mls_plaintext_add_bob,
    )
    .unwrap();

    let mut proposal_store = ProposalStore::from_queued_proposal(
        QueuedProposal::from_authenticated_content_by_ref(
            ciphersuite,
            provider.crypto(),
            mls_plaintext_add_alice1,
        )
        .expect("Could not create QueuedProposal."),
    );
    proposal_store.add(
        QueuedProposal::from_authenticated_content_by_ref(
            ciphersuite,
            provider.crypto(),
            mls_plaintext_add_alice2,
        )
        .expect("Could not create QueuedProposal."),
    );

    let (proposal_queue, own_update) = ProposalQueue::filter_proposals(
        ciphersuite,
        provider.crypto(),
        Sender::build_member(LeafNodeIndex::new(1)),
        &proposal_store,
        &[],
        LeafNodeIndex::new(0),
    )
    .expect("Could not create ProposalQueue.");

    // Own update should not be required in this case (only add proposals)
    assert!(!own_update);

    // Test if proposals are all covered
    let valid_proposal_reference_list = &[
        proposal_reference_add_alice1.clone(),
        proposal_reference_add_alice2.clone(),
    ];
    assert!(proposal_queue.contains(valid_proposal_reference_list));

    let invalid_proposal_reference_list = &[
        proposal_reference_add_alice1,
        proposal_reference_add_alice2,
        proposal_reference_add_bob,
    ];
    assert!(!proposal_queue.contains(invalid_proposal_reference_list));

    // Get filtered proposals
    for filtered_proposal in proposal_queue.filtered_by_type(ProposalType::Add) {
        assert!(filtered_proposal.proposal().is_type(ProposalType::Add));
    }
}

/// Test, that we QueuedProposalQueue is iterated in the right order.
#[openmls_test::openmls_test]
fn proposal_queue_order() {
    // Framing parameters
    let framing_parameters = FramingParameters::new(&[], WireFormat::PublicMessage);
    // Define identities
    let (alice_credential, alice_key_package_bundle, alice_signer, _alice_pk) =
        setup_client("Alice", ciphersuite, provider);
    let (_bob_credential_with_key, bob_key_package_bundle, _bob_signer, _bob_pk) =
        setup_client("Bob", ciphersuite, provider);

    let bob_key_package = bob_key_package_bundle.key_package();
    let alice_update_key_package_bundle =
        KeyPackageBundle::generate(provider, &alice_signer, ciphersuite, alice_credential);
    let alice_update_key_package = alice_update_key_package_bundle.key_package();
    let kpi = KeyPackageIn::from(alice_update_key_package.clone());
    assert!(kpi
        .validate(provider.crypto(), ProtocolVersion::Mls10)
        .is_ok());

    let group_context = GroupContext::new(
        ciphersuite,
        GroupId::random(provider.rand()),
        0,
        vec![],
        vec![],
        Extensions::empty(),
    );

    // Let's create some proposals
    let add_proposal_alice1 = AddProposal {
        key_package: alice_key_package_bundle.key_package().clone(),
    };
    let add_proposal_bob1 = AddProposal {
        key_package: bob_key_package.clone(),
    };

    let proposal_add_alice1 = Proposal::Add(add_proposal_alice1);
    let proposal_add_bob1 = Proposal::Add(add_proposal_bob1);

    // Frame proposals in PublicMessage
    let mls_plaintext_add_alice1 = AuthenticatedContent::member_proposal(
        framing_parameters,
        LeafNodeIndex::new(0),
        proposal_add_alice1.clone(),
        &group_context,
        &alice_signer,
    )
    .unwrap();
    let proposal_reference_add_alice1 = ProposalRef::from_authenticated_content_by_ref(
        provider.crypto(),
        ciphersuite,
        &mls_plaintext_add_alice1,
    )
    .unwrap();

    let mls_plaintext_add_bob1 = AuthenticatedContent::member_proposal(
        framing_parameters,
        LeafNodeIndex::new(1),
        proposal_add_bob1.clone(),
        &group_context,
        &alice_signer,
    )
    .unwrap();

    // This should set the order of the proposals.
    let mut proposal_store = ProposalStore::from_queued_proposal(
        QueuedProposal::from_authenticated_content_by_ref(
            ciphersuite,
            provider.crypto(),
            mls_plaintext_add_alice1,
        )
        .unwrap(),
    );
    proposal_store.add(
        QueuedProposal::from_authenticated_content_by_ref(
            ciphersuite,
            provider.crypto(),
            mls_plaintext_add_bob1,
        )
        .unwrap(),
    );

    let proposal_or_refs = vec![
        ProposalOrRef::Proposal(proposal_add_bob1.clone()),
        ProposalOrRef::Reference(proposal_reference_add_alice1),
    ];

    let sender = Sender::build_member(LeafNodeIndex::new(0));

    // And the same should go for proposal queues built from committed
    // proposals. The order here should be dictated by the proposals passed
    // as ProposalOrRefs.
    let proposal_queue = ProposalQueue::from_committed_proposals(
        ciphersuite,
        provider.crypto(),
        proposal_or_refs,
        &proposal_store,
        &sender,
    )
    .unwrap();

    let proposal_collection: Vec<&QueuedProposal> =
        proposal_queue.filtered_by_type(ProposalType::Add).collect();

    assert_eq!(proposal_collection[0].proposal(), &proposal_add_bob1);
    assert_eq!(proposal_collection[1].proposal(), &proposal_add_alice1);
}

#[openmls_test::openmls_test]
fn required_extension_key_package_mismatch(
    ciphersuite: Ciphersuite,
    provider: &impl crate::storage::OpenMlsProvider,
) {
    // Basic group setup.
    let (alice_credential, _, alice_signer, _alice_pk) =
        setup_client("Alice", ciphersuite, provider);
    let (_bob_credential_with_key, bob_key_package_bundle, _, _) =
        setup_client("Bob", ciphersuite, provider);
    let bob_key_package = bob_key_package_bundle.key_package();

    // Set required capabilities
    let extensions = &[ExtensionType::Unknown(0xff00)];
    // We don't support unknown proposals (yet)
    let proposals = &[];
    let credentials = &[CredentialType::Basic];
    let required_capabilities =
        RequiredCapabilitiesExtension::new(extensions, proposals, credentials);

    let mut alice_group = MlsGroup::builder()
        .ciphersuite(ciphersuite)
        .with_group_context_extensions(Extensions::single(Extension::RequiredCapabilities(
            required_capabilities,
        )))
        .unwrap()
        .build(provider, &alice_signer, alice_credential)
        .expect("Error creating MlsGroup.");

    let e = alice_group.propose_add_member(provider, &alice_signer, bob_key_package)
        .expect_err("Proposal was created even though the key package didn't support the required extensions.");

    assert_eq!(
        e,
        ProposeAddMemberError::LeafNodeValidation(
            crate::treesync::errors::LeafNodeValidationError::UnsupportedExtensions
        )
    );
}

#[openmls_test::openmls_test]
fn group_context_extensions(
    ciphersuite: Ciphersuite,
    provider: &impl crate::storage::OpenMlsProvider,
) {
    // Basic group setup.
    let (alice_credential, _, alice_signer, _alice_pk) =
        setup_client("Alice", ciphersuite, provider);
    let (_bob_credential_with_key, bob_key_package_bundle, _, _) =
        setup_client("Bob", ciphersuite, provider);

    let bob_key_package = bob_key_package_bundle.key_package();

    // Set required capabilities
    let extensions = &[ExtensionType::ApplicationId];
    let proposals = &[
        ProposalType::GroupContextExtensions,
        ProposalType::Add,
        ProposalType::Remove,
        ProposalType::Update,
    ];
    let credentials = &[CredentialType::Basic];
    let required_capabilities =
        RequiredCapabilitiesExtension::new(extensions, proposals, credentials);

    let mut alice_group = MlsGroup::builder()
        .ciphersuite(ciphersuite)
        .with_group_context_extensions(Extensions::single(Extension::RequiredCapabilities(
            required_capabilities,
        )))
        .unwrap()
        .build(provider, &alice_signer, alice_credential)
        .expect("Error creating MlsGroup.");

    let (_commit, welcome, _group_info_option) = alice_group
        .add_members(provider, &alice_signer, &[bob_key_package.clone()])
        .expect("Error adding members.");

    alice_group.merge_pending_commit(provider).unwrap();

    let ratchet_tree = alice_group.export_ratchet_tree();

    // Make sure that Bob can join the group with the required extension in place
    // and Bob's key package supporting them.
    let _bob_group = StagedWelcome::new_from_welcome(
        provider,
        &MlsGroupJoinConfig::default(),
        welcome.into_welcome().unwrap(),
        Some(ratchet_tree.into()),
    )
    .expect("Error joining group.");
}

#[openmls_test::openmls_test]
fn group_context_extension_proposal_fails(
    ciphersuite: Ciphersuite,
    provider: &impl crate::storage::OpenMlsProvider,
) {
    // Basic group setup.
    let (alice_credential, _, alice_signer, _alice_pk) =
        setup_client("Alice", ciphersuite, provider);
    let (_bob_credential_with_key, bob_key_package_bundle, _bob_signer, _) =
        setup_client("Bob", ciphersuite, provider);

    let bob_key_package = bob_key_package_bundle.key_package();

    // Set required capabilities
    let proposals = &[
        ProposalType::GroupContextExtensions,
        ProposalType::Add,
        ProposalType::Remove,
        ProposalType::Update,
    ];
    let credentials = &[CredentialType::Basic];
    let required_capabilities = RequiredCapabilitiesExtension::new(&[], proposals, credentials);

    let mut alice_group = MlsGroup::builder()
        .ciphersuite(ciphersuite)
        .with_group_context_extensions(Extensions::single(Extension::RequiredCapabilities(
            required_capabilities,
        )))
        .unwrap()
        .build(provider, &alice_signer, alice_credential)
        .expect("Error creating MlsGroup.");

    // Adding Bob
    let (_commit, welcome, _group_info_option) = alice_group
        .add_members(provider, &alice_signer, &[bob_key_package.clone()])
        .expect("Error adding members.");

    alice_group.merge_pending_commit(provider).unwrap();

    let ratchet_tree = alice_group.export_ratchet_tree();

    let _bob_group = StagedWelcome::new_from_welcome(
        provider,
        &MlsGroupJoinConfig::default(),
        welcome.into_welcome().unwrap(),
        Some(ratchet_tree.into()),
    )
    .and_then(|staged_join| staged_join.into_group(provider))
    .expect("Error joining group.");

    // TODO: openmls/openmls#1130 re-enable
    // // Now Bob wants the ApplicationId extension to be required.
    // // This should fail because Alice doesn't support it.
    //let unsupported_extensions = Extensions::single(Extension::Unknown(
    //    0xff00,
    //    UnknownExtension(vec![0, 1, 2, 3]),
    //));
    //let e = bob_group
    //    .propose_group_context_extensions(provider, unsupported_extensions, &bob_signer)
    //    .expect_err("Bob was able to propose an extension not supported by all other parties.");
    //
    //assert_eq!(
    //    e,
    //    ProposalError::CreateGroupContextExtProposalError(
    //        CreateGroupContextExtProposalError::KeyPackageExtensionSupport(
    //            KeyPackageExtensionSupportError::UnsupportedExtension
    //        )
    //    )
    //);
}

#[openmls_test::openmls_test]
fn group_context_extension_proposal(
    ciphersuite: Ciphersuite,
    provider: &impl crate::storage::OpenMlsProvider,
) {
    // Basic group setup.
    let (mut alice_group, alice_signer, mut bob_group, bob_signer, _bob_credential) =
        setup_alice_bob_group(ciphersuite, provider);

    // Alice adds a required capability.
    let required_application_id =
        Extension::RequiredCapabilities(RequiredCapabilitiesExtension::new(
            &[ExtensionType::ApplicationId],
            &[],
            &[CredentialType::Basic],
        ));
    let (gce_proposal, _) = alice_group
        .propose_group_context_extensions(
            provider,
            Extensions::single(required_application_id),
            &alice_signer,
        )
        .expect("Error proposing gce.");

    let processed_message = bob_group
        .process_message(provider, gce_proposal.into_protocol_message().unwrap())
        .expect("Error processing gce proposal.");

    match processed_message.into_content() {
        ProcessedMessageContent::ProposalMessage(queued_proposal) => {
            bob_group
                .store_pending_proposal(provider.storage(), *queued_proposal)
                .unwrap();
        }
        _ => panic!("Expected a StagedCommitMessage."),
    };

    // Bob commits the proposal.
    let (commit, _, _) = bob_group
        .commit_to_pending_proposals(provider, &bob_signer)
        .unwrap();

    bob_group.merge_pending_commit(provider).unwrap();

    let processed_message = alice_group
        .process_message(provider, commit.into_protocol_message().unwrap())
        .expect("Error processing commit.");

    match processed_message.into_content() {
        ProcessedMessageContent::StagedCommitMessage(commit) => {
            alice_group.merge_staged_commit(provider, *commit).unwrap();
        }
        _ => panic!("Expected a StagedCommitMessage."),
    };

    assert_eq!(
        alice_group.epoch_authenticator(),
        bob_group.epoch_authenticator()
    )
}

// Test if update proposals are properly discarded if a remove proposal is
// present for a given leaf.
#[openmls_test::openmls_test]
fn remove_and_update_processing(
    ciphersuite: Ciphersuite,
    provider: &impl crate::storage::OpenMlsProvider,
) {
    // Create a group with alice and bob.
    let (alice_credential, _, alice_signer, _alice_pk) =
        setup_client("Alice", ciphersuite, provider);
    let (_bob_credential_with_key, bob_key_package_bundle, bob_signer, _) =
        setup_client("Bob", ciphersuite, provider);

    let bob_key_package = bob_key_package_bundle.key_package();

    let mut alice_group = MlsGroup::builder()
        .ciphersuite(ciphersuite)
        .build(provider, &alice_signer, alice_credential)
        .expect("Error creating MlsGroup.");

    let (_commit, welcome, _group_info_option) = alice_group
        .add_members(provider, &alice_signer, &[bob_key_package.clone()])
        .expect("Error adding members.");

    alice_group.merge_pending_commit(provider).unwrap();

    let ratchet_tree = alice_group.export_ratchet_tree();

    let mut bob_group = StagedWelcome::new_from_welcome(
        provider,
        &MlsGroupJoinConfig::default(),
        welcome.into_welcome().unwrap(),
        Some(ratchet_tree.into()),
    )
    .expect("Error joining group.")
    .into_group(provider)
    .unwrap();

    // Alice proposes that Bob be removed.
    let (remove_proposal, _proposal_ref) = alice_group
        .propose_remove_member(provider, &alice_signer, LeafNodeIndex::new(1))
        .expect("Error proposing remove.");

    let processed_message = bob_group
        .process_message(provider, remove_proposal.into_protocol_message().unwrap())
        .unwrap();

    match processed_message.into_content() {
        ProcessedMessageContent::ProposalMessage(queued_proposal) => {
            bob_group
                .store_pending_proposal(provider.storage(), *queued_proposal)
                .unwrap();
        }
        _ => panic!("Expected a ProposalMessage."),
    };

    // At the same time, bob proposes an update.
    let (update_proposal, _proposal_ref) = bob_group
        .propose_self_update(provider, &bob_signer, LeafNodeParameters::default())
        .expect("Error proposing update.");

    let processed_message = alice_group
        .process_message(provider, update_proposal.into_protocol_message().unwrap())
        .unwrap();

    match processed_message.into_content() {
        ProcessedMessageContent::ProposalMessage(queued_proposal) => {
            alice_group
                .store_pending_proposal(provider.storage(), *queued_proposal)
                .unwrap();
        }
        _ => panic!("Expected a ProposalMessage."),
    };

    let pending_proposals: Vec<_> = alice_group.pending_proposals().collect();
    println!("Pending proposals: {:?}", pending_proposals);

    // Alice commits both proposals.
    let (commit, _, _) = alice_group
        .commit_to_pending_proposals(provider, &alice_signer)
        .unwrap();

    let staged_proposals: Vec<_> = alice_group
        .pending_commit()
        .unwrap()
        .queued_proposals()
        .collect();

    println!("Staged proposals {:?}", staged_proposals);

    alice_group.merge_pending_commit(provider).unwrap();

    // Bob processes the commit.
    let processed_message = bob_group
        .process_message(provider, commit.into_protocol_message().unwrap())
        .unwrap();

    match processed_message.into_content() {
        ProcessedMessageContent::StagedCommitMessage(commit) => {
            bob_group.merge_staged_commit(provider, *commit).unwrap();
        }
        _ => panic!("Expected a StagedCommitMessage."),
    };

    // Bob should be removed now.
    assert_eq!(alice_group.members().count(), 1);
    assert!(!bob_group.is_active());
}<|MERGE_RESOLUTION|>--- conflicted
+++ resolved
@@ -17,11 +17,7 @@
     },
     key_packages::{KeyPackageBundle, KeyPackageIn},
     messages::proposals::{AddProposal, Proposal, ProposalOrRef, ProposalType},
-<<<<<<< HEAD
-=======
     prelude::LeafNodeParameters,
-    test_utils::*,
->>>>>>> 20ace477
     versions::ProtocolVersion,
 };
 
