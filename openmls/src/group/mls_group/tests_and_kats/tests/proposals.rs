use crate::{
    binary_tree::LeafNodeIndex,
    ciphersuite::hash_ref::ProposalRef,
    credentials::{test_utils, CredentialType},
    extensions::{Extension, ExtensionType, Extensions, RequiredCapabilitiesExtension},
    framing::{
        mls_auth_content::AuthenticatedContent, sender::Sender, FramingParameters, WireFormat,
    },
    group::{
        errors::*,
        mls_group::{
            proposal_store::{ProposalQueue, ProposalStore, QueuedProposal},
            tests_and_kats::utils::{setup_alice_bob_group, setup_client},
            ProcessedMessageContent,
        },
        GroupContext, GroupId, MlsGroup, MlsGroupJoinConfig, StagedWelcome,
        PURE_CIPHERTEXT_WIRE_FORMAT_POLICY, PURE_PLAINTEXT_WIRE_FORMAT_POLICY,
    },
    key_packages::{KeyPackage, KeyPackageBundle, KeyPackageIn},
    messages::proposals::{AddProposal, Proposal, ProposalOrRef, ProposalType},
    prelude::LeafNodeParameters,
<<<<<<< HEAD
    test_utils::*,
    treesync::node::leaf_node::Capabilities,
=======
>>>>>>> b250fcd8
    versions::ProtocolVersion,
};

/// This test makes sure ProposalQueue works as intended. This functionality is
/// used in `create_commit` to filter the epoch proposals. Expected result:
/// `filtered_queued_proposals` returns only proposals of a certain type
#[openmls_test::openmls_test]
fn proposal_queue_functions(
    ciphersuite: Ciphersuite,
    provider: &impl crate::storage::OpenMlsProvider,
) {
    // Framing parameters
    let framing_parameters = FramingParameters::new(&[], WireFormat::PublicMessage);
    // Define identities
    let (alice_credential, alice_key_package_bundle, alice_signer, _alice_pk) =
        setup_client("Alice", ciphersuite, provider);
    let (_bob_credential_with_key, bob_key_package_bundle, _bob_signer, _bob_pk) =
        setup_client("Bob", ciphersuite, provider);

    let bob_key_package = bob_key_package_bundle.key_package();
    let alice_update_key_package_bundle =
        KeyPackageBundle::generate(provider, &alice_signer, ciphersuite, alice_credential);
    let alice_update_key_package = alice_update_key_package_bundle.key_package();
    let kpi = KeyPackageIn::from(alice_update_key_package.clone());
    assert!(kpi
        .validate(provider.crypto(), ProtocolVersion::Mls10)
        .is_ok());

    let group_context = GroupContext::new(
        ciphersuite,
        GroupId::random(provider.rand()),
        0,
        vec![],
        vec![],
        Extensions::empty(),
    );

    // Let's create some proposals
    let add_proposal_alice1 = AddProposal {
        key_package: alice_key_package_bundle.key_package().clone(),
    };
    let add_proposal_alice2 = AddProposal {
        key_package: alice_key_package_bundle.key_package().clone(),
    };
    let add_proposal_bob = AddProposal {
        key_package: bob_key_package.clone(),
    };

    let proposal_add_alice1 = Proposal::Add(add_proposal_alice1);
    let proposal_add_alice2 = Proposal::Add(add_proposal_alice2);
    let proposal_add_bob = Proposal::Add(add_proposal_bob);

    // Test proposal types
    assert!(proposal_add_alice1.is_type(ProposalType::Add));
    assert!(!proposal_add_alice1.is_type(ProposalType::Update));
    assert!(!proposal_add_alice1.is_type(ProposalType::Remove));

    // Frame proposals in PublicMessage
    let mls_plaintext_add_alice1 = AuthenticatedContent::member_proposal(
        framing_parameters,
        LeafNodeIndex::new(0),
        proposal_add_alice1,
        &group_context,
        &alice_signer,
    )
    .unwrap();
    let mls_plaintext_add_alice2 = AuthenticatedContent::member_proposal(
        framing_parameters,
        LeafNodeIndex::new(1),
        proposal_add_alice2,
        &group_context,
        &alice_signer,
    )
    .unwrap();
    let mls_plaintext_add_bob = AuthenticatedContent::member_proposal(
        framing_parameters,
        LeafNodeIndex::new(1),
        proposal_add_bob,
        &group_context,
        &alice_signer,
    )
    .unwrap();

    let proposal_reference_add_alice1 = ProposalRef::from_authenticated_content_by_ref(
        provider.crypto(),
        ciphersuite,
        &mls_plaintext_add_alice1,
    )
    .unwrap();
    let proposal_reference_add_alice2 = ProposalRef::from_authenticated_content_by_ref(
        provider.crypto(),
        ciphersuite,
        &mls_plaintext_add_alice2,
    )
    .unwrap();
    let proposal_reference_add_bob = ProposalRef::from_authenticated_content_by_ref(
        provider.crypto(),
        ciphersuite,
        &mls_plaintext_add_bob,
    )
    .unwrap();

    let mut proposal_store = ProposalStore::from_queued_proposal(
        QueuedProposal::from_authenticated_content_by_ref(
            ciphersuite,
            provider.crypto(),
            mls_plaintext_add_alice1,
        )
        .expect("Could not create QueuedProposal."),
    );
    proposal_store.add(
        QueuedProposal::from_authenticated_content_by_ref(
            ciphersuite,
            provider.crypto(),
            mls_plaintext_add_alice2,
        )
        .expect("Could not create QueuedProposal."),
    );

    let (proposal_queue, own_update) = ProposalQueue::filter_proposals(
        ciphersuite,
        provider.crypto(),
        Sender::build_member(LeafNodeIndex::new(1)),
        &proposal_store,
        &[],
        LeafNodeIndex::new(0),
    )
    .expect("Could not create ProposalQueue.");

    // Own update should not be required in this case (only add proposals)
    assert!(!own_update);

    // Test if proposals are all covered
    let valid_proposal_reference_list = &[
        proposal_reference_add_alice1.clone(),
        proposal_reference_add_alice2.clone(),
    ];
    assert!(proposal_queue.contains(valid_proposal_reference_list));

    let invalid_proposal_reference_list = &[
        proposal_reference_add_alice1,
        proposal_reference_add_alice2,
        proposal_reference_add_bob,
    ];
    assert!(!proposal_queue.contains(invalid_proposal_reference_list));

    // Get filtered proposals
    for filtered_proposal in proposal_queue.filtered_by_type(ProposalType::Add) {
        assert!(filtered_proposal.proposal().is_type(ProposalType::Add));
    }
}

/// Test, that we QueuedProposalQueue is iterated in the right order.
#[openmls_test::openmls_test]
fn proposal_queue_order() {
    // Framing parameters
    let framing_parameters = FramingParameters::new(&[], WireFormat::PublicMessage);
    // Define identities
    let (alice_credential, alice_key_package_bundle, alice_signer, _alice_pk) =
        setup_client("Alice", ciphersuite, provider);
    let (_bob_credential_with_key, bob_key_package_bundle, _bob_signer, _bob_pk) =
        setup_client("Bob", ciphersuite, provider);

    let bob_key_package = bob_key_package_bundle.key_package();
    let alice_update_key_package_bundle =
        KeyPackageBundle::generate(provider, &alice_signer, ciphersuite, alice_credential);
    let alice_update_key_package = alice_update_key_package_bundle.key_package();
    let kpi = KeyPackageIn::from(alice_update_key_package.clone());
    assert!(kpi
        .validate(provider.crypto(), ProtocolVersion::Mls10)
        .is_ok());

    let group_context = GroupContext::new(
        ciphersuite,
        GroupId::random(provider.rand()),
        0,
        vec![],
        vec![],
        Extensions::empty(),
    );

    // Let's create some proposals
    let add_proposal_alice1 = AddProposal {
        key_package: alice_key_package_bundle.key_package().clone(),
    };
    let add_proposal_bob1 = AddProposal {
        key_package: bob_key_package.clone(),
    };

    let proposal_add_alice1 = Proposal::Add(add_proposal_alice1);
    let proposal_add_bob1 = Proposal::Add(add_proposal_bob1);

    // Frame proposals in PublicMessage
    let mls_plaintext_add_alice1 = AuthenticatedContent::member_proposal(
        framing_parameters,
        LeafNodeIndex::new(0),
        proposal_add_alice1.clone(),
        &group_context,
        &alice_signer,
    )
    .unwrap();
    let proposal_reference_add_alice1 = ProposalRef::from_authenticated_content_by_ref(
        provider.crypto(),
        ciphersuite,
        &mls_plaintext_add_alice1,
    )
    .unwrap();

    let mls_plaintext_add_bob1 = AuthenticatedContent::member_proposal(
        framing_parameters,
        LeafNodeIndex::new(1),
        proposal_add_bob1.clone(),
        &group_context,
        &alice_signer,
    )
    .unwrap();

    // This should set the order of the proposals.
    let mut proposal_store = ProposalStore::from_queued_proposal(
        QueuedProposal::from_authenticated_content_by_ref(
            ciphersuite,
            provider.crypto(),
            mls_plaintext_add_alice1,
        )
        .unwrap(),
    );
    proposal_store.add(
        QueuedProposal::from_authenticated_content_by_ref(
            ciphersuite,
            provider.crypto(),
            mls_plaintext_add_bob1,
        )
        .unwrap(),
    );

    let proposal_or_refs = vec![
        ProposalOrRef::Proposal(proposal_add_bob1.clone()),
        ProposalOrRef::Reference(proposal_reference_add_alice1),
    ];

    let sender = Sender::build_member(LeafNodeIndex::new(0));

    // And the same should go for proposal queues built from committed
    // proposals. The order here should be dictated by the proposals passed
    // as ProposalOrRefs.
    let proposal_queue = ProposalQueue::from_committed_proposals(
        ciphersuite,
        provider.crypto(),
        proposal_or_refs,
        &proposal_store,
        &sender,
    )
    .unwrap();

    let proposal_collection: Vec<&QueuedProposal> =
        proposal_queue.filtered_by_type(ProposalType::Add).collect();

    assert_eq!(proposal_collection[0].proposal(), &proposal_add_bob1);
    assert_eq!(proposal_collection[1].proposal(), &proposal_add_alice1);
}

#[openmls_test::openmls_test]
fn required_extension_key_package_mismatch(
    ciphersuite: Ciphersuite,
    provider: &impl crate::storage::OpenMlsProvider,
) {
    // Basic group setup.
    let (alice_credential, _, alice_signer, _alice_pk) =
        setup_client("Alice", ciphersuite, provider);
    let (_bob_credential_with_key, bob_key_package_bundle, _, _) =
        setup_client("Bob", ciphersuite, provider);
    let bob_key_package = bob_key_package_bundle.key_package();

    // Set required capabilities
    let extensions = &[ExtensionType::Unknown(0xff00)];
    // We don't support unknown proposals (yet)
    let proposals = &[];
    let credentials = &[CredentialType::Basic];
    let required_capabilities =
        RequiredCapabilitiesExtension::new(extensions, proposals, credentials);

    let mut alice_group = MlsGroup::builder()
        .ciphersuite(ciphersuite)
        .with_group_context_extensions(Extensions::single(Extension::RequiredCapabilities(
            required_capabilities,
        )))
        .unwrap()
        .build(provider, &alice_signer, alice_credential)
        .expect("Error creating MlsGroup.");

    let e = alice_group.propose_add_member(provider, &alice_signer, bob_key_package)
        .expect_err("Proposal was created even though the key package didn't support the required extensions.");

    assert_eq!(
        e,
        ProposeAddMemberError::LeafNodeValidation(
            crate::treesync::errors::LeafNodeValidationError::UnsupportedExtensions
        )
    );
}

#[openmls_test::openmls_test]
fn group_context_extensions(
    ciphersuite: Ciphersuite,
    provider: &impl crate::storage::OpenMlsProvider,
) {
    // Basic group setup.
    let (alice_credential, _, alice_signer, _alice_pk) =
        setup_client("Alice", ciphersuite, provider);
    let (_bob_credential_with_key, bob_key_package_bundle, _, _) =
        setup_client("Bob", ciphersuite, provider);

    let bob_key_package = bob_key_package_bundle.key_package();

    // Set required capabilities
    let extensions = &[ExtensionType::ApplicationId];
    let proposals = &[
        ProposalType::GroupContextExtensions,
        ProposalType::Add,
        ProposalType::Remove,
        ProposalType::Update,
    ];
    let credentials = &[CredentialType::Basic];
    let required_capabilities =
        RequiredCapabilitiesExtension::new(extensions, proposals, credentials);

    let mut alice_group = MlsGroup::builder()
        .ciphersuite(ciphersuite)
        .with_group_context_extensions(Extensions::single(Extension::RequiredCapabilities(
            required_capabilities,
        )))
        .unwrap()
        .build(provider, &alice_signer, alice_credential)
        .expect("Error creating MlsGroup.");

    let (_commit, welcome, _group_info_option) = alice_group
        .add_members(provider, &alice_signer, &[bob_key_package.clone()])
        .expect("Error adding members.");

    alice_group.merge_pending_commit(provider).unwrap();

    let ratchet_tree = alice_group.export_ratchet_tree();

    // Make sure that Bob can join the group with the required extension in place
    // and Bob's key package supporting them.
    let _bob_group = StagedWelcome::new_from_welcome(
        provider,
        &MlsGroupJoinConfig::default(),
        welcome.into_welcome().unwrap(),
        Some(ratchet_tree.into()),
    )
    .expect("Error joining group.");
}

#[openmls_test::openmls_test]
fn group_context_extension_proposal_fails(
    ciphersuite: Ciphersuite,
    provider: &impl crate::storage::OpenMlsProvider,
) {
    // Basic group setup.
    let (alice_credential, _, alice_signer, _alice_pk) =
        setup_client("Alice", ciphersuite, provider);
    let (_bob_credential_with_key, bob_key_package_bundle, _bob_signer, _) =
        setup_client("Bob", ciphersuite, provider);

    let bob_key_package = bob_key_package_bundle.key_package();

    // Set required capabilities
    let proposals = &[
        ProposalType::GroupContextExtensions,
        ProposalType::Add,
        ProposalType::Remove,
        ProposalType::Update,
    ];
    let credentials = &[CredentialType::Basic];
    let required_capabilities = RequiredCapabilitiesExtension::new(&[], proposals, credentials);

    let mut alice_group = MlsGroup::builder()
        .ciphersuite(ciphersuite)
        .with_group_context_extensions(Extensions::single(Extension::RequiredCapabilities(
            required_capabilities,
        )))
        .unwrap()
        .build(provider, &alice_signer, alice_credential)
        .expect("Error creating MlsGroup.");

    // Adding Bob
    let (_commit, welcome, _group_info_option) = alice_group
        .add_members(provider, &alice_signer, &[bob_key_package.clone()])
        .expect("Error adding members.");

    alice_group.merge_pending_commit(provider).unwrap();

    let ratchet_tree = alice_group.export_ratchet_tree();

    let _bob_group = StagedWelcome::new_from_welcome(
        provider,
        &MlsGroupJoinConfig::default(),
        welcome.into_welcome().unwrap(),
        Some(ratchet_tree.into()),
    )
    .and_then(|staged_join| staged_join.into_group(provider))
    .expect("Error joining group.");

    // TODO: openmls/openmls#1130 re-enable
    // // Now Bob wants the ApplicationId extension to be required.
    // // This should fail because Alice doesn't support it.
    //let unsupported_extensions = Extensions::single(Extension::Unknown(
    //    0xff00,
    //    UnknownExtension(vec![0, 1, 2, 3]),
    //));
    //let e = bob_group
    //    .propose_group_context_extensions(provider, unsupported_extensions, &bob_signer)
    //    .expect_err("Bob was able to propose an extension not supported by all other parties.");
    //
    //assert_eq!(
    //    e,
    //    ProposalError::CreateGroupContextExtProposalError(
    //        CreateGroupContextExtProposalError::KeyPackageExtensionSupport(
    //            KeyPackageExtensionSupportError::UnsupportedExtension
    //        )
    //    )
    //);
}

#[openmls_test::openmls_test]
fn group_context_extension_proposal(
    ciphersuite: Ciphersuite,
    provider: &impl crate::storage::OpenMlsProvider,
) {
    // Basic group setup.
    let (mut alice_group, alice_signer, mut bob_group, bob_signer, _bob_credential) =
        setup_alice_bob_group(ciphersuite, provider);

    // Alice adds a required capability.
    let required_application_id =
        Extension::RequiredCapabilities(RequiredCapabilitiesExtension::new(
            &[ExtensionType::ApplicationId],
            &[],
            &[CredentialType::Basic],
        ));
    let (gce_proposal, _) = alice_group
        .propose_group_context_extensions(
            provider,
            Extensions::single(required_application_id),
            &alice_signer,
        )
        .expect("Error proposing gce.");

    let processed_message = bob_group
        .process_message(provider, gce_proposal.into_protocol_message().unwrap())
        .expect("Error processing gce proposal.");

    match processed_message.into_content() {
        ProcessedMessageContent::ProposalMessage(queued_proposal) => {
            bob_group
                .store_pending_proposal(provider.storage(), *queued_proposal)
                .unwrap();
        }
        _ => panic!("Expected a StagedCommitMessage."),
    };

    // Bob commits the proposal.
    let (commit, _, _) = bob_group
        .commit_to_pending_proposals(provider, &bob_signer)
        .unwrap();

    bob_group.merge_pending_commit(provider).unwrap();

    let processed_message = alice_group
        .process_message(provider, commit.into_protocol_message().unwrap())
        .expect("Error processing commit.");

    match processed_message.into_content() {
        ProcessedMessageContent::StagedCommitMessage(commit) => {
            alice_group.merge_staged_commit(provider, *commit).unwrap();
        }
        _ => panic!("Expected a StagedCommitMessage."),
    };

    assert_eq!(
        alice_group.epoch_authenticator(),
        bob_group.epoch_authenticator()
    )
}

// A simple test to check that a SelfRemove proposal can be created and
// processed.
#[openmls_test::openmls_test]
fn self_remove_proposals(
    ciphersuite: Ciphersuite,
    provider: &impl crate::storage::OpenMlsProvider,
) {
    // Create credentials and keys
    let (alice_credential, alice_signer) =
        test_utils::new_credential(provider, b"Alice", ciphersuite.signature_algorithm());
    let (bob_credential, bob_signer) =
        test_utils::new_credential(provider, b"Bob", ciphersuite.signature_algorithm());

    // Add SelfRemove to capabilities
    let capabilities = Capabilities::new(
        None,
        Some(&[ciphersuite]),
        None,
        Some(&[ProposalType::SelfRemove]),
        None,
    );

    // Generate KeyPackages
    let bob_key_package_bundle = KeyPackage::builder()
        .leaf_node_capabilities(capabilities)
        .build(ciphersuite, provider, &bob_signer, bob_credential.clone())
        .unwrap();
    let bob_key_package = bob_key_package_bundle.key_package();

    // Alice creates a group
    let mut group_alice = MlsGroup::builder()
        .ciphersuite(ciphersuite)
        .with_wire_format_policy(PURE_PLAINTEXT_WIRE_FORMAT_POLICY)
        .build(provider, &alice_signer, alice_credential.clone())
        .expect("Error creating group.");

    // Alice adds Bob
    let (_commit, welcome, _group_info_option) = group_alice
        .add_members(provider, &alice_signer, &[bob_key_package.clone()])
        .expect("Could not create proposal.");

    group_alice
        .merge_pending_commit(provider)
        .expect("error merging pending commit");

    let mut group_bob = StagedWelcome::new_from_welcome(
        provider,
        &MlsGroupJoinConfig::builder()
            .wire_format_policy(PURE_PLAINTEXT_WIRE_FORMAT_POLICY)
            .build(),
        welcome.into_welcome().unwrap(),
        Some(group_alice.export_ratchet_tree().into()),
    )
    .and_then(|staged_join| staged_join.into_group(provider))
    .expect("error creating group from welcome");

    // Now Bob wants to remove himself via a SelfRemove proposal
    let self_remove = group_bob
        .leave_group_via_self_remove(provider, &bob_signer)
        .unwrap();

    // Alice process Bob's proposal
    let processed_message = group_alice
        .process_message(provider, self_remove.into_protocol_message().unwrap())
        .expect("Error processing self remove proposal.");

    match processed_message.into_content() {
        ProcessedMessageContent::ProposalMessage(queued_proposal) => {
            group_alice
                .store_pending_proposal(provider.storage(), *queued_proposal)
                .unwrap();
        }
        _ => panic!("Expected a ProposalMessage."),
    };

    // Alice commits Bob's proposal
    let (commit, _, _) = group_alice
        .commit_to_pending_proposals(provider, &alice_signer)
        .unwrap();

    group_alice.merge_pending_commit(provider).unwrap();

    // Bob processes Alice's commit
    let processed_message = group_bob
        .process_message(provider, commit.into_protocol_message().unwrap())
        .expect("Error processing commit.");

    match processed_message.into_content() {
        ProcessedMessageContent::StagedCommitMessage(commit) => {
            group_bob.merge_staged_commit(provider, *commit).unwrap();
        }
        _ => panic!("Expected a StagedCommitMessage."),
    };

    // Bob should have been removed from the group
    assert!(!group_bob.is_active());
    assert_eq!(group_alice.members().count(), 1);
}

// Test if update proposals are properly discarded if a remove proposal is
// present for a given leaf.
#[openmls_test::openmls_test]
fn remove_and_update_processing(
    ciphersuite: Ciphersuite,
    provider: &impl crate::storage::OpenMlsProvider,
) {
    // Create a group with alice and bob.
    let (alice_credential, _, alice_signer, _alice_pk) =
        setup_client("Alice", ciphersuite, provider);
    let (_bob_credential_with_key, bob_key_package_bundle, bob_signer, _) =
        setup_client("Bob", ciphersuite, provider);

    let bob_key_package = bob_key_package_bundle.key_package();

    let mut alice_group = MlsGroup::builder()
        .ciphersuite(ciphersuite)
        .build(provider, &alice_signer, alice_credential)
        .expect("Error creating MlsGroup.");

    let (_commit, welcome, _group_info_option) = alice_group
        .add_members(provider, &alice_signer, &[bob_key_package.clone()])
        .expect("Error adding members.");

    alice_group.merge_pending_commit(provider).unwrap();

    let ratchet_tree = alice_group.export_ratchet_tree();

    let mut bob_group = StagedWelcome::new_from_welcome(
        provider,
        &MlsGroupJoinConfig::default(),
        welcome.into_welcome().unwrap(),
        Some(ratchet_tree.into()),
    )
    .expect("Error joining group.")
    .into_group(provider)
    .unwrap();

    // Alice proposes that Bob be removed.
    let (remove_proposal, _proposal_ref) = alice_group
        .propose_remove_member(provider, &alice_signer, LeafNodeIndex::new(1))
        .expect("Error proposing remove.");

    let processed_message = bob_group
        .process_message(provider, remove_proposal.into_protocol_message().unwrap())
        .unwrap();

    match processed_message.into_content() {
        ProcessedMessageContent::ProposalMessage(queued_proposal) => {
            bob_group
                .store_pending_proposal(provider.storage(), *queued_proposal)
                .unwrap();
        }
        _ => panic!("Expected a ProposalMessage."),
    };

    // At the same time, bob proposes an update.
    let (update_proposal, _proposal_ref) = bob_group
        .propose_self_update(provider, &bob_signer, LeafNodeParameters::default())
        .expect("Error proposing update.");

    let processed_message = alice_group
        .process_message(provider, update_proposal.into_protocol_message().unwrap())
        .unwrap();

    match processed_message.into_content() {
        ProcessedMessageContent::ProposalMessage(queued_proposal) => {
            alice_group
                .store_pending_proposal(provider.storage(), *queued_proposal)
                .unwrap();
        }
        _ => panic!("Expected a ProposalMessage."),
    };

    let pending_proposals: Vec<_> = alice_group.pending_proposals().collect();
    println!("Pending proposals: {:?}", pending_proposals);

    // Alice commits both proposals.
    let (commit, _, _) = alice_group
        .commit_to_pending_proposals(provider, &alice_signer)
        .unwrap();

    let staged_proposals: Vec<_> = alice_group
        .pending_commit()
        .unwrap()
        .queued_proposals()
        .collect();

    println!("Staged proposals {:?}", staged_proposals);

    alice_group.merge_pending_commit(provider).unwrap();

    // Bob processes the commit.
    let processed_message = bob_group
        .process_message(provider, commit.into_protocol_message().unwrap())
        .unwrap();

    match processed_message.into_content() {
        ProcessedMessageContent::StagedCommitMessage(commit) => {
            bob_group.merge_staged_commit(provider, *commit).unwrap();
        }
        _ => panic!("Expected a StagedCommitMessage."),
    };
    // Bob should be removed now.
    assert_eq!(alice_group.members().count(), 1);
    assert!(!bob_group.is_active());
}

// A simple test to check that SelfRemove proposals are only ever sent as
// PublicMessages.
#[openmls_test::openmls_test]
fn self_remove_proposals_always_public(
    ciphersuite: Ciphersuite,
    provider: &impl crate::storage::OpenMlsProvider,
) {
    let (alice_credential, alice_signer) =
        test_utils::new_credential(provider, b"Alice", ciphersuite.signature_algorithm());

    // Alice creates a group
    let mut group_alice = MlsGroup::builder()
        .ciphersuite(ciphersuite)
        .with_wire_format_policy(PURE_CIPHERTEXT_WIRE_FORMAT_POLICY)
        .build(provider, &alice_signer, alice_credential.clone())
        .expect("Error creating group.");

    // Now Bob wants to remove himself via a SelfRemove proposal
    let self_remove = group_alice
        .leave_group_via_self_remove(provider, &alice_signer)
        .expect_err("SelfRemove proposal was created with wrong wire format policy.");

    assert_eq!(
        self_remove,
        LeaveGroupError::CannotSelfRemoveWithPureCiphertext
    );
}<|MERGE_RESOLUTION|>--- conflicted
+++ resolved
@@ -19,11 +19,7 @@
     key_packages::{KeyPackage, KeyPackageBundle, KeyPackageIn},
     messages::proposals::{AddProposal, Proposal, ProposalOrRef, ProposalType},
     prelude::LeafNodeParameters,
-<<<<<<< HEAD
-    test_utils::*,
     treesync::node::leaf_node::Capabilities,
-=======
->>>>>>> b250fcd8
     versions::ProtocolVersion,
 };
 
