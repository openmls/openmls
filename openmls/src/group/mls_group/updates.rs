use core_group::create_commit_params::CreateCommitParams;
use tls_codec::Serialize;

use crate::{ciphersuite::HpkePublicKey, treesync::LeafNode, versions::ProtocolVersion};

use super::*;

impl MlsGroup {
    /// Updates the own leaf node.
    ///
    /// An [`HpkePublicKey`] can optionally be provided.
    /// If not, a new one will be created on the fly.
    ///
    /// If successful, it returns a tuple of [`MlsMessageOut`] (containing the
    /// commit) and an optional [`MlsMessageOut`] (containing the [`Welcome`]).
    /// The [Welcome] is [Some] when the queue of pending proposals contained
    /// add proposals
    ///
    /// Returns an error if there is a pending commit.
    pub fn self_update<KeyStore: OpenMlsKeyStore>(
        &mut self,
        backend: &impl OpenMlsCryptoProvider<KeyStoreProvider = KeyStore>,
        encryption_key: Option<HpkePublicKey>,
    ) -> Result<(MlsMessageOut, Option<MlsMessageOut>), SelfUpdateError<KeyStore::Error>> {
        self.is_operational()?;

        let credential = self.credential()?;
        let credential_bundle: CredentialBundle = backend
            .key_store()
            .read(
                &credential
                    .signature_key()
                    .tls_serialize_detached()
                    .map_err(LibraryError::missing_bound_check)?,
            )
            .ok_or(SelfUpdateError::NoMatchingCredentialBundle)?;

        // Create Commit over all proposals. If a `KeyPackageBundle` was passed
        // in, use it to create an update proposal by value. TODO #751
        let create_commit_result = match encryption_key {
            Some(encryption_key) => {
                let group_id = self.group_id().clone();
                let mut own_leaf = self
                    .group
                    .treesync()
                    .own_leaf_node()
                    .ok_or_else(|| {
                        LibraryError::custom("The tree is broken. Couldn't find own leaf.")
                    })?
                    .clone();

                own_leaf.update_and_re_sign(
                    &encryption_key.into(),
                    &credential_bundle,
                    group_id,
                    backend,
                )?;
                let update_proposal = Proposal::Update(UpdateProposal {
                    leaf_node: own_leaf.leaf_node().clone(),
                });
                let params = CreateCommitParams::builder()
                    .framing_parameters(self.framing_parameters())
                    .credential_bundle(&credential_bundle)
                    .proposal_store(&self.proposal_store)
                    .inline_proposals(vec![update_proposal])
                    .build();
                self.group.create_commit(params, backend)?
            }
            None => {
                let params = CreateCommitParams::builder()
                    .framing_parameters(self.framing_parameters())
                    .credential_bundle(&credential_bundle)
                    .proposal_store(&self.proposal_store)
                    .build();
                self.group.create_commit(params, backend)?
            }
        };

        // Convert PublicMessage messages to MLSMessage and encrypt them if required by
        // the configuration
        let mls_message = self.content_to_mls_message(create_commit_result.commit, backend)?;

        // Set the current group state to [`MlsGroupState::PendingCommit`],
        // storing the current [`StagedCommit`] from the commit results
        self.group_state = MlsGroupState::PendingCommit(Box::new(PendingCommitState::Member(
            create_commit_result.staged_commit,
        )));

        // Since the state of the group might be changed, arm the state flag
        self.flag_state_change();

        Ok((
            mls_message,
            create_commit_result
                .welcome_option
                .map(|w| MlsMessageOut::from_welcome(w, self.group.version())),
        ))
    }

    /// Creates a proposal to update the own leaf node.
    pub fn propose_self_update<KeyStore: OpenMlsKeyStore>(
        &mut self,
<<<<<<< HEAD
        backend: &impl OpenMlsCryptoProvider<KeyStoreProvider = KeyStore>,
        key_package: Option<KeyPackage>, // FIXME[FK]: #819 this must be a leaf node.
    ) -> Result<MlsMessageOut, ProposeSelfUpdateError<KeyStore::Error>> {
=======
        backend: &impl OpenMlsCryptoProvider,
        leaf_node: Option<LeafNode>,
    ) -> Result<MlsMessageOut, ProposeSelfUpdateError> {
>>>>>>> 0aeefe47
        self.is_operational()?;

        let credential = if let Some(leaf) = &leaf_node {
            // If there's a key pair use the credential in there.
            leaf.credential()
        } else {
            // Use the old credential.
            self.credential()?
        };
        let credential_bundle: CredentialBundle = backend
            .key_store()
            .read(
                &credential
                    .signature_key()
                    .tls_serialize_detached()
                    .map_err(LibraryError::missing_bound_check)?,
            )
            .ok_or(ProposeSelfUpdateError::NoMatchingCredentialBundle)?;

        let old_credential = self.credential()?;
        let old_credential_bundle: CredentialBundle = backend
            .key_store()
            .read(
                &old_credential
                    .signature_key()
                    .tls_serialize_detached()
                    .map_err(LibraryError::missing_bound_check)?,
            )
            .ok_or(ProposeSelfUpdateError::NoMatchingCredentialBundle)?;

        let tree = self.group.treesync();

        // Here we clone our own leaf to rekey it such that we don't change the
        // tree.
<<<<<<< HEAD
        // The new leaf node will be applied later when the proposal is commited.
        let mut own_leaf = tree
            .own_leaf_node()
            .ok_or_else(|| LibraryError::custom("The tree is broken. Couldn't find own leaf."))?
            .clone();
        if let Some(key_package) = key_package {
            own_leaf.update_and_re_sign(
                key_package.leaf_node().encryption_key(),
=======
        // The new leaf node will be applied later when the proposal is committed.
        let mut rekeyed_own_leaf = tree
            .own_leaf_node()
            .ok_or_else(|| LibraryError::custom("The tree is broken. Couldn't find own leaf."))?
            .clone();
        if let Some(leaf) = leaf_node {
            let private_key: Vec<u8> = backend
                .key_store()
                .read(&LeafNode::encryption_key_label(
                    leaf.signature_key().as_slice(),
                ))
                .ok_or(ProposeSelfUpdateError::KeyStoreError)?;
            let private_key: VLBytes = private_key.into();
            rekeyed_own_leaf.update_encryption_key(
                (&private_key, leaf.encryption_key()),
>>>>>>> 0aeefe47
                &credential_bundle,
                self.group_id().clone(),
                backend,
            )?
        } else {
            let keypair = own_leaf.rekey(
                self.group_id(),
                self.ciphersuite(),
                ProtocolVersion::default(), // XXX: openmls/openmls#1065
                &credential_bundle,
                backend,
            )?;
            keypair
                .write_to_key_store(backend)
                .map_err(ProposeSelfUpdateError::KeyStoreError)?;
        };

        let update_proposal = self.group.create_update_proposal(
            self.framing_parameters(),
            &old_credential_bundle,
            own_leaf.leaf_node().clone(),
            backend,
        )?;

        self.own_leaf_nodes.push(own_leaf);
        self.proposal_store
            .add(QueuedProposal::from_authenticated_content(
                self.ciphersuite(),
                backend,
                update_proposal.clone(),
            )?);

        let mls_message = self.content_to_mls_message(update_proposal, backend)?;

        // Since the state of the group might be changed, arm the state flag
        self.flag_state_change();

        Ok(mls_message)
    }
}<|MERGE_RESOLUTION|>--- conflicted
+++ resolved
@@ -1,14 +1,17 @@
 use core_group::create_commit_params::CreateCommitParams;
 use tls_codec::Serialize;
 
-use crate::{ciphersuite::HpkePublicKey, treesync::LeafNode, versions::ProtocolVersion};
+use crate::{
+    treesync::{node::encryption_keys::EncryptionKey, LeafNode},
+    versions::ProtocolVersion,
+};
 
 use super::*;
 
 impl MlsGroup {
     /// Updates the own leaf node.
     ///
-    /// An [`HpkePublicKey`] can optionally be provided.
+    /// An [`EncryptionKey`] can optionally be provided.
     /// If not, a new one will be created on the fly.
     ///
     /// If successful, it returns a tuple of [`MlsMessageOut`] (containing the
@@ -20,7 +23,7 @@
     pub fn self_update<KeyStore: OpenMlsKeyStore>(
         &mut self,
         backend: &impl OpenMlsCryptoProvider<KeyStoreProvider = KeyStore>,
-        encryption_key: Option<HpkePublicKey>,
+        encryption_key: Option<EncryptionKey>,
     ) -> Result<(MlsMessageOut, Option<MlsMessageOut>), SelfUpdateError<KeyStore::Error>> {
         self.is_operational()?;
 
@@ -100,15 +103,9 @@
     /// Creates a proposal to update the own leaf node.
     pub fn propose_self_update<KeyStore: OpenMlsKeyStore>(
         &mut self,
-<<<<<<< HEAD
         backend: &impl OpenMlsCryptoProvider<KeyStoreProvider = KeyStore>,
-        key_package: Option<KeyPackage>, // FIXME[FK]: #819 this must be a leaf node.
+        leaf_node: Option<LeafNode>,
     ) -> Result<MlsMessageOut, ProposeSelfUpdateError<KeyStore::Error>> {
-=======
-        backend: &impl OpenMlsCryptoProvider,
-        leaf_node: Option<LeafNode>,
-    ) -> Result<MlsMessageOut, ProposeSelfUpdateError> {
->>>>>>> 0aeefe47
         self.is_operational()?;
 
         let credential = if let Some(leaf) = &leaf_node {
@@ -143,32 +140,14 @@
 
         // Here we clone our own leaf to rekey it such that we don't change the
         // tree.
-<<<<<<< HEAD
         // The new leaf node will be applied later when the proposal is commited.
         let mut own_leaf = tree
             .own_leaf_node()
             .ok_or_else(|| LibraryError::custom("The tree is broken. Couldn't find own leaf."))?
             .clone();
-        if let Some(key_package) = key_package {
+        if let Some(leaf) = leaf_node {
             own_leaf.update_and_re_sign(
-                key_package.leaf_node().encryption_key(),
-=======
-        // The new leaf node will be applied later when the proposal is committed.
-        let mut rekeyed_own_leaf = tree
-            .own_leaf_node()
-            .ok_or_else(|| LibraryError::custom("The tree is broken. Couldn't find own leaf."))?
-            .clone();
-        if let Some(leaf) = leaf_node {
-            let private_key: Vec<u8> = backend
-                .key_store()
-                .read(&LeafNode::encryption_key_label(
-                    leaf.signature_key().as_slice(),
-                ))
-                .ok_or(ProposeSelfUpdateError::KeyStoreError)?;
-            let private_key: VLBytes = private_key.into();
-            rekeyed_own_leaf.update_encryption_key(
-                (&private_key, leaf.encryption_key()),
->>>>>>> 0aeefe47
+                leaf.encryption_key(),
                 &credential_bundle,
                 self.group_id().clone(),
                 backend,
