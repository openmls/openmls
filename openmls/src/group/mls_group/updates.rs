use core_group::create_commit_params::CreateCommitParams;
use openmls_traits::signatures::ByteSigner;

use crate::{messages::GroupInfo, treesync::LeafNode, versions::ProtocolVersion};

use super::*;

impl MlsGroup {
    /// Updates the own leaf node.
    ///
    /// If successful, it returns a tuple of [`MlsMessageOut`] (containing the
    /// commit), an optional [`MlsMessageOut`] (containing the [`Welcome`]) and the [GroupInfo].
    /// The [Welcome] is [Some] when the queue of pending proposals contained
    /// add proposals
    /// The [GroupInfo] is [Some] if the group has the `use_ratchet_tree_extension` flag set.
    ///
    /// Returns an error if there is a pending commit.
    ///
    /// TODO #1208 : The caller should be able to optionally provide a
    /// [`LeafNode`] here, so that things like extensions can be changed via
    /// commit.
    // FIXME: #1217
    #[allow(clippy::type_complexity)]
    pub fn self_update<KeyStore: OpenMlsKeyStore>(
        &mut self,
        backend: &impl OpenMlsCryptoProvider<KeyStoreProvider = KeyStore>,
<<<<<<< HEAD
        signer: &impl ByteSigner,
    ) -> Result<(MlsMessageOut, Option<MlsMessageOut>), SelfUpdateError<KeyStore::Error>> {
=======
    ) -> Result<
        (MlsMessageOut, Option<MlsMessageOut>, Option<GroupInfo>),
        SelfUpdateError<KeyStore::Error>,
    > {
>>>>>>> f2ddc9f0
        self.is_operational()?;

        let params = CreateCommitParams::builder()
            .framing_parameters(self.framing_parameters())
            .proposal_store(&self.proposal_store)
            .build();
        // Create Commit over all proposals.
        // TODO #751
        let create_commit_result = self.group.create_commit(params, backend, signer)?;

        // Convert PublicMessage messages to MLSMessage and encrypt them if required by
        // the configuration
        let mls_message = self.content_to_mls_message(create_commit_result.commit, backend)?;

        // Set the current group state to [`MlsGroupState::PendingCommit`],
        // storing the current [`StagedCommit`] from the commit results
        self.group_state = MlsGroupState::PendingCommit(Box::new(PendingCommitState::Member(
            create_commit_result.staged_commit,
        )));

        // Since the state of the group might be changed, arm the state flag
        self.flag_state_change();

        Ok((
            mls_message,
            create_commit_result
                .welcome_option
                .map(|w| MlsMessageOut::from_welcome(w, self.group.version())),
            create_commit_result.group_info,
        ))
    }

    /// Creates a proposal to update the own leaf node.
    pub fn propose_self_update<KeyStore: OpenMlsKeyStore>(
        &mut self,
        backend: &impl OpenMlsCryptoProvider<KeyStoreProvider = KeyStore>,
        signer: &impl ByteSigner,
        leaf_node: Option<LeafNode>,
    ) -> Result<MlsMessageOut, ProposeSelfUpdateError<KeyStore::Error>> {
        self.is_operational()?;

        // let old_credential = self.credential()?;
        let tree = self.group.treesync();

        // Here we clone our own leaf to rekey it such that we don't change the
        // tree.
        // The new leaf node will be applied later when the proposal is
        // committed.
        let mut own_leaf = tree
            .own_leaf_node()
            .ok_or_else(|| LibraryError::custom("The tree is broken. Couldn't find own leaf."))?
            .clone();
        if let Some(leaf) = leaf_node {
            own_leaf.update_and_re_sign(None, leaf, self.group_id().clone(), signer)?
        } else {
            let keypair = own_leaf.rekey(
                self.group_id(),
                self.ciphersuite(),
                ProtocolVersion::default(), // XXX: openmls/openmls#1065
                backend,
                signer,
            )?;
            // TODO #1207: Move to the top of the function.
            keypair
                .write_to_key_store(backend)
                .map_err(ProposeSelfUpdateError::KeyStoreError)?;
        };

        let update_proposal = self.group.create_update_proposal(
            self.framing_parameters(),
            own_leaf.leaf_node().clone(),
            signer,
        )?;

        self.own_leaf_nodes.push(own_leaf);
        self.proposal_store
            .add(QueuedProposal::from_authenticated_content(
                self.ciphersuite(),
                backend,
                update_proposal.clone(),
            )?);

        let mls_message = self.content_to_mls_message(update_proposal, backend)?;

        // Since the state of the group might be changed, arm the state flag
        self.flag_state_change();

        Ok(mls_message)
    }
}<|MERGE_RESOLUTION|>--- conflicted
+++ resolved
@@ -24,15 +24,11 @@
     pub fn self_update<KeyStore: OpenMlsKeyStore>(
         &mut self,
         backend: &impl OpenMlsCryptoProvider<KeyStoreProvider = KeyStore>,
-<<<<<<< HEAD
         signer: &impl ByteSigner,
-    ) -> Result<(MlsMessageOut, Option<MlsMessageOut>), SelfUpdateError<KeyStore::Error>> {
-=======
     ) -> Result<
         (MlsMessageOut, Option<MlsMessageOut>, Option<GroupInfo>),
         SelfUpdateError<KeyStore::Error>,
     > {
->>>>>>> f2ddc9f0
         self.is_operational()?;
 
         let params = CreateCommitParams::builder()
