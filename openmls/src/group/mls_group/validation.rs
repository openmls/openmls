//! This module contains validation functions for incoming messages
//! as defined in <https://github.com/openmls/openmls/wiki/Message-validation>

use std::collections::HashSet;

use super::{proposals::StagedProposalQueue, *};

impl CoreGroup {
    // === Messages ===

    /// Checks the following semantic validation:
    ///  - ValSem2
    ///  - ValSem3
    pub fn validate_framing(&self, message: &MlsMessageIn) -> Result<(), CoreGroupError> {
        // ValSem2
        if message.group_id() != self.group_id() {
            return Err(FramingValidationError::WrongGroupId.into());
        }

        // ValSem3: Check boundaries for the epoch
        // We differentiate depending on the content type
        match message.content_type() {
            // For application messages we allow messages for older epochs as well
            ContentType::Application => {
                if message.epoch() > self.context().epoch() {
                    return Err(FramingValidationError::WrongEpoch.into());
                }
            }
            // For all other messages we only only accept the current epoch
            _ => {
                if message.epoch() != self.context().epoch() {
                    return Err(FramingValidationError::WrongEpoch.into());
                }
            }
        }

        Ok(())
    }

    /// Checks the following semantic validation:
    ///  - ValSem4
    ///  - ValSem5
    ///  - ValSem7
    ///  - ValSem9
    pub fn validate_plaintext(
        &self,
        plaintext: &VerifiableMlsPlaintext,
    ) -> Result<(), CoreGroupError> {
        // ValSem4
        let sender = plaintext.sender();
        if sender.is_member() {
            let members = self.treesync().full_leaves()?;
            let sender_index = sender.to_leaf_index();
            if sender_index >= self.treesync().leaf_count()? || !members.contains_key(&sender_index)
            {
                return Err(FramingValidationError::UnknownMember.into());
            }
        }

        // ValSem5
        // Application messages must always be encrypted
        if plaintext.content_type() == ContentType::Application {
            if plaintext.wire_format() != WireFormat::MlsCiphertext {
                return Err(FramingValidationError::UnencryptedApplicationMessage.into());
            } else if !plaintext.sender().is_member() {
                return Err(FramingValidationError::NonMemberApplicationMessage.into());
            }
        }

        // ValSem7
        // If the sender is of type member and the message was not an MlsCiphertext,
        // the member has to prove its ownership by adding a membership tag.
        // The membership tag is checkecked in ValSem8.
        if plaintext.sender().is_member()
            && plaintext.wire_format() != WireFormat::MlsCiphertext
            && plaintext.membership_tag().is_none()
        {
            return Err(FramingValidationError::MissingMembershipTag.into());
        }

        // ValSem9
        if plaintext.content_type() == ContentType::Commit && plaintext.confirmation_tag().is_none()
        {
            return Err(FramingValidationError::MissingConfirmationTag.into());
        }

        Ok(())
    }

    // === Proposals ===

    /// Validate Add proposals. This function implements the following checks:
    ///  - ValSem100
    ///  - ValSem101
    ///  - ValSem102
    ///  - ValSem103
    ///  - ValSem104
    ///  - ValSem105
    ///  - TODO: ValSem106
    pub fn validate_add_proposals(
        &self,
        staged_proposal_queue: &StagedProposalQueue,
    ) -> Result<(), CoreGroupError> {
        let add_proposals = staged_proposal_queue.add_proposals();

        let mut identity_set = HashSet::new();
        let mut signature_key_set = HashSet::new();
        let mut public_key_set = HashSet::new();
        for add_proposal in add_proposals {
            let identity = add_proposal
                .add_proposal()
                .key_package()
                .credential()
                .identity()
                .to_vec();
            // ValSem100
            if !identity_set.insert(identity) {
                return Err(ProposalValidationError::DuplicateIdentityAddProposal.into());
            }
            let signature_key = add_proposal
                .add_proposal()
                .key_package()
                .credential()
                .signature_key()
                .as_slice()
                .to_vec();
            // ValSem101
            if !signature_key_set.insert(signature_key) {
                return Err(ProposalValidationError::DuplicateSignatureKeyAddProposal.into());
            }
            let public_key = add_proposal
                .add_proposal()
                .key_package()
                .hpke_init_key()
                .as_slice()
                .to_vec();
            // ValSem102
            if !public_key_set.insert(public_key) {
                return Err(ProposalValidationError::DuplicatePublicKeyAddProposal.into());
            }
        }

        for (_index, key_package) in self.treesync().full_leaves()? {
            let identity = key_package.credential().identity();
            // ValSem103
            if identity_set.contains(identity) {
                return Err(ProposalValidationError::ExistingIdentityAddProposal.into());
            }
            // ValSem104
            let signature_key = key_package.credential().signature_key().as_slice();
            if signature_key_set.contains(signature_key) {
                return Err(ProposalValidationError::ExistingSignatureKeyAddProposal.into());
            }
            // ValSem105
            let public_key = key_package.hpke_init_key().as_slice();
            if public_key_set.contains(public_key) {
                return Err(ProposalValidationError::ExistingPublicKeyAddProposal.into());
            }
        }
        // TODO #538: ValSem106: Check the required capabilities of the add proposals
        Ok(())
    }

    /// Validate Remove proposals. This function implements the following checks:
    ///  - ValSem107
    ///  - ValSem108
    pub fn validate_remove_proposals(
        &self,
        staged_proposal_queue: &StagedProposalQueue,
    ) -> Result<(), CoreGroupError> {
        let remove_proposals = staged_proposal_queue.remove_proposals();

        let mut removes_set = HashSet::new();
        let tree = &self.treesync();

        let full_leaves = tree.full_leaves()?;

        for remove_proposal in remove_proposals {
            let removed = remove_proposal.remove_proposal().removed();
            // ValSem107
            if !removes_set.insert(removed) {
                return Err(ProposalValidationError::DuplicateMemberRemoval.into());
            }

            // ValSem108
            if !full_leaves.contains_key(&removed) {
                return Err(ProposalValidationError::UnknownMemberRemoval.into());
            }
        }

        Ok(())
    }

    /// Validate Update proposals. This function implements the following checks:
    ///  - ValSem109
    ///  - ValSem110
    pub fn validate_update_proposals(
        &self,
        staged_proposal_queue: &StagedProposalQueue,
<<<<<<< HEAD
        path_key_package: Option<(Sender, &KeyPackage)>,
    ) -> Result<(), MlsGroupError> {
=======
        path_key_package: Option<(LeafIndex, &KeyPackage)>,
    ) -> Result<(), CoreGroupError> {
>>>>>>> c5224aa1
        let mut public_key_set = HashSet::new();
        for (_index, key_package) in self.treesync().full_leaves()? {
            let public_key = key_package.hpke_init_key().as_slice().to_vec();
            public_key_set.insert(public_key);
        }

        // Check the update proposals from the proposal queue first
        let update_proposals = staged_proposal_queue.update_proposals();
        let tree = &self.treesync();

        for update_proposal in update_proposals {
            let indexed_key_packages = tree.full_leaves()?;
            if let Some(existing_key_package) =
                indexed_key_packages.get(&update_proposal.sender().sender)
            {
                // ValSem109
                if update_proposal
                    .update_proposal()
                    .key_package()
                    .credential()
                    .identity()
                    != existing_key_package.credential().identity()
                {
                    return Err(ProposalValidationError::UpdateProposalIdentityMismatch.into());
                }
                let public_key = update_proposal
                    .update_proposal()
                    .key_package()
                    .hpke_init_key()
                    .as_slice();
                // ValSem110
                if public_key_set.contains(public_key) {
                    return Err(ProposalValidationError::ExistingPublicKeyUpdateProposal.into());
                }
            } else {
                return Err(ProposalValidationError::UnknownMember.into());
            }
        }

        // Check the optional key package from the Commit's update path
        // TODO #424: This won't be necessary anymore, we can just apply the proposals first
        // and add a new fake Update proposal to the queue after that
        if let Some((sender, key_package)) = path_key_package {
            let indexed_key_packages = tree.full_leaves()?;
            if let Some(existing_key_package) = indexed_key_packages.get(&sender.sender) {
                // ValSem109
                if key_package.credential().identity()
                    != existing_key_package.credential().identity()
                {
                    return Err(ProposalValidationError::UpdateProposalIdentityMismatch.into());
                }
                // ValSem110
                if public_key_set.contains(key_package.hpke_init_key().as_slice()) {
                    return Err(ProposalValidationError::ExistingPublicKeyUpdateProposal.into());
                }
                // TODO: Proper validation of external inits (#630). For now,
                // this is changed such that it doesn't consider external
                // senders as "Unknown".
            } else if sender.sender_type == SenderType::Member {
                return Err(ProposalValidationError::UnknownMember.into());
            }
        }

        Ok(())
    }
}<|MERGE_RESOLUTION|>--- conflicted
+++ resolved
@@ -197,13 +197,8 @@
     pub fn validate_update_proposals(
         &self,
         staged_proposal_queue: &StagedProposalQueue,
-<<<<<<< HEAD
         path_key_package: Option<(Sender, &KeyPackage)>,
-    ) -> Result<(), MlsGroupError> {
-=======
-        path_key_package: Option<(LeafIndex, &KeyPackage)>,
-    ) -> Result<(), CoreGroupError> {
->>>>>>> c5224aa1
+    ) -> Result<(), CoreGroupError> {
         let mut public_key_set = HashSet::new();
         for (_index, key_package) in self.treesync().full_leaves()? {
             let public_key = key_package.hpke_init_key().as_slice().to_vec();
