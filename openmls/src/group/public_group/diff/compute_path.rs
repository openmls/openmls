--- conflicted
+++ resolved
@@ -46,12 +46,9 @@
         commit_type: CommitType,
         signer: &impl Signer,
         credential_with_key: Option<CredentialWithKey>,
-<<<<<<< HEAD
         leaf_node_extensions_option: Option<Extensions>,
         leaf_node_capabilities_option: Option<Capabilities>,
-=======
         extensions: Option<Extensions>,
->>>>>>> 0d67da86
     ) -> Result<PathComputationResult, CreateCommitError<KeyStore::Error>> {
         let version = self.group_context().protocol_version();
         let ciphersuite = self.group_context().ciphersuite();
