--- conflicted
+++ resolved
@@ -383,15 +383,8 @@
         Ok(())
     }
 
-<<<<<<< HEAD
-    /// Loads the [`PublicGroup`] from storage. Called from [`CoreGroup::load`].
-    ///
-    /// [`CoreGroup::load`]: crate::group::core_group::CoreGroup::load
-    pub(crate) fn load<Storage: PublicStorageProvider>(
-=======
     /// Loads the [`PublicGroup`] corresponding to a [`GroupId`] from storage.
-    pub fn load<Storage: StorageProvider>(
->>>>>>> e543c630
+    pub fn load<Storage: PublicStorageProvider>(
         storage: &Storage,
         group_id: &GroupId,
     ) -> Result<Option<Self>, Storage::PublicError> {
