//! # Public Groups
//!
//! There are a few use-cases that require the tracking of an MLS group based on
//! [`PublicMessage`]s, e.g. for group membership tracking by a delivery
//! service.
//!
//! This module and its submodules contain the [`PublicGroup`] struct, as well
//! as associated helper structs the goal of which is to enable this
//! functionality.
//!
//! To avoid duplication of code and functionality, [`CoreGroup`] internally
//! relies on a [`PublicGroup`] as well.

#[cfg(test)]
use crate::treesync::{node::parent_node::PlainUpdatePathNode, treekem::UpdatePathNode};
#[cfg(test)]
use std::collections::HashSet;

use openmls_traits::{crypto::OpenMlsCrypto, types::Ciphersuite, OpenMlsCryptoProvider};
use serde::{Deserialize, Serialize};
use tls_codec::Serialize as TlsSerialize;

#[cfg(doc)]
use crate::{framing::PublicMessage, group::CoreGroup};

use crate::{
    binary_tree::{array_representation::TreeSize, LeafNodeIndex},
    ciphersuite::signable::Verifiable,
    error::LibraryError,
    extensions::RequiredCapabilitiesExtension,
    framing::InterimTranscriptHashInput,
    messages::{
        group_info::{GroupInfo, VerifiableGroupInfo},
        proposals::{Proposal, ProposalType},
        ConfirmationTag, PathSecret,
    },
    schedule::CommitSecret,
    treesync::{
        errors::DerivePathError,
        node::{
            encryption_keys::{EncryptionKey, EncryptionKeyPair},
            leaf_node::OpenMlsLeafNode,
        },
        Node, TreeSync,
    },
    versions::ProtocolVersion,
};

use self::{
    diff::{PublicGroupDiff, StagedPublicGroupDiff},
    errors::CreationFromExternalError,
};

use super::{GroupContext, GroupEpoch, GroupId, Member, ProposalStore, QueuedProposal};

pub(crate) mod builder;
pub(crate) mod diff;
pub mod errors;
pub mod process;
pub(crate) mod staged_commit;
#[cfg(test)]
mod tests;
mod validation;

/// This struct holds all public values of an MLS group.
#[derive(Debug, Serialize, Deserialize)]
#[cfg_attr(test, derive(PartialEq))]
pub struct PublicGroup {
    treesync: TreeSync,
    proposal_store: ProposalStore,
    group_context: GroupContext,
    interim_transcript_hash: Vec<u8>,
    // Most recent confirmation tag. Kept here for verification purposes.
    confirmation_tag: ConfirmationTag,
}

impl PublicGroup {
    /// Create a new PublicGroup from a [`TreeSync`] instance and a
    /// [`GroupInfo`].
    fn new(
        treesync: TreeSync,
        group_context: GroupContext,
        initial_confirmation_tag: ConfirmationTag,
    ) -> Self {
        let interim_transcript_hash = vec![];

        PublicGroup {
            treesync,
            proposal_store: ProposalStore::new(),
            group_context,
            interim_transcript_hash,
            confirmation_tag: initial_confirmation_tag,
        }
    }

    /// Create a [`PublicGroup`] instance to start tracking an existing MLS group.
    ///
    /// This function performs basic validation checks and returns an error if
    /// one of the checks fails. See [`CreationFromExternalError`] for more
    /// details.
    pub fn from_external(
        backend: &impl OpenMlsCryptoProvider,
        nodes: Vec<Option<Node>>,
        verifiable_group_info: VerifiableGroupInfo,
        proposal_store: ProposalStore,
    ) -> Result<(Self, GroupInfo), CreationFromExternalError> {
        let ciphersuite = verifiable_group_info.ciphersuite();

        // Create a RatchetTree from the given nodes. We have to do this before
        // verifying the PGS, since we need to find the Credential to verify the
        // signature against.
        let treesync = TreeSync::from_nodes(backend, ciphersuite, nodes)?;

        let group_info: GroupInfo = {
            let signer_signature_key = treesync
                .leaf(verifiable_group_info.signer())
                .ok_or(CreationFromExternalError::UnknownSender)?
                .signature_key()
                .clone()
                .into_signature_public_key_enriched(ciphersuite.signature_algorithm());

            verifiable_group_info
                .verify(backend.crypto(), &signer_signature_key)
                .map_err(|_| CreationFromExternalError::InvalidGroupInfoSignature)?
        };

        if treesync.tree_hash() != group_info.group_context().tree_hash() {
            return Err(CreationFromExternalError::TreeHashMismatch);
        }

        if group_info.group_context().protocol_version() != ProtocolVersion::Mls10 {
            return Err(CreationFromExternalError::UnsupportedMlsVersion);
        }

        let group_context = GroupContext::new(
            ciphersuite,
            group_info.group_context().group_id().clone(),
            group_info.group_context().epoch(),
            treesync.tree_hash().to_vec(),
            group_info
                .group_context()
                .confirmed_transcript_hash()
                .to_vec(),
            group_info.group_context().extensions().clone(),
        );

        let interim_transcript_hash = if group_context.epoch() == GroupEpoch::from(0) {
            vec![]
        } else {
            // New members compute the interim transcript hash using
            // the confirmation_tag field of the GroupInfo struct.
            {
                let mls_plaintext_commit_auth_data =
                    &InterimTranscriptHashInput::from(group_info.confirmation_tag());
                let confirmed_transcript_hash =
                    group_info.group_context().confirmed_transcript_hash();
                let commit_auth_data_bytes = mls_plaintext_commit_auth_data
                    .tls_serialize_detached()
                    .map_err(LibraryError::missing_bound_check)?;
                backend
                    .crypto()
                    .hash(
                        ciphersuite.hash_algorithm(),
                        &[confirmed_transcript_hash, &commit_auth_data_bytes].concat(),
                    )
                    .map_err(LibraryError::unexpected_crypto_error)
            }?
        };
        Ok((
            Self {
                treesync,
                group_context,
                interim_transcript_hash,
                confirmation_tag: group_info.confirmation_tag().clone(),
                proposal_store,
            },
            group_info,
        ))
    }

    /// Returns the leftmost free leaf index.
    ///
    /// For External Commits of the "resync" type, this returns the index
    /// of the sender.
    ///
    /// The proposals must be validated before calling this function.
    pub(crate) fn free_leaf_index_after_remove<'a>(
        &self,
        mut inline_proposals: impl Iterator<Item = Option<&'a Proposal>>,
    ) -> Result<LeafNodeIndex, LibraryError> {
        // Leftmost free leaf in the tree
        let free_leaf_index = self.treesync().free_leaf_index();
        // Returns the first remove proposal (if there is one)
        let remove_proposal_option = inline_proposals
            .find(|proposal| match proposal {
                Some(p) => p.is_type(ProposalType::Remove),
                None => false,
            })
            .flatten();
        let leaf_index = if let Some(remove_proposal) = remove_proposal_option {
            if let Proposal::Remove(remove_proposal) = remove_proposal {
                let removed_index = remove_proposal.removed();
                if removed_index < free_leaf_index {
                    removed_index
                } else {
                    free_leaf_index
                }
            } else {
                return Err(LibraryError::custom("missing key package"));
            }
        } else {
            free_leaf_index
        };
        Ok(leaf_index)
    }

    /// Create an empty  [`PublicGroupDiff`] based on this [`PublicGroup`].
    pub(crate) fn empty_diff(&self) -> PublicGroupDiff {
        PublicGroupDiff::new(self)
    }

    /// Merge the changes performed on the [`PublicGroupDiff`] into this
    /// [`PublicGroup`].
    pub(crate) fn merge_diff(&mut self, diff: StagedPublicGroupDiff) {
        self.treesync.merge_diff(diff.staged_diff);
        self.group_context = diff.group_context;
        self.interim_transcript_hash = diff.interim_transcript_hash;
        self.confirmation_tag = diff.confirmation_tag;
    }

    /// Derives [`EncryptionKeyPair`]s for the nodes in the shared direct path
    /// of the leaves with index `leaf_index` and `sender_index`.  This function
    /// also checks that the derived public keys match the existing public keys.
    ///
    /// Returns the [`CommitSecret`] derived from the path secret of the root
    /// node, as well as the derived [`EncryptionKeyPair`]s. Returns an error if
    /// the target leaf is outside of the tree.
    ///
    /// Returns [`DerivePathError::PublicKeyMismatch`] if the derived keys don't
    /// match with the existing ones.
    ///
    /// Returns [`DerivePathError::LibraryError`] if the sender_index is not
    /// in the tree.
    pub(crate) fn derive_path_secrets(
        &self,
        backend: &impl OpenMlsCryptoProvider,
        ciphersuite: Ciphersuite,
        path_secret: PathSecret,
        sender_index: LeafNodeIndex,
        leaf_index: LeafNodeIndex,
    ) -> Result<(Vec<EncryptionKeyPair>, CommitSecret), DerivePathError> {
        self.treesync.derive_path_secrets(
            backend,
            ciphersuite,
            path_secret,
            sender_index,
            leaf_index,
        )
    }

    /// Get an iterator over all [`Member`]s of this [`PublicGroup`].
    pub fn members(&self) -> impl Iterator<Item = Member> + '_ {
        self.treesync().full_leave_members()
    }

    /// Export the nodes of the public tree.
    pub fn export_nodes(&self) -> Vec<Option<Node>> {
        self.treesync().export_nodes()
    }

    /// Add the [`QueuedProposal`] to the [`PublicGroup`]s internal [`ProposalStore`].
    pub fn add_proposal(&mut self, proposal: QueuedProposal) {
        self.proposal_store.add(proposal)
    }
}

// Getters
impl PublicGroup {
    /// Get the ciphersuite.
    pub fn ciphersuite(&self) -> Ciphersuite {
        self.group_context.ciphersuite()
    }

    /// Get the version.
    pub fn version(&self) -> ProtocolVersion {
        self.group_context.protocol_version()
    }

    /// Get the group id.
    pub fn group_id(&self) -> &GroupId {
        self.group_context.group_id()
    }

    /// Get the group context.
    pub fn group_context(&self) -> &GroupContext {
        &self.group_context
    }

    /// Get the required capabilities.
    pub fn required_capabilities(&self) -> Option<&RequiredCapabilitiesExtension> {
        self.group_context.required_capabilities()
    }

    /// Get treesync.
    fn treesync(&self) -> &TreeSync {
        &self.treesync
    }

    /// Get confirmation tag.
    pub fn confirmation_tag(&self) -> &ConfirmationTag {
        &self.confirmation_tag
    }

    /// Return a reference to the leaf at the given `LeafNodeIndex` or `None` if the
    /// leaf is blank.
    pub fn leaf(&self, leaf_index: LeafNodeIndex) -> Option<&OpenMlsLeafNode> {
        self.treesync().leaf(leaf_index)
    }

    /// Returns the tree size
    pub(crate) fn tree_size(&self) -> TreeSize {
        self.treesync().tree_size()
    }

    fn interim_transcript_hash(&self) -> &[u8] {
        &self.interim_transcript_hash
    }

    /// Return a vector containing all [`EncryptionKey`]s for which the owner of
    /// the given `leaf_index` should have private key material.
    pub(crate) fn owned_encryption_keys(&self, leaf_index: LeafNodeIndex) -> Vec<EncryptionKey> {
        self.treesync().owned_encryption_keys(leaf_index)
    }
}

// Test functions
#[cfg(any(feature = "test-utils", test))]
impl PublicGroup {
    pub(crate) fn context_mut(&mut self) -> &mut GroupContext {
        &mut self.group_context
    }

    #[cfg(test)]
<<<<<<< HEAD
    pub(crate) fn set_group_context(&mut self, group_context: GroupContext) {
        self.group_context = group_context;
=======
    pub(crate) fn encrypt_path(
        &self,
        backend: &impl OpenMlsCryptoProvider,
        ciphersuite: Ciphersuite,
        path: &[PlainUpdatePathNode],
        group_context: &[u8],
        exclusion_list: &HashSet<&LeafNodeIndex>,
        own_leaf_index: LeafNodeIndex,
    ) -> Result<Vec<UpdatePathNode>, LibraryError> {
        self.treesync().empty_diff().encrypt_path(
            backend,
            ciphersuite,
            path,
            group_context,
            exclusion_list,
            own_leaf_index,
        )
>>>>>>> 3f3be685
    }
}<|MERGE_RESOLUTION|>--- conflicted
+++ resolved
@@ -341,10 +341,11 @@
     }
 
     #[cfg(test)]
-<<<<<<< HEAD
     pub(crate) fn set_group_context(&mut self, group_context: GroupContext) {
         self.group_context = group_context;
-=======
+    }
+
+    #[cfg(test)]
     pub(crate) fn encrypt_path(
         &self,
         backend: &impl OpenMlsCryptoProvider,
@@ -362,6 +363,5 @@
             exclusion_list,
             own_leaf_index,
         )
->>>>>>> 3f3be685
     }
 }