--- conflicted
+++ resolved
@@ -265,7 +265,7 @@
                     FramedContentBody::Application(_) => {
                         Err(ProcessMessageError::UnauthorizedExternalApplicationMessage)
                     }
-<<<<<<< HEAD
+                    // TODO: https://validation.openmls.tech/#valn1502
                     FramedContentBody::Proposal(Proposal::GroupContextExtensions(_)) => {
                         let content = ProcessedMessageContent::ProposalMessage(Box::new(
                             QueuedProposal::from_authenticated_content(
@@ -284,9 +284,7 @@
                             credential,
                         ))
                     }
-=======
-                    // TODO: https://validation.openmls.tech/#valn1502
->>>>>>> ee3f0dfa
+
                     FramedContentBody::Proposal(Proposal::Remove(_)) => {
                         let content = ProcessedMessageContent::ProposalMessage(Box::new(
                             QueuedProposal::from_authenticated_content_by_ref(
