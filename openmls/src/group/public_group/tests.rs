use openmls_traits::prelude::*;

use crate::{
    binary_tree::LeafNodeIndex,
    framing::{
        public_message_in::PublicMessageIn, MlsMessageIn, MlsMessageOut, ProcessedMessage,
        ProcessedMessageContent, ProtocolMessage, Sender,
    },
    group::{
<<<<<<< HEAD
        tests_and_kats::utils::setup_client, GroupId, MlsGroup, MlsGroupCreateConfig,
=======
        mls_group::tests_and_kats::utils::setup_client, GroupId, MlsGroup, MlsGroupCreateConfig,
>>>>>>> d775391b
        ProposalStore, StagedCommit, PURE_PLAINTEXT_WIRE_FORMAT_POLICY,
    },
    messages::proposals::Proposal,
};

use super::{super::mls_group::StagedWelcome, PublicGroup};

#[openmls_test::openmls_test]
fn public_group<Provider: OpenMlsProvider>(ciphersuite: Ciphersuite, provider: &Provider) {
    let group_id = GroupId::from_slice(b"Test Group");

    let (alice_credential_with_key, _alice_kpb, alice_signer, _alice_pk) =
        setup_client("Alice", ciphersuite, provider);
    let (_bob_credential, bob_kpb, bob_signer, _bob_pk) =
        setup_client("Bob", ciphersuite, provider);
    let (_charlie_credential, charlie_kpb, charlie_signer, _charlie_pk) =
        setup_client("Charly", ciphersuite, provider);

    // Define the MlsGroup configuration
    // Set plaintext wire format policy s.t. the public group can track changes.
    let mls_group_create_config = MlsGroupCreateConfig::builder()
        .wire_format_policy(PURE_PLAINTEXT_WIRE_FORMAT_POLICY)
        .ciphersuite(ciphersuite)
        .build();

    // === Alice creates a group ===
    let mut alice_group = MlsGroup::new_with_group_id(
        provider,
        &alice_signer,
        &mls_group_create_config,
        group_id,
        alice_credential_with_key,
    )
    .expect("An unexpected error occurred.");

    // === Create a public group that tracks the changes throughout this test ===
    let verifiable_group_info = alice_group
        .export_group_info(provider, &alice_signer, false)
        .unwrap()
        .into_verifiable_group_info()
        .unwrap();
    let ratchet_tree = alice_group.export_ratchet_tree();
    let (mut public_group, _extensions) = PublicGroup::from_external(
        provider,
        ratchet_tree.into(),
        verifiable_group_info,
        ProposalStore::new(),
    )
    .unwrap();

    // === Alice adds Bob ===
    let (message, welcome, _group_info) = alice_group
        .add_members(provider, &alice_signer, &[bob_kpb.key_package().clone()])
        .expect("Could not add member to group.");

    alice_group
        .merge_pending_commit(provider)
        .expect("error merging pending commit");

    let public_message = match message.into_protocol_message().unwrap() {
        ProtocolMessage::PrivateMessage(_) => panic!("Unexpected message type."),
        ProtocolMessage::PublicMessage(public_message) => public_message,
    };
    let processed_message = public_group
        .process_message(provider, public_message)
        .unwrap();

    // Further inspection of the message can take place here ...
    match processed_message.into_content() {
        ProcessedMessageContent::ApplicationMessage(_)
        | ProcessedMessageContent::ProposalMessage(_)
        | ProcessedMessageContent::ExternalJoinProposalMessage(_) => {
            panic!("Unexpected message type.")
        }
        ProcessedMessageContent::StagedCommitMessage(staged_commit) => {
            // Merge the diff
            public_group
                .merge_commit(provider.storage(), *staged_commit)
                .unwrap()
        }
    };

    let welcome: MlsMessageIn = welcome.into();
    let welcome = welcome
        .into_welcome()
        .expect("expected message to be a welcome");

    // In the future, we'll use helper functions to skip the extraction steps above.

    let mut bob_group = StagedWelcome::new_from_welcome(
        provider,
        mls_group_create_config.join_config(),
        welcome,
        Some(alice_group.export_ratchet_tree().into()),
    )
    .expect("Error creating staged join from Welcome")
    .into_group(provider)
    .expect("Error creating group from staged join");

    // === Bob adds Charlie ===
    let (queued_messages, welcome, _group_info) = bob_group
        .add_members(provider, &bob_signer, &[charlie_kpb.key_package().clone()])
        .unwrap();

    // Alice processes
    let alice_processed_message = alice_group
        .process_message(
            provider,
            queued_messages
                .clone()
                .into_protocol_message()
                .expect("Unexpected message type"),
        )
        .expect("Could not process messages.");
    if let ProcessedMessageContent::StagedCommitMessage(staged_commit) =
        alice_processed_message.into_content()
    {
        alice_group
            .merge_staged_commit(provider, *staged_commit)
            .expect("Error merging commit.");
    } else {
        unreachable!("Expected a StagedCommit.");
    }

    // The public group processes
    let ppm = public_group
        .process_message(provider, into_public_message(queued_messages))
        .unwrap();
    public_group
        .merge_commit(provider.storage(), extract_staged_commit(ppm))
        .unwrap();

    // Bob merges
    bob_group
        .merge_pending_commit(provider)
        .expect("error merging pending commit");

    let welcome: MlsMessageIn = welcome.into();
    let welcome = welcome
        .into_welcome()
        .expect("expected message to be a welcome");

    let mut charlie_group = StagedWelcome::new_from_welcome(
        provider,
        mls_group_create_config.join_config(),
        welcome,
        Some(bob_group.export_ratchet_tree().into()),
    )
    .expect("Error creating group from Welcome")
    .into_group(provider)
    .expect("Error creating group from Welcome");

    // === Alice removes Bob & Charlie commits ===

    let (queued_messages, _) = alice_group
        .propose_remove_member(provider, &alice_signer, LeafNodeIndex::new(1))
        .expect("Could not propose removal");

    let charlie_processed_message = charlie_group
        .process_message(
            provider,
            queued_messages
                .clone()
                .into_protocol_message()
                .expect("Unexpected message type"),
        )
        .expect("Could not process messages.");

    // The public group processes
    let ppm = public_group
        .process_message(provider, into_public_message(queued_messages))
        .unwrap();
    // We have to add the proposal to the public group's proposal store.
    match ppm.into_content() {
        ProcessedMessageContent::ApplicationMessage(_)
        | ProcessedMessageContent::ExternalJoinProposalMessage(_)
        | ProcessedMessageContent::StagedCommitMessage(_) => panic!("Unexpected message type."),
        ProcessedMessageContent::ProposalMessage(p) => {
            match p.proposal() {
                Proposal::Remove(r) => assert_eq!(r.removed(), LeafNodeIndex::new(1)),
                _ => panic!("Unexpected proposal type"),
            }
            public_group.add_proposal(*p);
        }
    }

    // Check that we received the correct proposals
    if let ProcessedMessageContent::ProposalMessage(staged_proposal) =
        charlie_processed_message.into_content()
    {
        if let Proposal::Remove(ref remove_proposal) = staged_proposal.proposal() {
            // Check that Bob was removed
            assert_eq!(remove_proposal.removed(), LeafNodeIndex::new(1));
            // Store proposal
            charlie_group
                .store_pending_proposal(provider.storage(), *staged_proposal.clone())
                .expect("error writing to storage");
        } else {
            unreachable!("Expected a Proposal.");
        }

        // Check that Alice removed Bob
        assert!(matches!(
            staged_proposal.sender(),
            Sender::Member(member) if member.u32() == 0
        ));
    } else {
        unreachable!("Expected a QueuedProposal.");
    }

    // Charlie commits
    let (queued_messages, _welcome, _group_info) = charlie_group
        .commit_to_pending_proposals(provider, &charlie_signer)
        .expect("Could not commit proposal");

    // The public group processes
    let ppm = public_group
        .process_message(provider, into_public_message(queued_messages.clone()))
        .unwrap();
    public_group
        .merge_commit(provider.storage(), extract_staged_commit(ppm))
        .unwrap();

    // Check that we receive the correct proposal
    if let Some(staged_commit) = charlie_group.pending_commit() {
        let remove = staged_commit
            .remove_proposals()
            .next()
            .expect("Expected a proposal.");
        // Check that Bob was removed
        assert_eq!(remove.remove_proposal().removed().u32(), 1);
        // Check that Alice removed Bob
        assert!(matches!(remove.sender(), Sender::Member(member) if member.u32() == 0));
    } else {
        unreachable!("Expected a StagedCommit.");
    };

    charlie_group
        .merge_pending_commit(provider)
        .expect("error merging pending commit");

    // Alice processes
    let alice_processed_message = alice_group
        .process_message(
            provider,
            queued_messages
                .into_protocol_message()
                .expect("Unexpected message type"),
        )
        .expect("Could not process messages.");
    if let ProcessedMessageContent::StagedCommitMessage(staged_commit) =
        alice_processed_message.into_content()
    {
        alice_group
            .merge_staged_commit(provider, *staged_commit)
            .expect("Error merging commit.");
    } else {
        unreachable!("Expected a StagedCommit.");
    }

    // Check that the public group state matches that of all other participants
    assert_eq!(
        alice_group.export_group_context(),
        public_group.group_context()
    );
    assert_eq!(
        charlie_group.export_group_context(),
        public_group.group_context()
    );
    assert_eq!(
        alice_group.export_ratchet_tree(),
        public_group.export_ratchet_tree()
    );
    assert_eq!(
        charlie_group.export_ratchet_tree(),
        public_group.export_ratchet_tree()
    );
}

// A helper function
fn into_public_message(message: MlsMessageOut) -> PublicMessageIn {
    match message.into_protocol_message().unwrap() {
        ProtocolMessage::PrivateMessage(_) => panic!("Unexpected message type."),
        ProtocolMessage::PublicMessage(public_message) => public_message,
    }
}

fn extract_staged_commit(ppm: ProcessedMessage) -> StagedCommit {
    match ppm.into_content() {
        ProcessedMessageContent::ApplicationMessage(_)
        | ProcessedMessageContent::ProposalMessage(_)
        | ProcessedMessageContent::ExternalJoinProposalMessage(_) => {
            panic!("Unexpected message type.")
        }
        ProcessedMessageContent::StagedCommitMessage(staged_content) => *staged_content,
    }
}<|MERGE_RESOLUTION|>--- conflicted
+++ resolved
@@ -7,11 +7,7 @@
         ProcessedMessageContent, ProtocolMessage, Sender,
     },
     group::{
-<<<<<<< HEAD
-        tests_and_kats::utils::setup_client, GroupId, MlsGroup, MlsGroupCreateConfig,
-=======
         mls_group::tests_and_kats::utils::setup_client, GroupId, MlsGroup, MlsGroupCreateConfig,
->>>>>>> d775391b
         ProposalStore, StagedCommit, PURE_PLAINTEXT_WIRE_FORMAT_POLICY,
     },
     messages::proposals::Proposal,
