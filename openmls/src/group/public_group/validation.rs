//! This module contains validation functions for incoming messages
//! as defined in <https://github.com/openmls/openmls/wiki/Message-validation>

use std::collections::{BTreeSet, HashSet};

use openmls_traits::types::VerifiableCiphersuite;

use super::PublicGroup;
use crate::treesync::errors::LeafNodeValidationError;
use crate::{
    binary_tree::array_representation::LeafNodeIndex,
    framing::{
        mls_auth_content_in::VerifiableAuthenticatedContentIn, ContentType, ProtocolMessage,
        Sender, WireFormat,
    },
    group::{
        errors::{ExternalCommitValidationError, ProposalValidationError, ValidationError},
        past_secrets::MessageSecretsStore,
        Member, ProposalQueue,
    },
    messages::proposals::{Proposal, ProposalOrRefType, ProposalType},
    schedule::errors::PskError,
    treesync::node::leaf_node::LeafNode,
};

impl PublicGroup {
    // === Messages ===

    /// Checks the following semantic validation:
    ///  - ValSem002
    ///  - ValSem003
    pub(crate) fn validate_framing(
        &self,
        message: &ProtocolMessage,
    ) -> Result<(), ValidationError> {
        // ValSem002
        if message.group_id() != self.group_id() {
            return Err(ValidationError::WrongGroupId);
        }

        // ValSem003: Check boundaries for the epoch
        // We differentiate depending on the content type
        match message.content_type() {
            // For application messages we allow messages for older epochs as well
            ContentType::Application => {
                if message.epoch() > self.group_context().epoch() {
                    return Err(ValidationError::WrongEpoch);
                }
            }
            // For all other messages we only only accept the current epoch
            _ => {
                if message.epoch() != self.group_context().epoch() {
                    return Err(ValidationError::WrongEpoch);
                }
            }
        }

        Ok(())
    }

    /// Checks the following semantic validation:
    ///  - ValSem004
    ///  - ValSem005
    ///  - ValSem009
    pub(super) fn validate_verifiable_content(
        &self,
        verifiable_content: &VerifiableAuthenticatedContentIn,
        message_secrets_store_option: Option<&MessageSecretsStore>,
    ) -> Result<(), ValidationError> {
        // ValSem004
        let sender = verifiable_content.sender();
        if let Sender::Member(leaf_index) = sender {
            // If the sender is a member, it has to be in the tree, except if
            // it's an application message. Then it might be okay if it's in an
            // old secret tree instance, but we'll leave that to the CoreGroup
            // to validate.
            let is_in_secrets_store = if let Some(mss) = message_secrets_store_option {
                mss.epoch_has_leaf(verifiable_content.epoch(), *leaf_index)
            } else {
                false
            };
            if !self.treesync().is_leaf_in_tree(*leaf_index) && !is_in_secrets_store {
                return Err(ValidationError::UnknownMember);
            }
        }

        // ValSem005
        // Application messages must always be encrypted
        if verifiable_content.content_type() == ContentType::Application {
            if verifiable_content.wire_format() != WireFormat::PrivateMessage {
                return Err(ValidationError::UnencryptedApplicationMessage);
            } else if !verifiable_content.sender().is_member() {
                return Err(ValidationError::NonMemberApplicationMessage);
            }
        }

        // ValSem009
        if verifiable_content.content_type() == ContentType::Commit
            && verifiable_content.confirmation_tag().is_none()
        {
            return Err(ValidationError::MissingConfirmationTag);
        }

        Ok(())
    }

    // === Proposals ===

    /// Validate Add proposals. This function implements the following checks:
    ///  - ValSem101
    ///  - ValSem102
    ///  - ValSem104
    ///  - ValSem106
    pub(crate) fn validate_add_proposals(
        &self,
        proposal_queue: &ProposalQueue,
    ) -> Result<(), ProposalValidationError> {
        let add_proposals = proposal_queue.add_proposals();

        let mut signature_key_set = HashSet::new();
        let mut init_key_set = HashSet::new();
        let mut encryption_key_set = HashSet::new();
        for add_proposal in add_proposals {
            let signature_key = add_proposal
                .add_proposal()
                .key_package()
                .leaf_node()
                .signature_key()
                .as_slice()
                .to_vec();
            // ValSem101
            if !signature_key_set.insert(signature_key) {
                return Err(ProposalValidationError::DuplicateSignatureKeyAddProposal);
            }

            let proposal_init_key = add_proposal
                .add_proposal()
                .key_package()
                .hpke_init_key()
                .as_slice()
                .to_vec();
            let proposal_encryption_key = add_proposal
                .add_proposal()
                .key_package()
                .leaf_node()
                .encryption_key();

            // ValSem113
            if proposal_init_key == proposal_encryption_key.as_slice() {
                return Err(ProposalValidationError::InitEncryptionKeyCollision);
            }

            // ValSem102
            if !init_key_set.insert(proposal_init_key) {
                return Err(ProposalValidationError::DuplicatePublicKeyAddProposal);
            }

            // ValSem114
            // Here we check that the encryption keys in the proposal are unique.
            // Further down we check that the encryption keys in the proposals
            // are not in the tree yet.
            if !encryption_key_set.insert(proposal_encryption_key.as_slice().to_vec()) {
                return Err(ProposalValidationError::DuplicatePublicKeyAddProposal);
            }

            // ValSem106: Check the required capabilities of the add proposals
            // This includes the following checks:
            // - Do ciphersuite and version match that of the group?
            // - Are the two listed in the `Capabilities` Extension?
            // - If a `RequiredCapabilitiesExtension` is present in the group:
            //   Does the key package advertise the capabilities required by that
            //   extension?

            // Check if ciphersuite and version of the group are correct.
            if add_proposal.add_proposal().key_package().ciphersuite() != self.ciphersuite()
                || add_proposal.add_proposal().key_package().protocol_version() != self.version()
            {
                log::error!("Tried to commit an Add proposal, where either the `Ciphersuite` or the `ProtocolVersion` is not compatible with the group.");
                log::error!("   self.ciphersuite: {:?}", self.ciphersuite());
                log::error!(
                    "   add_proposal.add_proposal().key_package().ciphersuite(): {:?}",
                    add_proposal.add_proposal().key_package().ciphersuite()
                );
                return Err(ProposalValidationError::InsufficientCapabilities);
            }

            // Check if the ciphersuite and the version of the group are
            // supported.
            let capabilities = add_proposal
                .add_proposal()
                .key_package()
                .leaf_node()
                .capabilities();
            if !capabilities
                .ciphersuites()
                .contains(&VerifiableCiphersuite::from(self.ciphersuite()))
                || !capabilities.versions().contains(&self.version())
            {
                log::error!("Tried to commit an Add proposal, where either the group's `Ciphersuite` or the group's `ProtocolVersion` is not in the `KeyPackage`'s `Capabilities`.");
                return Err(ProposalValidationError::InsufficientCapabilities);
            }
            // If there is a required capabilities extension, check if that one
            // is supported.
            if let Some(required_capabilities) =
                self.group_context().extensions().required_capabilities()
            {
                // Check if all required capabilities are supported.
                if !capabilities.supports_required_capabilities(required_capabilities) {
                    log::error!("Tried to commit an Add proposal, where the `Capabilities` of the given `KeyPackage` do not fulfill the `RequiredCapabilities` of the group.");
                    return Err(ProposalValidationError::InsufficientCapabilities);
                }
            }
        }

        for Member {
            index,
            encryption_key,
            signature_key,
            ..
        } in self.treesync().full_leave_members()
        {
            let has_remove_proposal = proposal_queue
                .remove_proposals()
                .any(|p| p.remove_proposal().removed == index);
            // ValSem104
            if signature_key_set.contains(&signature_key) && !has_remove_proposal {
                return Err(ProposalValidationError::ExistingSignatureKeyAddProposal);
            }
            // ValSem114
            if encryption_key_set.contains(&encryption_key) {
                return Err(ProposalValidationError::ExistingPublicKeyAddProposal);
            }
        }
        Ok(())
    }

    /// Validate Remove proposals. This function implements the following checks:
    ///  - ValSem107
    ///  - ValSem108
    pub(crate) fn validate_remove_proposals(
        &self,
        proposal_queue: &ProposalQueue,
    ) -> Result<(), ProposalValidationError> {
        let remove_proposals = proposal_queue.remove_proposals();

        let mut removes_set = HashSet::new();

        for remove_proposal in remove_proposals {
            let removed = remove_proposal.remove_proposal().removed();
            // ValSem107
            if !removes_set.insert(removed) {
                return Err(ProposalValidationError::DuplicateMemberRemoval);
            }

            // TODO: ValSem108
            if !self.treesync().is_leaf_in_tree(removed) {
                return Err(ProposalValidationError::UnknownMemberRemoval);
            }
        }

        Ok(())
    }

    /// Validate Update proposals. This function implements the following checks:
    ///  -
    ///  - ValSem110
    ///  - ValSem111
    ///  - ValSem112
    /// TODO: #133 This validation must be updated according to Sec. 13.2
    pub(crate) fn validate_update_proposals(
        &self,
        proposal_queue: &ProposalQueue,
        committer: LeafNodeIndex,
    ) -> Result<HashSet<Vec<u8>>, ProposalValidationError> {
        let mut encryption_keys = HashSet::new();
        for leaf in self.treesync().full_leaves() {
            // 8.3. Leaf Node Validation
            // encryption key must be unique
            encryption_keys.insert(leaf.encryption_key().as_slice().to_vec());
        }

        // Check the update proposals from the proposal queue first
        let update_proposals = proposal_queue.update_proposals();

        for update_proposal in update_proposals {
            // ValSem112
            // The sender of a standalone update proposal must be of type member
            if let Sender::Member(sender_index) = update_proposal.sender() {
                // ValSem111
                // The sender of a full Commit must not include own update proposals
                if committer == *sender_index {
                    return Err(ProposalValidationError::CommitterIncludedOwnUpdate);
                }
            } else {
                return Err(ProposalValidationError::UpdateFromNonMember);
            }

            let encryption_key = update_proposal
                .update_proposal()
                .leaf_node()
                .encryption_key()
                .as_slice();
            // ValSem110
            // HPKE init key must be unique among existing members
            if encryption_keys.contains(encryption_key) {
                return Err(ProposalValidationError::ExistingPublicKeyUpdateProposal);
            }
        }
        Ok(encryption_keys)
    }

    /// Validate PreSharedKey proposals.
    ///
    /// This method implements the following checks:
    ///
    /// * ValSem401
    /// * ValSem402
    /// * ValSem403
    pub(crate) fn validate_pre_shared_key_proposals(
        &self,
        proposal_queue: &ProposalQueue,
    ) -> Result<(), ProposalValidationError> {
        // ValSem403 (1/2)
        // TODO(#1335): Duplicate proposals are (likely) filtered.
        //              Let's do this check here until we haven't made sure.
        let mut visited_psk_ids = BTreeSet::new();

        for proposal in proposal_queue.psk_proposals() {
            let psk_id = proposal.psk_proposal().clone().into_psk_id();

            // ValSem401
            // ValSem402
            let psk_id = psk_id.validate_in_proposal(self.ciphersuite())?;

            // ValSem403 (2/2)
            if !visited_psk_ids.contains(&psk_id) {
                visited_psk_ids.insert(psk_id);
            } else {
                return Err(PskError::Duplicate { first: psk_id }.into());
            }
        }

        Ok(())
    }

    /// Validate the new key package in a path
    /// TODO: #730 - There's nothing testing this function.
    /// - ValSem110
    pub(crate) fn validate_path_key_package(
        &self,
        leaf_node: &LeafNode,
        public_key_set: HashSet<Vec<u8>>,
    ) -> Result<(), ProposalValidationError> {
        // ValSem110
        if public_key_set.contains(leaf_node.encryption_key().as_slice()) {
            return Err(ProposalValidationError::ExistingPublicKeyUpdateProposal);
        }
        Ok(())
    }

    /// Validate constraints on an external commit. This function implements the following checks:
    ///  - ValSem240: External Commit, inline Proposals: There MUST be at least one ExternalInit proposal.
    ///  - ValSem241: External Commit, inline Proposals: There MUST be at most one ExternalInit proposal.
    ///  - ValSem242: External Commit must only cover inline proposal in allowlist (ExternalInit, Remove, PreSharedKey)
    ///  - ValSem243: External Commit, inline Remove Proposal: The identity and the endpoint_id of the removed
    ///               leaf are identical to the ones in the path KeyPackage.
    pub(super) fn validate_external_commit(
        &self,
        proposal_queue: &ProposalQueue,
        path_leaf_node: Option<&LeafNode>,
    ) -> Result<(), ExternalCommitValidationError> {
        let count_external_init_proposals = proposal_queue
            .filtered_by_type(ProposalType::ExternalInit)
            .count();
        if count_external_init_proposals == 0 {
            // ValSem240: External Commit, inline Proposals: There MUST be at least one ExternalInit proposal.
            return Err(ExternalCommitValidationError::NoExternalInitProposals);
        } else if count_external_init_proposals > 1 {
            // ValSem241: External Commit, inline Proposals: There MUST be at most one ExternalInit proposal.
            return Err(ExternalCommitValidationError::MultipleExternalInitProposals);
        }

        // ValSem242: External Commit must only cover inline proposal in allowlist (ExternalInit, Remove, PreSharedKey)
        let contains_denied_proposal = proposal_queue.queued_proposals().any(|p| {
            let is_inline = p.proposal_or_ref_type() == ProposalOrRefType::Proposal;
            let is_allowed_type = matches!(
                p.proposal(),
                Proposal::ExternalInit(_) | Proposal::Remove(_) | Proposal::PreSharedKey(_)
            );
            is_inline && !is_allowed_type
        });
        if contains_denied_proposal {
            return Err(ExternalCommitValidationError::InvalidInlineProposals);
        }

        let remove_proposals = proposal_queue.filtered_by_type(ProposalType::Remove);
        for proposal in remove_proposals {
            if proposal.proposal_or_ref_type() == ProposalOrRefType::Proposal {
                if let Proposal::Remove(remove_proposal) = proposal.proposal() {
                    let removed_leaf = remove_proposal.removed();

                    if let Some(new_leaf) = path_leaf_node {
                        // ValSem243: External Commit, inline Remove Proposal:
                        //            The identity and the endpoint_id of the
                        //            removed leaf are identical to the ones
                        //            in the path leaf node.
                        let removed_leaf = self
                            .treesync()
                            .leaf(removed_leaf)
                            .ok_or(ExternalCommitValidationError::UnknownMemberRemoval)?;
                        if removed_leaf.credential().identity() != new_leaf.credential().identity()
                        {
                            return Err(ExternalCommitValidationError::InvalidRemoveProposal);
                        }
                    };
                }
            }
        }
        Ok(())
    }

    /// Validate GroupContextExtensions proposals. There must not be more than 1
    pub(crate) fn validate_group_context_extensions_proposals(
        &self,
        proposal_queue: &ProposalQueue,
    ) -> Result<(), ProposalValidationError> {
        let nb_gce = proposal_queue
            .queued_proposals()
            .filter(|p| matches!(p.proposal(), Proposal::GroupContextExtensions(_)))
            .count();

        if nb_gce > 1 {
            return Err(ProposalValidationError::TooManyGroupContextExtensions(
                nb_gce,
            ));
        }

        Ok(())
    }

    /// Returns a [`LeafNodeValidationError`] if an [`ExtensionType`]
    /// in `extensions` is not supported by a leaf in this tree.
    /// A list leaves proposed to be removed must be provided as they
    /// should be ignored by this validation
    pub(crate) fn check_extension_support(
        &self,
        extensions: &[crate::extensions::ExtensionType],
        removed: impl Iterator<Item = LeafNodeIndex>,
    ) -> Result<(), LeafNodeValidationError> {
<<<<<<< HEAD
        let removed = removed.collect::<Vec<_>>();
        for (index, leaf) in self.treesync().full_leaves_indexed() {
            if !removed.contains(&index) {
                leaf.leaf_node().check_extension_support(extensions)?;
            }
=======
        for leaf in self.treesync().full_leaves() {
            leaf.check_extension_support(extensions)?;
>>>>>>> 9617adc5
        }
        Ok(())
    }
}<|MERGE_RESOLUTION|>--- conflicted
+++ resolved
@@ -447,16 +447,11 @@
         extensions: &[crate::extensions::ExtensionType],
         removed: impl Iterator<Item = LeafNodeIndex>,
     ) -> Result<(), LeafNodeValidationError> {
-<<<<<<< HEAD
         let removed = removed.collect::<Vec<_>>();
         for (index, leaf) in self.treesync().full_leaves_indexed() {
             if !removed.contains(&index) {
-                leaf.leaf_node().check_extension_support(extensions)?;
-            }
-=======
-        for leaf in self.treesync().full_leaves() {
-            leaf.check_extension_support(extensions)?;
->>>>>>> 9617adc5
+                leaf.check_extension_support(extensions)?;
+            }
         }
         Ok(())
     }
