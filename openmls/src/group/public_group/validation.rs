//! This module contains validation functions for incoming messages
//! as defined in <https://github.com/openmls/openmls/wiki/Message-validation>

use std::collections::{BTreeSet, HashSet};

use openmls_traits::types::VerifiableCiphersuite;

use super::PublicGroup;
use crate::extensions::RequiredCapabilitiesExtension;
use crate::group::GroupContextExtensionsProposalValidationError;
use crate::prelude::LibraryError;
use crate::treesync::errors::LeafNodeValidationError;
use crate::{
    binary_tree::array_representation::LeafNodeIndex,
    framing::{
        mls_auth_content_in::VerifiableAuthenticatedContentIn, ContentType, ProtocolMessage,
        Sender, WireFormat,
    },
    group::{
        errors::{ExternalCommitValidationError, ProposalValidationError, ValidationError},
        past_secrets::MessageSecretsStore,
        Member, ProposalQueue,
    },
    messages::{
        proposals::{Proposal, ProposalOrRefType, ProposalType},
        Commit,
    },
    schedule::errors::PskError,
};

impl PublicGroup {
    // === Messages ===

    /// Checks the following semantic validation:
    ///  - ValSem002
    ///  - ValSem003
    pub(crate) fn validate_framing(
        &self,
        message: &ProtocolMessage,
    ) -> Result<(), ValidationError> {
        // ValSem002
        if message.group_id() != self.group_id() {
            return Err(ValidationError::WrongGroupId);
        }

        // ValSem003: Check boundaries for the epoch
        // We differentiate depending on the content type
        match message.content_type() {
            // For application messages we allow messages for older epochs as well
            ContentType::Application => {
                if message.epoch() > self.group_context().epoch() {
                    log::error!(
                        "Wrong Epoch: message.epoch() {} > {} self.group_context().epoch()",
                        message.epoch(),
                        self.group_context().epoch()
                    );
                    return Err(ValidationError::WrongEpoch);
                }
            }
            // For all other messages we only only accept the current epoch
            _ => {
                if message.epoch() != self.group_context().epoch() {
                    log::error!(
                        "Wrong Epoch: message.epoch() {} != {} self.group_context().epoch()",
                        message.epoch(),
                        self.group_context().epoch()
                    );
                    return Err(ValidationError::WrongEpoch);
                }
            }
        }

        Ok(())
    }

    /// Checks the following semantic validation:
    ///  - ValSem004
    ///  - ValSem005
    ///  - ValSem009
    pub(super) fn validate_verifiable_content(
        &self,
        verifiable_content: &VerifiableAuthenticatedContentIn,
        message_secrets_store_option: Option<&MessageSecretsStore>,
    ) -> Result<(), ValidationError> {
        // ValSem004
        let sender = verifiable_content.sender();
        if let Sender::Member(leaf_index) = sender {
            // If the sender is a member, it has to be in the tree, except if
            // it's an application message. Then it might be okay if it's in an
            // old secret tree instance, but we'll leave that to the CoreGroup
            // to validate.
            let is_in_secrets_store = if let Some(mss) = message_secrets_store_option {
                mss.epoch_has_leaf(verifiable_content.epoch(), *leaf_index)
            } else {
                false
            };
            if !self.treesync().is_leaf_in_tree(*leaf_index) && !is_in_secrets_store {
                return Err(ValidationError::UnknownMember);
            }
        }

        // ValSem005
        // Application messages must always be encrypted
        if verifiable_content.content_type() == ContentType::Application {
            if verifiable_content.wire_format() != WireFormat::PrivateMessage {
                return Err(ValidationError::UnencryptedApplicationMessage);
            } else if !verifiable_content.sender().is_member() {
                return Err(ValidationError::NonMemberApplicationMessage);
            }
        }

        // ValSem009
        if verifiable_content.content_type() == ContentType::Commit
            && verifiable_content.confirmation_tag().is_none()
        {
            return Err(ValidationError::MissingConfirmationTag);
        }

        Ok(())
    }

    // === Proposals ===

    /// Validate key uniqueness. This function implements the following checks:
    ///  - ValSem101: Add Proposal: Signature public key in proposals must be unique among proposals & members
    ///  - ValSem102: Add Proposal: Init key in proposals must be unique among proposals
    ///  - ValSem103: Add Proposal: Encryption key in proposals must be unique among proposals & members
    ///  - ValSem104: Add Proposal: Init key and encryption key must be different
    ///  - ValSem110: Update Proposal: Encryption key must be unique among proposals & members
    ///  - ValSem206: Commit: Path leaf node encryption key must be unique among proposals & members
    ///  - ValSem207: Commit: Path encryption keys must be unique among proposals & members
    pub(crate) fn validate_key_uniqueness(
        &self,
        proposal_queue: &ProposalQueue,
        commit: Option<&Commit>,
    ) -> Result<(), ProposalValidationError> {
        let mut signature_key_set = HashSet::new();
        let mut init_key_set = HashSet::new();
        let mut encryption_key_set = HashSet::new();

        let remove_proposals = HashSet::<LeafNodeIndex>::from_iter(
            proposal_queue
                .remove_proposals()
                .map(|remove_proposal| remove_proposal.remove_proposal().removed),
        );

        // Initialize the sets with the current members, filtered by the
        // remove proposals.
        for Member {
            index,
            encryption_key,
            signature_key,
            ..
        } in self.treesync().full_leave_members()
        {
            if !remove_proposals.contains(&index) {
                signature_key_set.insert(signature_key);
                encryption_key_set.insert(encryption_key);
            }
        }

        // Collect signature keys from add proposals
        let signature_keys = proposal_queue.add_proposals().map(|add_proposal| {
            add_proposal
                .add_proposal()
                .key_package()
                .leaf_node()
                .signature_key()
                .as_slice()
                .to_vec()
        });

        // Collect encryption keys from add proposals, update proposals, the
        // commit leaf node and path keys
        let encryption_keys = proposal_queue
            .add_proposals()
            .map(|add_proposal| {
                add_proposal
                    .add_proposal()
                    .key_package()
                    .leaf_node()
                    .encryption_key()
                    .key()
                    .as_slice()
                    .to_vec()
            })
            .chain(proposal_queue.update_proposals().map(|update_proposal| {
                update_proposal
                    .update_proposal()
                    .leaf_node()
                    .encryption_key()
                    .key()
                    .as_slice()
                    .to_vec()
            }))
            .chain(commit.and_then(|commit| {
                commit
                    .path
                    .as_ref()
                    .map(|path| path.leaf_node().encryption_key().as_slice().to_vec())
            }))
            .chain(
                commit
                    .iter()
                    .filter_map(|commit| {
                        commit.path.as_ref().map(|path| {
                            path.nodes()
                                .iter()
                                .map(|node| node.encryption_key().as_slice().to_vec())
                        })
                    })
                    .flatten(),
            );

        // Collect init keys from add proposals
        let init_keys = proposal_queue.add_proposals().map(|add_proposal| {
            add_proposal
                .add_proposal()
                .key_package()
                .hpke_init_key()
                .as_slice()
                .to_vec()
        });

        // Validate uniqueness of signature keys
        //  - ValSem101
        for signature_key in signature_keys {
            if !signature_key_set.insert(signature_key) {
                return Err(ProposalValidationError::DuplicateSignatureKey);
            }
        }

        // Validate uniqueness of encryption keys
        //  - ValSem103
        //  - ValSem104
        //  - ValSem110
        //  - ValSem206
        //  - ValSem207
        for encryption_key in encryption_keys {
            if init_key_set.contains(&encryption_key) {
                return Err(ProposalValidationError::InitEncryptionKeyCollision);
            }
            if !encryption_key_set.insert(encryption_key) {
                return Err(ProposalValidationError::DuplicateEncryptionKey);
            }
        }

        // Validate uniqueness of init keys
        //  - ValSem102
        //  - ValSem104
        for init_key in init_keys {
            if encryption_key_set.contains(&init_key) {
                return Err(ProposalValidationError::InitEncryptionKeyCollision);
            }
            if !init_key_set.insert(init_key) {
                return Err(ProposalValidationError::DuplicateInitKey);
            }
        }

        Ok(())
    }

    /// Validate capablities. This function implements the following checks:
    /// - ValSem106: Add Proposal: required capabilities
    /// - ValSem109: Update Proposal: required capabilities
    pub(crate) fn validate_capabilities(
        &self,
        proposal_queue: &ProposalQueue,
    ) -> Result<(), ProposalValidationError> {
        // ValSem106/ValSem109: Check the required capabilities of the add & update
        // proposals This includes the following checks:
        // - Are ciphersuite & version listed in the `Capabilities` Extension?
        // - If a `RequiredCapabilitiesExtension` is present in the group: Is
        //   this supported by the node?
        // - Check that all extensions are contained in the capabilities.
        // - Check that the capabilities contain the leaf node's credential
        //   type.
        // - Check that the credential type is supported by all members of the
        //   group.
        // - Check that the capabilities field of this LeafNode indicates
        //   support for all the credential types currently in use by other
        //   members.

        // Extract the leaf nodes from the add & update proposals
        let leaf_nodes = proposal_queue
            .queued_proposals()
            .filter_map(|p| match p.proposal() {
                Proposal::Add(add_proposal) => Some(add_proposal.key_package().leaf_node()),
                Proposal::Update(update_proposal) => Some(update_proposal.leaf_node()),
                _ => None,
            });

        let mut group_leaf_nodes = self.treesync().full_leaves();

        for leaf_node in leaf_nodes {
            // Check if the ciphersuite and the version of the group are
            // supported.
            let capabilities = leaf_node.capabilities();
            if !capabilities
                .ciphersuites()
                .contains(&VerifiableCiphersuite::from(self.ciphersuite()))
                || !capabilities.versions().contains(&self.version())
            {
                return Err(ProposalValidationError::InsufficientCapabilities);
            }

            // If there is a required capabilities extension, check if that one
            // is supported.
            if let Some(required_capabilities) =
                self.group_context().extensions().required_capabilities()
            {
                // Check if all required capabilities are supported.
                capabilities
                    .supports_required_capabilities(required_capabilities)
                    .map_err(|_| ProposalValidationError::InsufficientCapabilities)?;
            }

            // Check that all extensions are contained in the capabilities.
            if !capabilities.contain_extensions(leaf_node.extensions()) {
                return Err(ProposalValidationError::InsufficientCapabilities);
            }

            // Check that the capabilities contain the leaf node's credential type.
            if !capabilities.contains_credential(&leaf_node.credential().credential_type()) {
                return Err(ProposalValidationError::InsufficientCapabilities);
            }

            // Check that the credential type is supported by all members of the group.
            if !group_leaf_nodes.all(|node| {
                node.capabilities()
                    .contains_credential(&leaf_node.credential().credential_type())
            }) {
                return Err(ProposalValidationError::InsufficientCapabilities);
            }

            // Check that the capabilities field of this LeafNode indicates
            // support for all the credential types currently in use by other
            // members.
            if !group_leaf_nodes
                .all(|node| capabilities.contains_credential(&node.credential().credential_type()))
            {
                return Err(ProposalValidationError::InsufficientCapabilities);
            }
        }
        Ok(())
    }

    /// Validate Add proposals. This function implements the following checks:
    ///  - ValSem105: Add Proposal: Ciphersuite & protocol version must match the group
    pub(crate) fn validate_add_proposals(
        &self,
        proposal_queue: &ProposalQueue,
    ) -> Result<(), ProposalValidationError> {
        let add_proposals = proposal_queue.add_proposals();

        for add_proposal in add_proposals {
            // ValSem105: Check if ciphersuite and version of the group are correct:
            if add_proposal.add_proposal().key_package().ciphersuite() != self.ciphersuite()
                || add_proposal.add_proposal().key_package().protocol_version() != self.version()
            {
                return Err(ProposalValidationError::InvalidAddProposalCiphersuiteOrVersion);
            }
        }
        Ok(())
    }

    /// Validate Remove proposals. This function implements the following checks:
    ///  - ValSem107: Remove Proposal: Removed member must be unique among proposals
    ///  - ValSem108: Remove Proposal: Removed member must be an existing group member
    pub(crate) fn validate_remove_proposals(
        &self,
        proposal_queue: &ProposalQueue,
    ) -> Result<(), ProposalValidationError> {
        let remove_proposals = proposal_queue.remove_proposals();

        let mut removes_set = HashSet::new();

        for remove_proposal in remove_proposals {
            let removed = remove_proposal.remove_proposal().removed();
            // ValSem107
            if !removes_set.insert(removed) {
                return Err(ProposalValidationError::DuplicateMemberRemoval);
            }

            // ValSem108
            if !self.treesync().is_leaf_in_tree(removed) {
                return Err(ProposalValidationError::UnknownMemberRemoval);
            }
        }

        Ok(())
    }

    /// Validate Update proposals. This function implements the following checks:
    ///  - ValSem111: Update Proposal: The sender of a full Commit must not include own update proposals
    ///  - ValSem112: Update Proposal: The sender of a standalone update proposal must be of type member
    /// TODO: #133 This validation must be updated according to Sec. 13.2
    pub(crate) fn validate_update_proposals(
        &self,
        proposal_queue: &ProposalQueue,
        committer: LeafNodeIndex,
    ) -> Result<(), ProposalValidationError> {
        // Check the update proposals from the proposal queue first
        let update_proposals = proposal_queue.update_proposals();

        for update_proposal in update_proposals {
            // ValSem112
            // The sender of a standalone update proposal must be of type member
            if let Sender::Member(sender_index) = update_proposal.sender() {
                // ValSem111
                // The sender of a full Commit must not include own update proposals
                if committer == *sender_index {
                    return Err(ProposalValidationError::CommitterIncludedOwnUpdate);
                }
            } else {
                return Err(ProposalValidationError::UpdateFromNonMember);
            }
        }
        Ok(())
    }

    /// Validate PreSharedKey proposals.
    ///
    /// This method implements the following checks:
    ///
    /// * ValSem401: The nonce of a PreSharedKeyID must have length KDF.Nh.
    /// * ValSem402: PSK in proposal must be of type Resumption (with usage Application) or External.
    /// * ValSem403: Proposal list must not contain multiple PreSharedKey proposals that reference the same PreSharedKeyID.
    pub(crate) fn validate_pre_shared_key_proposals(
        &self,
        proposal_queue: &ProposalQueue,
    ) -> Result<(), ProposalValidationError> {
        // ValSem403 (1/2)
        // TODO(#1335): Duplicate proposals are (likely) filtered.
        //              Let's do this check here until we haven't made sure.
        let mut visited_psk_ids = BTreeSet::new();

        for proposal in proposal_queue.psk_proposals() {
            let psk_id = proposal.psk_proposal().clone().into_psk_id();

            // ValSem401
            // ValSem402
            let psk_id = psk_id.validate_in_proposal(self.ciphersuite())?;

            // ValSem403 (2/2)
            if !visited_psk_ids.contains(&psk_id) {
                visited_psk_ids.insert(psk_id);
            } else {
                return Err(PskError::Duplicate { first: psk_id }.into());
            }
        }

        Ok(())
    }

    /// Validate constraints on an external commit. This function implements the following checks:
    ///  - ValSem240: External Commit, inline Proposals: There MUST be at least one ExternalInit proposal.
    ///  - ValSem241: External Commit, inline Proposals: There MUST be at most one ExternalInit proposal.
    ///  - ValSem242: External Commit must only cover inline proposal in allowlist (ExternalInit, Remove, PreSharedKey)
    pub(super) fn validate_external_commit(
        &self,
        proposal_queue: &ProposalQueue,
    ) -> Result<(), ExternalCommitValidationError> {
        let count_external_init_proposals = proposal_queue
            .filtered_by_type(ProposalType::ExternalInit)
            .count();
        if count_external_init_proposals == 0 {
            // ValSem240: External Commit, inline Proposals: There MUST be at least one ExternalInit proposal.
            return Err(ExternalCommitValidationError::NoExternalInitProposals);
        } else if count_external_init_proposals > 1 {
            // ValSem241: External Commit, inline Proposals: There MUST be at most one ExternalInit proposal.
            return Err(ExternalCommitValidationError::MultipleExternalInitProposals);
        }

        // ValSem242: External Commit must only cover inline proposal in allowlist (ExternalInit, Remove, PreSharedKey)
        let contains_denied_proposal = proposal_queue.queued_proposals().any(|p| {
            let is_inline = p.proposal_or_ref_type() == ProposalOrRefType::Proposal;
            let is_allowed_type = matches!(
                p.proposal(),
                Proposal::ExternalInit(_) | Proposal::Remove(_) | Proposal::PreSharedKey(_)
            );
            is_inline && !is_allowed_type
        });
        if contains_denied_proposal {
            return Err(ExternalCommitValidationError::InvalidInlineProposals);
        }

        // If a Remove proposal is present,
        // the credential in the LeafNode MUST present a set of
        // identifiers that is acceptable to the application for
        // the removed participant.
        // This MUST be checked by the application.

        Ok(())
    }

    /// Returns a [`LeafNodeValidationError`] if an [`ExtensionType`]
    /// in `extensions` is not supported by a leaf in this tree.
    pub(crate) fn validate_group_context_extensions_proposal(
        &self,
        proposal_queue: &ProposalQueue,
    ) -> Result<(), GroupContextExtensionsProposalValidationError> {
        let iter = proposal_queue.filtered_by_type(ProposalType::GroupContextExtensions);

        for (i, queued_proposal) in iter.enumerate() {
            // There must at most be one group context extionsion proposal. Return an error if there are more
            if i > 0 {
                return Err(GroupContextExtensionsProposalValidationError::TooManyGCEProposals);
            }

<<<<<<< HEAD
        if let Some(queued_proposal) = iter.next() {
            match queued_proposal.proposal() {
                Proposal::GroupContextExtensions(extensions) => {
                    // Check that immutable metadata didn't change and wasn't added or removed.
                    let new_immutable_metadata = extensions.extensions().immutable_metadata();
                    let current_immutable_metadata =
                        self.group_context.extensions().immutable_metadata();
                    if new_immutable_metadata != current_immutable_metadata {
                        return Err(
                            GroupContextExtensionsProposalValidationError::ChangedImmutableMetadata,
                        );
                    }

                    let ext_type_list: Vec<_> = extensions
=======
            match queued_proposal.proposal() {
                Proposal::GroupContextExtensions(extensions) => {
                    let required_capabilities_in_proposal =
                        extensions.extensions().required_capabilities();

                    // Prepare the empty required capabilities in case there is no
                    // RequiredCapabilitiesExtension in the proposal
                    let default_required_capabilities =
                        RequiredCapabilitiesExtension::new(&[], &[], &[]);

                    // If there is a RequiredCapabilitiesExtension in the proposal, validate it and
                    // use that. Otherwise, use the empty default one.
                    let required_capabilities = match required_capabilities_in_proposal {
                        Some(required_capabilities_new) => {
                            // If a group context extensions proposal updates the required capabilities, we
                            // need to check that these are satisfied for all existing members of the group.
                            self.check_extension_support(required_capabilities_new.extension_types()).map_err(|_| GroupContextExtensionsProposalValidationError::RequiredExtensionNotSupportedByAllMembers)?;
                            required_capabilities_new
                        }
                        None => &default_required_capabilities,
                    };

                    // Make sure that all other extensions are known to be supported, by checking
                    // that they are included in the required capabilities.
                    let all_extensions_are_in_required_capabilities: bool = extensions
>>>>>>> 10075995
                        .extensions()
                        .iter()
                        .map(|ext| ext.extension_type())
                        .all(|ext_type| {
                            required_capabilities.requires_extension_type_support(ext_type)
                        });

                    if !all_extensions_are_in_required_capabilities {
                        return Err(GroupContextExtensionsProposalValidationError::ExtensionNotInRequiredCapabilities);
                    }
                }
                _ => {
                    return Err(GroupContextExtensionsProposalValidationError::LibraryError(
                        LibraryError::custom(
                            "found non-gce proposal when filtered for gce proposals",
                        ),
                    ))
                }
            }
        }

<<<<<<< HEAD
        // make sure that there is at most one proposal of this type
        match iter.next() {
            Some(_) => Err(GroupContextExtensionsProposalValidationError::TooManyGCEProposals),
            None => Ok(()),
        }
=======
        Ok(())
>>>>>>> 10075995
    }

    /// Returns a [`LeafNodeValidationError`] if an [`ExtensionType`]
    /// in `extensions` is not supported by a leaf in this tree.
    pub(crate) fn check_extension_support(
        &self,
        extensions: &[crate::extensions::ExtensionType],
    ) -> Result<(), LeafNodeValidationError> {
        for leaf in self.treesync().full_leaves() {
            leaf.check_extension_support(extensions)?;
        }
        Ok(())
    }
}<|MERGE_RESOLUTION|>--- conflicted
+++ resolved
@@ -508,22 +508,6 @@
                 return Err(GroupContextExtensionsProposalValidationError::TooManyGCEProposals);
             }
 
-<<<<<<< HEAD
-        if let Some(queued_proposal) = iter.next() {
-            match queued_proposal.proposal() {
-                Proposal::GroupContextExtensions(extensions) => {
-                    // Check that immutable metadata didn't change and wasn't added or removed.
-                    let new_immutable_metadata = extensions.extensions().immutable_metadata();
-                    let current_immutable_metadata =
-                        self.group_context.extensions().immutable_metadata();
-                    if new_immutable_metadata != current_immutable_metadata {
-                        return Err(
-                            GroupContextExtensionsProposalValidationError::ChangedImmutableMetadata,
-                        );
-                    }
-
-                    let ext_type_list: Vec<_> = extensions
-=======
             match queued_proposal.proposal() {
                 Proposal::GroupContextExtensions(extensions) => {
                     let required_capabilities_in_proposal =
@@ -549,7 +533,6 @@
                     // Make sure that all other extensions are known to be supported, by checking
                     // that they are included in the required capabilities.
                     let all_extensions_are_in_required_capabilities: bool = extensions
->>>>>>> 10075995
                         .extensions()
                         .iter()
                         .map(|ext| ext.extension_type())
@@ -571,15 +554,7 @@
             }
         }
 
-<<<<<<< HEAD
-        // make sure that there is at most one proposal of this type
-        match iter.next() {
-            Some(_) => Err(GroupContextExtensionsProposalValidationError::TooManyGCEProposals),
-            None => Ok(()),
-        }
-=======
-        Ok(())
->>>>>>> 10075995
+        Ok(())
     }
 
     /// Returns a [`LeafNodeValidationError`] if an [`ExtensionType`]
