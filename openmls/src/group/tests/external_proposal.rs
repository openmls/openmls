--- conflicted
+++ resolved
@@ -187,14 +187,9 @@
         }
 
         // and Alice will commit it
-<<<<<<< HEAD
         let (commit, welcome, _group_info) =
             alice_group.commit_to_pending_proposals(backend).unwrap();
-        alice_group.merge_pending_commit().unwrap();
-=======
-        let (commit, welcome) = alice_group.commit_to_pending_proposals(backend).unwrap();
         alice_group.merge_pending_commit(backend).unwrap();
->>>>>>> 8848c59a
         assert_eq!(alice_group.members().count(), 3);
 
         // Bob will also process the commit
