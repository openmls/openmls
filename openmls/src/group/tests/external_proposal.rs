use openmls_basic_credential::BasicCredential;
use openmls_rust_crypto::OpenMlsRustCrypto;
use rstest::*;
use rstest_reuse::{self, *};

use crate::{
    binary_tree::LeafNodeIndex,
    framing::*,
    group::{config::CryptoConfig, errors::*, *},
    messages::{
        external_proposals::*,
        proposals::{AddProposal, Proposal, ProposalType},
    },
};

use openmls_traits::types::Ciphersuite;

use super::utils::*;

struct ProposalValidationTestSetup {
    alice_group: (MlsGroup, BasicCredential),
    bob_group: (MlsGroup, BasicCredential),
}

// Creates a standalone group
fn new_test_group(
    identity: &str,
    wire_format_policy: WireFormatPolicy,
    ciphersuite: Ciphersuite,
    backend: &impl OpenMlsCryptoProvider,
) -> (MlsGroup, CredentialWithKeyAndSigner) {
    let group_id = GroupId::from_slice(b"Test Group");

    // Generate credential bundles
    let credential_with_keys =
        generate_credential_bundle(identity.into(), ciphersuite.signature_algorithm(), backend);

    // Define the MlsGroup configuration
    let mls_group_config = MlsGroupConfig::builder()
        .wire_format_policy(wire_format_policy)
        .crypto_config(CryptoConfig::with_default_version(ciphersuite))
        .build();

    (
        MlsGroup::new_with_group_id(
            backend,
            &credential_with_keys.signer,
            &mls_group_config,
            group_id,
            credential_with_keys.credential_with_key,
        )
        .unwrap(),
        credential_with_keys,
    )
}

// Validation test setup
fn validation_test_setup(
    wire_format_policy: WireFormatPolicy,
    ciphersuite: Ciphersuite,
    backend: &impl OpenMlsCryptoProvider,
) -> ProposalValidationTestSetup {
    // === Alice creates a group ===
    let (mut alice_group, alice_signer_with_keys) =
        new_test_group("Alice", wire_format_policy, ciphersuite, backend);

    let bob_credential_bundle =
        generate_credential_bundle("Bob".into(), ciphersuite.signature_algorithm(), backend);

    let bob_key_package = generate_key_package(
        ciphersuite,
        Extensions::empty(),
        backend,
        bob_credential_bundle,
    );

<<<<<<< HEAD
    let (_message, welcome) = alice_group
        .add_members(backend, &alice_signer_with_keys.signer, &[bob_key_package])
=======
    let (_message, welcome, _group_info) = alice_group
        .add_members(backend, &[bob_key_package])
>>>>>>> f2ddc9f0
        .expect("error adding Bob to group");

    alice_group
        .merge_pending_commit(backend)
        .expect("error merging pending commit");

    // Define the MlsGroup configuration
    let mls_group_config = MlsGroupConfig::builder()
        .wire_format_policy(wire_format_policy)
        .crypto_config(CryptoConfig::with_default_version(ciphersuite))
        .build();

    let bob_group = MlsGroup::new_from_welcome(
        backend,
        &mls_group_config,
        welcome.into_welcome().expect("Unexpected message type."),
        Some(alice_group.export_ratchet_tree()),
    )
    .expect("error creating group from welcome");

    ProposalValidationTestSetup {
        alice_group: (alice_group, alice_signer_with_keys.signer),
        bob_group: (bob_group, bob_credential_bundle.signer),
    }
}

#[apply(ciphersuites_and_backends)]
fn external_add_proposal_should_succeed(
    ciphersuite: Ciphersuite,
    backend: &impl OpenMlsCryptoProvider,
) {
    for policy in WIRE_FORMAT_POLICIES {
        let ProposalValidationTestSetup {
            alice_group,
            bob_group,
        } = validation_test_setup(policy, ciphersuite, backend);
        let (mut alice_group, alice_signer) = alice_group;
        let (mut bob_group, bob_signer) = bob_group;

        assert_eq!(alice_group.members().count(), 2);
        assert_eq!(bob_group.members().count(), 2);

        // A new client, Charlie, will now ask joining with an external Add proposal
        let charlie_credential = generate_credential_bundle(
            "Charlie".into(),
            ciphersuite.signature_algorithm(),
            backend,
        );

        let charlie_kp = generate_key_package(
            ciphersuite,
            Extensions::empty(),
            backend,
            charlie_credential,
        );

        let proposal = JoinProposal::new(
            charlie_kp,
            alice_group.group_id().clone(),
            alice_group.epoch(),
            &charlie_credential.signer,
        )
        .unwrap();

        // an external proposal is always plaintext and has sender type 'new_member_proposal'
        let verify_proposal = |msg: &PublicMessage| {
            *msg.sender() == Sender::NewMemberProposal
                && msg.content_type() == ContentType::Proposal
                && matches!(msg.content(), FramedContentBody::Proposal(p) if p.proposal_type() == ProposalType::Add)
        };
        assert!(
            matches!(proposal.body, MlsMessageOutBody::PublicMessage(ref msg) if verify_proposal(msg))
        );

        let msg = alice_group
            .process_message(backend, proposal.clone().into_protocol_message().unwrap())
            .unwrap();

        match msg.into_content() {
            ProcessedMessageContent::ExternalJoinProposalMessage(proposal) => {
                assert!(matches!(proposal.sender(), Sender::NewMemberProposal));
                assert!(matches!(
                    proposal.proposal(),
                    Proposal::Add(AddProposal { key_package }) if key_package == &charlie_kp
                ));
                alice_group.store_pending_proposal(*proposal)
            }
            _ => unreachable!(),
        }

        let msg = bob_group
            .process_message(backend, proposal.into_protocol_message().unwrap())
            .unwrap();

        match msg.into_content() {
            ProcessedMessageContent::ExternalJoinProposalMessage(proposal) => {
                bob_group.store_pending_proposal(*proposal)
            }
            _ => unreachable!(),
        }

        // and Alice will commit it
<<<<<<< HEAD
        let (commit, welcome) = alice_group
            .commit_to_pending_proposals(backend, &alice_signer)
            .unwrap();
=======
        let (commit, welcome, _group_info) =
            alice_group.commit_to_pending_proposals(backend).unwrap();
>>>>>>> f2ddc9f0
        alice_group.merge_pending_commit(backend).unwrap();
        assert_eq!(alice_group.members().count(), 3);

        // Bob will also process the commit
        let msg = bob_group
            .process_message(backend, commit.into_protocol_message().unwrap())
            .unwrap();
        match msg.into_content() {
            ProcessedMessageContent::StagedCommitMessage(commit) => {
                bob_group.merge_staged_commit(backend, *commit).unwrap()
            }
            _ => unreachable!(),
        }
        assert_eq!(bob_group.members().count(), 3);

        // Finally, Charlie can join with the Welcome
        let cfg = MlsGroupConfig::builder()
            .wire_format_policy(policy)
            .crypto_config(CryptoConfig::with_default_version(ciphersuite))
            .build();
        let charlie_group = MlsGroup::new_from_welcome(
            backend,
            &cfg,
            welcome.unwrap().into_welcome().unwrap(),
            Some(alice_group.export_ratchet_tree()),
        )
        .unwrap();
        assert_eq!(charlie_group.members().count(), 3);
    }
}

#[apply(ciphersuites_and_backends)]
fn external_add_proposal_should_be_signed_by_key_package_it_references(
    ciphersuite: Ciphersuite,
    backend: &impl OpenMlsCryptoProvider,
) {
    let ProposalValidationTestSetup { alice_group, .. } =
        validation_test_setup(PURE_PLAINTEXT_WIRE_FORMAT_POLICY, ciphersuite, backend);
    let (mut alice_group, alice_signer) = alice_group;

    let attacker_credential = generate_credential_bundle(
        "Attacker".into(),
        ciphersuite.signature_algorithm(),
        backend,
    );

    // A new client, Charlie, will now ask joining with an external Add proposal
    let charlie_credential =
        generate_credential_bundle("Charlie".into(), ciphersuite.signature_algorithm(), backend);

    let charlie_kp = generate_key_package(
        ciphersuite,
        Extensions::empty(),
        backend,
        charlie_credential,
    );

    let invalid_proposal = JoinProposal::new(
        charlie_kp,
        alice_group.group_id().clone(),
        alice_group.epoch(),
        &charlie_credential.signer,
    )
    .unwrap();

    // fails because the message was not signed by the same credential as the one in the Add proposal
    assert!(matches!(
        alice_group
            .process_message(backend, invalid_proposal.into_protocol_message().unwrap())
            .unwrap_err(),
        ProcessMessageError::InvalidSignature
    ));
}

// TODO #1093: move this test to a dedicated external proposal ValSem test module once all external proposals implemented
#[apply(ciphersuites_and_backends)]
fn new_member_proposal_sender_should_be_reserved_for_join_proposals(
    ciphersuite: Ciphersuite,
    backend: &impl OpenMlsCryptoProvider,
) {
    let ProposalValidationTestSetup {
        mut alice_group,
        mut bob_group,
    } = validation_test_setup(PURE_PLAINTEXT_WIRE_FORMAT_POLICY, ciphersuite, backend);
    let (mut alice_group, alice_signer) = alice_group;
    let (mut bob_group, bob_signer) = bob_group;

    // Add proposal can have a 'new_member_proposal' sender
    let any_credential =
        generate_credential_bundle("Any".into(), ciphersuite.signature_algorithm(), backend);

    let any_kp = generate_key_package(ciphersuite, Extensions::empty(), backend, any_credential);

    let join_proposal = JoinProposal::new(
        any_kp,
        alice_group.group_id().clone(),
        alice_group.epoch(),
        &any_credential.signer,
    )
    .unwrap();

    if let MlsMessageOutBody::PublicMessage(plaintext) = &join_proposal.body {
        // Make sure it's an add proposal...
        assert!(matches!(
            plaintext.content(),
            FramedContentBody::Proposal(Proposal::Add(_))
        ));

        // ... and that it has the right sender type
        assert!(matches!(plaintext.sender(), Sender::NewMemberProposal));

        // Finally check that the message can be processed without errors
        assert!(bob_group
            .process_message(backend, join_proposal.into_protocol_message().unwrap())
            .is_ok());
    } else {
        panic!()
    };
    alice_group.clear_pending_proposals();

    // Remove proposal cannot have a 'new_member_proposal' sender
    let remove_proposal = alice_group
        .propose_remove_member(backend, &alice_signer, LeafNodeIndex::new(1))
        .unwrap();
    if let MlsMessageOutBody::PublicMessage(mut plaintext) = remove_proposal.body {
        plaintext.set_sender(Sender::NewMemberProposal);
        assert!(matches!(
            bob_group.process_message(backend, plaintext).unwrap_err(),
            ProcessMessageError::ValidationError(ValidationError::NotAnExternalAddProposal)
        ));
    } else {
        panic!()
    };
    alice_group.clear_pending_proposals();

    // Update proposal cannot have a 'new_member_proposal' sender
    let update_proposal = alice_group
        .propose_self_update(backend, &alice_signer, None)
        .unwrap();
    if let MlsMessageOutBody::PublicMessage(mut plaintext) = update_proposal.body {
        plaintext.set_sender(Sender::NewMemberProposal);
        assert!(matches!(
            bob_group.process_message(backend, plaintext).unwrap_err(),
            ProcessMessageError::ValidationError(ValidationError::NotAnExternalAddProposal)
        ));
    } else {
        panic!()
    };
    alice_group.clear_pending_proposals();
}<|MERGE_RESOLUTION|>--- conflicted
+++ resolved
@@ -74,13 +74,8 @@
         bob_credential_bundle,
     );
 
-<<<<<<< HEAD
-    let (_message, welcome) = alice_group
+    let (_message, welcome, _group_info) = alice_group
         .add_members(backend, &alice_signer_with_keys.signer, &[bob_key_package])
-=======
-    let (_message, welcome, _group_info) = alice_group
-        .add_members(backend, &[bob_key_package])
->>>>>>> f2ddc9f0
         .expect("error adding Bob to group");
 
     alice_group
@@ -183,14 +178,9 @@
         }
 
         // and Alice will commit it
-<<<<<<< HEAD
-        let (commit, welcome) = alice_group
+        let (commit, welcome, _group_info) = alice_group
             .commit_to_pending_proposals(backend, &alice_signer)
             .unwrap();
-=======
-        let (commit, welcome, _group_info) =
-            alice_group.commit_to_pending_proposals(backend).unwrap();
->>>>>>> f2ddc9f0
         alice_group.merge_pending_commit(backend).unwrap();
         assert_eq!(alice_group.members().count(), 3);
 
