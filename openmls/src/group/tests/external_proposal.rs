--- conflicted
+++ resolved
@@ -314,15 +314,10 @@
     alice_group.clear_pending_proposals();
 
     // Remove proposal cannot have a 'new_member_proposal' sender
-<<<<<<< HEAD
-    let remove_proposal = alice_group.propose_remove_member(backend, 1).unwrap();
-    if let MlsMessageBody::PublicMessage(mut plaintext) = remove_proposal.mls_message.body {
-=======
     let remove_proposal = alice_group
         .propose_remove_member(backend, LeafNodeIndex::new(1))
         .unwrap();
-    if let MlsMessageBody::Plaintext(mut plaintext) = remove_proposal.mls_message.body {
->>>>>>> 6ac29607
+    if let MlsMessageBody::PublicMessage(mut plaintext) = remove_proposal.mls_message.body {
         plaintext.set_sender(Sender::NewMemberProposal);
         assert!(matches!(
             bob_group
