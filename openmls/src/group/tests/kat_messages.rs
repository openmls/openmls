//! # Known Answer Tests for the encoding and decoding of various structs of the
//! MLS spec
//!
//! See <https://github.com/mlswg/mls-implementations/blob/master/test-vectors.md>
//! for more description on the test vectors.

use crate::{
<<<<<<< HEAD
    ciphersuite::signable::Signable, credentials::*, framing::*, group::*, key_packages::*,
    messages::proposals::*, messages::*, prelude_test::signable::Verifiable, schedule::psk::*,
    test_utils::*, tree::sender_ratchet::*, treesync::node::Node, versions::ProtocolVersion,
=======
    ciphersuite::signable::Signable,
    credentials::*,
    framing::*,
    group::*,
    key_packages::*,
    messages::proposals::*,
    messages::public_group_state::*,
    messages::*,
    prelude::LeafNode,
    prelude_test::signable::Verifiable,
    schedule::psk::*,
    test_utils::*,
    tree::sender_ratchet::*,
    treesync::node::{leaf_node::LeafNodeSource, Node},
    versions::ProtocolVersion,
>>>>>>> 9b174717
};

use openmls_rust_crypto::OpenMlsRustCrypto;
use openmls_traits::{random::OpenMlsRand, types::SignatureScheme, OpenMlsCryptoProvider};
use serde::{self, Deserialize, Serialize};
use thiserror::Error;
use tls_codec::{Deserialize as TlsDeserialize, Serialize as TlsSerialize, TlsSliceU32, TlsVecU32};

#[derive(Serialize, Deserialize, Debug, Clone, Default)]
pub struct MessagesTestVector {
    key_package: String,  /* serialized KeyPackage, */
    capabilities: String, /* serialized Capabilities, */
    lifetime: String,     /* serialized {uint64 not_before; uint64 not_after;}, */
    ratchet_tree: String, /* serialized optional<Node> ratchet_tree<1..2^32-1>; */

    group_info: String,    /* serialized GroupInfo */
    group_secrets: String, /* serialized GroupSecrets */
    welcome: String,       /* serialized Welcome */

    add_proposal: String,            /* serialized Add */
    update_proposal: String,         /* serialized Update */
    remove_proposal: String,         /* serialized Remove */
    pre_shared_key_proposal: String, /* serialized PreSharedKey */
    re_init_proposal: String,        /* serialized ReInit */
    external_init_proposal: String,  /* serialized ExternalInit */
    app_ack_proposal: String,        /* serialized AppAck */

    commit: String, /* serialized Commit */

    mls_plaintext_application: String, /* serialized MLSPlaintext(ApplicationData) */
    mls_plaintext_proposal: String,    /* serialized MLSPlaintext(Proposal(*)) */
    mls_plaintext_commit: String,      /* serialized MLSPlaintext(Commit) */
    mls_ciphertext: String,            /* serialized MLSCiphertext */
}

pub fn generate_test_vector(ciphersuite: Ciphersuite) -> MessagesTestVector {
    let crypto = OpenMlsRustCrypto::default();
    let ciphersuite_name = ciphersuite;
    let credential_bundle = CredentialBundle::new(
        b"OpenMLS rocks".to_vec(),
        CredentialType::Basic,
        SignatureScheme::from(ciphersuite_name),
        &crypto,
    )
    .expect("An unexpected error occurred.");
    let key_package_bundle =
        KeyPackageBundle::new(&[ciphersuite_name], &credential_bundle, &crypto, Vec::new())
            .expect("An unexpected error occurred.");
    let capabilities = CapabilitiesExtension::default();
    let lifetime = LifetimeExtension::default();

    // Let's create a group
    let mut group = CoreGroup::builder(GroupId::random(&crypto), key_package_bundle)
        .with_max_past_epoch_secrets(2)
        .build(&credential_bundle, &crypto)
        .expect("Could not create group.");

    let ratchet_tree: Vec<Option<Node>> = group.treesync().export_nodes();

    // We can't easily get a "natural" GroupInfo, so we just create one here.
    let group_info_tbs = {
        let group_context = GroupContext::new(
            ciphersuite,
            group.group_id().clone(),
            0,
            crypto
                .rand()
                .random_vec(ciphersuite.hash_length())
                .expect("An unexpected error occurred."),
            crypto
                .rand()
                .random_vec(ciphersuite.hash_length())
                .expect("An unexpected error occurred."),
            &[Extension::RequiredCapabilities(
                RequiredCapabilitiesExtension::default(),
            )],
        );

        GroupInfoTBS::new(
            group_context,
            &[Extension::RatchetTree(RatchetTreeExtension::new(
                ratchet_tree.clone(),
            ))],
            ConfirmationTag(Mac {
                mac_value: crypto
                    .rand()
                    .random_vec(ciphersuite.hash_length())
                    .expect("An unexpected error occurred.")
                    .into(),
            }),
            group.own_leaf_index(),
        )
    };
    let group_info = group_info_tbs
        .sign(&crypto, &credential_bundle)
        .expect("An unexpected error occurred.");
    let group_secrets =
        GroupSecrets::random_encoded(ciphersuite, &crypto, ProtocolVersion::default());

    // Create a proposal to update the user's KeyPackage
    let key_package_bundle =
        KeyPackageBundle::new(&[ciphersuite_name], &credential_bundle, &crypto, Vec::new())
            .expect("An unexpected error occurred.");
    let key_package = key_package_bundle.key_package();
    let update_proposal = UpdateProposal {
        leaf_node: LeafNode::new(
            key_package.hpke_init_key().clone(),
            &credential_bundle,
            LeafNodeSource::Update,
            vec![],
            &crypto,
        )
        .unwrap(),
    };

    // Create proposal to add a user
    let joiner_credential_bundle = CredentialBundle::new(
        b"MLS rocks".to_vec(),
        CredentialType::Basic,
        SignatureScheme::from(ciphersuite_name),
        &crypto,
    )
    .expect("An unexpected error occurred.");
    let joiner_key_package_bundle = KeyPackageBundle::new(
        &[ciphersuite_name],
        &joiner_credential_bundle,
        &crypto,
        Vec::new(),
    )
    .expect("An unexpected error occurred.");
    let add_proposal = AddProposal {
        key_package: joiner_key_package_bundle.key_package().clone(),
    };

    // Create proposal to remove a user
    // TODO #525: This is not a valid RemoveProposal since random_u32() is not a valid KeyPackageRef.
    let remove_proposal = RemoveProposal {
        removed: 7, // XXX: use valid, random
    };

    let psk_id = PreSharedKeyId::new(
        ciphersuite,
        crypto.rand(),
        Psk::External(ExternalPsk::new(
            crypto
                .rand()
                .random_vec(ciphersuite.hash_length())
                .expect("An unexpected error occurred."),
        )),
    )
    .expect("An unexpected error occurred.");

    let psk_proposal = PreSharedKeyProposal::new(psk_id);
    let reinit_proposal = ReInitProposal {
        group_id: group.group_id().clone(),
        version: ProtocolVersion::Mls10,
        ciphersuite: ciphersuite_name,
        extensions: vec![Extension::RatchetTree(RatchetTreeExtension::new(
            ratchet_tree.clone(),
        ))],
    };
    // We don't support external init proposals yet.
    let external_init_proposal = tls_codec::TlsByteVecU16::new(Vec::new());
    // We don't support app ack proposals yet.
    let app_ack_proposal = tls_codec::TlsByteVecU32::new(Vec::new());

    let framing_parameters = FramingParameters::new(b"aad", WireFormat::MlsCiphertext);

    let add_proposal_pt = group
        .create_add_proposal(
            framing_parameters,
            &credential_bundle,
            joiner_key_package_bundle.key_package().clone(),
            &crypto,
        )
        .expect("An unexpected error occurred.");

    let mut proposal_store = ProposalStore::from_queued_proposal(
        QueuedProposal::from_mls_plaintext(ciphersuite, &crypto, add_proposal_pt.clone())
            .expect("An unexpected error occurred."),
    );
    let params = CreateCommitParams::builder()
        .framing_parameters(framing_parameters)
        .credential_bundle(&credential_bundle)
        .proposal_store(&proposal_store)
        .build();
    let create_commit_result = group
        .create_commit(params, &crypto)
        .expect("An unexpected error occurred.");
    group
        .merge_staged_commit(create_commit_result.staged_commit, &mut proposal_store)
        .expect("Error processing staged commit.");
    let commit = if let MlsContentBody::Commit(commit) = create_commit_result.commit.content() {
        commit.clone()
    } else {
        panic!("Wrong content of MLS plaintext");
    };
    let welcome = create_commit_result
        .welcome_option
        .expect("An unexpected error occurred.");

    let mut receiver_group = CoreGroup::new_from_welcome(
        welcome.clone(),
        Some(group.treesync().export_nodes()),
        joiner_key_package_bundle,
        &crypto,
    )
    .expect("Error creating receiver group.");

    // Clone the secret tree to bypass FS restrictions
    let mls_ciphertext_application = group
        .create_application_message(
            b"aad",
            b"msg",
            &credential_bundle,
            random_u8() as usize,
            &crypto,
        )
        .expect("An unexpected error occurred.");
    // Replace the secret tree
    let mut verifiable_mls_plaintext_application = receiver_group
        .decrypt(
            &mls_ciphertext_application,
            &crypto,
            &SenderRatchetConfiguration::default(),
        )
        .expect("An unexpected error occurred.");
    // Sets the context implicitly.
    let credential = group
        .treesync()
        .own_leaf_node()
        .expect("An unexpected error occurred.")
        .credential();
    if !verifiable_mls_plaintext_application.has_context() {
        verifiable_mls_plaintext_application.set_context(
            group
                .context()
                .tls_serialize_detached()
                .expect("Anunexpected error occured."),
        );
    }
    let mls_plaintext_application: MlsPlaintext = verifiable_mls_plaintext_application
        .verify(&crypto, credential)
        .expect("Could not verify MlsPlaintext.");

    let encryption_target = match random_u32() % 3 {
        0 => create_commit_result.commit.clone(),
        1 => add_proposal_pt.clone(),
        2 => mls_plaintext_application.clone(),
        _ => panic!("Modulo 3 of u32 shouldn't give us anything larger than 2"),
    };

    let mls_ciphertext = group
        .encrypt(encryption_target, random_u8() as usize, &crypto)
        .expect("An unexpected error occurred.");

    MessagesTestVector {
        key_package: bytes_to_hex(
            &key_package
                .tls_serialize_detached()
                .expect("An unexpected error occurred."),
        ), // serialized KeyPackage,
        capabilities: bytes_to_hex(
            &capabilities
                .tls_serialize_detached()
                .expect("An unexpected error occurred."),
        ), // serialized Capabilities,
        lifetime: bytes_to_hex(
            &lifetime
                .tls_serialize_detached()
                .expect("An unexpected error occurred."),
        ), // serialized {uint64 not_before; uint64 not_after;},
        ratchet_tree: bytes_to_hex(
            &TlsSliceU32(&ratchet_tree)
                .tls_serialize_detached()
                .expect("An unexpected error occurred."),
        ), /* serialized optional<Node> ratchet_tree<1..2^32-1>; */

        group_info: bytes_to_hex(
            &group_info
                .tls_serialize_detached()
                .expect("An unexpected error occurred."),
        ), /* serialized GroupInfo */
        group_secrets: bytes_to_hex(&group_secrets.expect("An unexpected error occurred.")), /* serialized GroupSecrets */
        welcome: bytes_to_hex(
            &welcome
                .tls_serialize_detached()
                .expect("An unexpected error occurred."),
        ), /* serialized Welcome */

        add_proposal: bytes_to_hex(
            &add_proposal
                .tls_serialize_detached()
                .expect("An unexpected error occurred."),
        ), /* serialized Add */
        update_proposal: bytes_to_hex(
            &update_proposal
                .tls_serialize_detached()
                .expect("An unexpected error occurred."),
        ), /* serialized Update */
        remove_proposal: bytes_to_hex(
            &remove_proposal
                .tls_serialize_detached()
                .expect("An unexpected error occurred."),
        ), /* serialized Remove */
        pre_shared_key_proposal: bytes_to_hex(
            &psk_proposal
                .tls_serialize_detached()
                .expect("An unexpected error occurred."),
        ), /* serialized PreSharedKey */
        re_init_proposal: bytes_to_hex(
            &reinit_proposal
                .tls_serialize_detached()
                .expect("An unexpected error occurred."),
        ), /* serialized ReInit */
        external_init_proposal: bytes_to_hex(
            &external_init_proposal
                .tls_serialize_detached()
                .expect("An unexpected error occurred."),
        ), /* serialized ExternalInit */
        app_ack_proposal: bytes_to_hex(
            &app_ack_proposal
                .tls_serialize_detached()
                .expect("An unexpected error occurred."),
        ), /* serialized AppAck */

        commit: bytes_to_hex(
            &commit
                .tls_serialize_detached()
                .expect("An unexpected error occurred."),
        ), /* serialized Commit */

        mls_plaintext_application: bytes_to_hex(
            &mls_plaintext_application
                .tls_serialize_detached()
                .expect("An unexpected error occurred."),
        ), /* serialized MLSPlaintext(ApplicationData) */
        mls_plaintext_proposal: bytes_to_hex(
            &add_proposal_pt
                .tls_serialize_detached()
                .expect("An unexpected error occurred."),
        ), /* serialized MLSPlaintext(Proposal(*)) */
        mls_plaintext_commit: bytes_to_hex(
            &create_commit_result
                .commit
                .tls_serialize_detached()
                .expect("An unexpected error occurred."),
        ), /* serialized MLSPlaintext(Commit) */
        mls_ciphertext: bytes_to_hex(
            &mls_ciphertext
                .tls_serialize_detached()
                .expect("An unexpected error occurred."),
        ), /* serialized MLSCiphertext */
    }
}

#[test]
fn write_test_vectors_msg() {
    use openmls_traits::crypto::OpenMlsCrypto;
    let mut tests = Vec::new();
    const NUM_TESTS: usize = 100;

    for &ciphersuite in OpenMlsRustCrypto::default()
        .crypto()
        .supported_ciphersuites()
        .iter()
    {
        for _ in 0..NUM_TESTS {
            let test = generate_test_vector(ciphersuite);
            tests.push(test);
        }
    }

    write("test_vectors/kat_messages-new.json", &tests);
}

pub fn run_test_vector(tv: MessagesTestVector) -> Result<(), MessagesTestVectorError> {
    // KeyPackage
    let tv_key_package = hex_to_bytes(&tv.key_package);
    let mut tv_key_package_slice = tv_key_package.as_slice();
    let my_key_package = KeyPackage::tls_deserialize(&mut tv_key_package_slice)
        .expect("An unexpected error occurred.")
        .tls_serialize_detached()
        .expect("An unexpected error occurred.");
    if tv_key_package != my_key_package {
        log::error!("  KeyPackage encoding mismatch");
        log::debug!("    Encoded: {:x?}", my_key_package);
        log::debug!("    Expected: {:x?}", tv_key_package);
        if cfg!(test) {
            panic!("KeyPackage encoding mismatch");
        }
        return Err(MessagesTestVectorError::KeyPackageEncodingMismatch);
    }

    // Capabilities
    log::debug!("Capabilities tv: {}", tv.capabilities);
    let tv_capabilities = hex_to_bytes(&tv.capabilities);
    let my_capabilities = CapabilitiesExtension::tls_deserialize(&mut tv_capabilities.as_slice())
        .expect("An unexpected error occurred.")
        .tls_serialize_detached()
        .expect("An unexpected error occurred.");
    if tv_capabilities != my_capabilities {
        log::error!("  Capabilities encoding mismatch");
        log::debug!("    Encoded: {:x?}", my_capabilities);
        log::debug!("    Expected: {:x?}", tv_capabilities);
        if cfg!(test) {
            panic!("Capabilities encoding mismatch");
        }
        return Err(MessagesTestVectorError::CapabilitiesEncodingMismatch);
    }

    // Lifetime
    let tv_lifetime = hex_to_bytes(&tv.lifetime);
    let my_lifetime = LifetimeExtension::tls_deserialize(&mut tv_lifetime.as_slice())
        .expect("An unexpected error occurred.")
        .tls_serialize_detached()
        .expect("An unexpected error occurred.");
    if tv_lifetime != my_lifetime {
        log::error!("  Lifetime encoding mismatch");
        log::debug!("    Encoded: {:x?}", my_lifetime);
        log::debug!("    Expected: {:x?}", tv_lifetime);
        if cfg!(test) {
            panic!("Lifetime encoding mismatch");
        }
        return Err(MessagesTestVectorError::LifetimeEncodingMismatch);
    }

    // RatchetTree
    log::trace!("  Serialized ratchet tree: {}", tv.ratchet_tree);
    let tv_ratchet_tree = hex_to_bytes(&tv.ratchet_tree);
    let dec_ratchet_tree =
        TlsVecU32::<Option<Node>>::tls_deserialize(&mut tv_ratchet_tree.as_slice())
            .expect("An unexpected error occurred.");
    let my_ratchet_tree = dec_ratchet_tree
        .tls_serialize_detached()
        .expect("An unexpected error occurred.");
    if tv_ratchet_tree != my_ratchet_tree {
        log::error!("  RatchetTree encoding mismatch");
        log::debug!("    Encoded: {:x?}", my_ratchet_tree);
        log::debug!("    Expected: {:x?}", tv_ratchet_tree);
        if cfg!(test) {
            panic!("RatchetTree encoding mismatch");
        }
        return Err(MessagesTestVectorError::RatchetTreeEncodingMismatch);
    }

    // GroupInfo
    let tv_group_info = hex_to_bytes(&tv.group_info);
    let my_group_info = GroupInfo::tls_deserialize(&mut tv_group_info.as_slice())
        .expect("An unexpected error occurred.")
        .tls_serialize_detached()
        .expect("An unexpected error occurred.");
    if tv_group_info != my_group_info {
        log::error!("  GroupInfo encoding mismatch");
        log::debug!("    Encoded: {:x?}", my_group_info);
        log::debug!("    Expected: {:x?}", tv_group_info);
        if cfg!(test) {
            panic!("GroupInfo encoding mismatch");
        }
        return Err(MessagesTestVectorError::GroupInfoEncodingMismatch);
    }

    // GroupSecrets
    let tv_group_secrets = hex_to_bytes(&tv.group_secrets);
    let gs = GroupSecrets::tls_deserialize(&mut tv_group_secrets.as_slice())
        .expect("An unexpected error occurred.");
    let my_group_secrets =
        GroupSecrets::new_encoded(&gs.joiner_secret, gs.path_secret.as_ref(), &gs.psks)
            .expect("An unexpected error occurred.");
    if tv_group_secrets != my_group_secrets {
        log::error!("  GroupSecrets encoding mismatch");
        log::debug!("    Encoded: {:x?}", my_group_secrets);
        log::debug!("    Expected: {:x?}", tv_group_secrets);
        if cfg!(test) {
            panic!("GroupSecrets encoding mismatch");
        }
        return Err(MessagesTestVectorError::GroupSecretsEncodingMismatch);
    }

    // Welcome
    let tv_welcome = hex_to_bytes(&tv.welcome);
    let my_welcome = Welcome::tls_deserialize(&mut tv_welcome.as_slice())
        .expect("An unexpected error occurred.")
        .tls_serialize_detached()
        .expect("An unexpected error occurred.");
    if tv_welcome != my_welcome {
        log::error!("  Welcome encoding mismatch");
        log::debug!("    Encoded: {:x?}", my_welcome);
        log::debug!("    Expected: {:x?}", tv_welcome);
        if cfg!(test) {
            panic!("Welcome encoding mismatch");
        }
        return Err(MessagesTestVectorError::WelcomeEncodingMismatch);
    }

    // AddProposal
    let tv_add_proposal = hex_to_bytes(&tv.add_proposal);
    let my_add_proposal = AddProposal::tls_deserialize(&mut tv_add_proposal.as_slice())
        .expect("An unexpected error occurred.")
        .tls_serialize_detached()
        .expect("An unexpected error occurred.");
    if tv_add_proposal != my_add_proposal {
        log::error!("  AddProposal encoding mismatch");
        log::debug!("    Encoded: {:x?}", my_add_proposal);
        log::debug!("    Expected: {:x?}", tv_add_proposal);
        if cfg!(test) {
            panic!("AddProposal encoding mismatch");
        }
        return Err(MessagesTestVectorError::AddProposalEncodingMismatch);
    }

    //update_proposal: String,         /* serialized Update */
    // UpdateProposal
    let tv_update_proposal = hex_to_bytes(&tv.update_proposal);
    let my_update_proposal = UpdateProposal::tls_deserialize(&mut tv_update_proposal.as_slice())
        .expect("An unexpected error occurred.")
        .tls_serialize_detached()
        .expect("An unexpected error occurred.");
    if tv_update_proposal != my_update_proposal {
        log::error!("  UpdateProposal encoding mismatch");
        log::debug!("    Encoded: {:x?}", my_update_proposal);
        log::debug!("    Expected: {:x?}", tv_update_proposal);
        if cfg!(test) {
            panic!("UpdateProposal encoding mismatch");
        }
        return Err(MessagesTestVectorError::UpdateProposalEncodingMismatch);
    }
    //remove_proposal: String,         /* serialized Remove */
    // RemoveProposal
    let tv_remove_proposal = hex_to_bytes(&tv.remove_proposal);
    let my_remove_proposal = RemoveProposal::tls_deserialize(&mut tv_remove_proposal.as_slice())
        .expect("An unexpected error occurred.")
        .tls_serialize_detached()
        .expect("An unexpected error occurred.");
    if tv_remove_proposal != my_remove_proposal {
        log::error!("  RemoveProposal encoding mismatch");
        log::debug!("    Encoded: {:x?}", my_remove_proposal);
        log::debug!("    Expected: {:x?}", tv_remove_proposal);
        if cfg!(test) {
            panic!("RemoveProposal encoding mismatch");
        }
        return Err(MessagesTestVectorError::RemoveProposalEncodingMismatch);
    }

    // PreSharedKeyProposal
    let tv_pre_shared_key_proposal = hex_to_bytes(&tv.pre_shared_key_proposal);
    let my_pre_shared_key_proposal =
        PreSharedKeyProposal::tls_deserialize(&mut tv_pre_shared_key_proposal.as_slice())
            .expect("An unexpected error occurred.")
            .tls_serialize_detached()
            .expect("An unexpected error occurred.");
    if tv_pre_shared_key_proposal != my_pre_shared_key_proposal {
        log::error!("  PreSharedKeyProposal encoding mismatch");
        log::debug!("    Encoded: {:x?}", my_pre_shared_key_proposal);
        log::debug!("    Expected: {:x?}", tv_pre_shared_key_proposal);
        if cfg!(test) {
            panic!("PreSharedKeyProposal encoding mismatch");
        }
        return Err(MessagesTestVectorError::PreSharedKeyProposalEncodingMismatch);
    }

    // Re-Init, External Init and App-Ack Proposals go here...

    // Commit
    let tv_commit = hex_to_bytes(&tv.commit);
    let my_commit = Commit::tls_deserialize(&mut tv_commit.as_slice())
        .expect("An unexpected error occurred.")
        .tls_serialize_detached()
        .expect("An unexpected error occurred.");
    if tv_commit != my_commit {
        log::error!("  Commit encoding mismatch");
        log::debug!("    Encoded: {:x?}", my_commit);
        log::debug!("    Expected: {:x?}", tv_commit);
        if cfg!(test) {
            panic!("Commit encoding mismatch");
        }
        return Err(MessagesTestVectorError::CommitEncodingMismatch);
    }

    // MlsPlaintextApplication
    let mut tv_mls_plaintext_application = hex_to_bytes(&tv.mls_plaintext_application);
    // Fake the wire format so we can deserialize
    tv_mls_plaintext_application[0] = WireFormat::MlsPlaintext as u8;
    let my_mls_plaintext_application =
        VerifiableMlsAuthContent::tls_deserialize(&mut tv_mls_plaintext_application.as_slice())
            .expect("An unexpected error occurred.")
            .tls_serialize_detached()
            .expect("An unexpected error occurred.");
    if tv_mls_plaintext_application != my_mls_plaintext_application {
        log::error!("  MlsPlaintextApplication encoding mismatch");
        log::debug!("    Encoded: {:x?}", my_mls_plaintext_application);
        log::debug!("    Expected: {:x?}", tv_mls_plaintext_application);
        if cfg!(test) {
            panic!("MlsPlaintextApplication encoding mismatch");
        }
        return Err(MessagesTestVectorError::MlsPlaintextApplicationEncodingMismatch);
    }

    // MlsPlaintext(Proposal)
    let mut tv_mls_plaintext_proposal = hex_to_bytes(&tv.mls_plaintext_proposal);
    // Fake the wire format so we can deserialize
    tv_mls_plaintext_proposal[0] = WireFormat::MlsPlaintext as u8;
    let my_mls_plaintext_proposal =
        VerifiableMlsAuthContent::tls_deserialize(&mut tv_mls_plaintext_proposal.as_slice())
            .expect("An unexpected error occurred.")
            .tls_serialize_detached()
            .expect("An unexpected error occurred.");
    if tv_mls_plaintext_proposal != my_mls_plaintext_proposal {
        log::error!("  MlsPlaintext(Proposal) encoding mismatch");
        log::debug!("    Encoded: {:x?}", my_mls_plaintext_proposal);
        log::debug!("    Expected: {:x?}", tv_mls_plaintext_proposal);
        if cfg!(test) {
            panic!("MlsPlaintext(Proposal) encoding mismatch");
        }
        return Err(MessagesTestVectorError::MlsPlaintextProposalEncodingMismatch);
    }

    // MlsPlaintext(Commit)
    let mut tv_mls_plaintext_commit = hex_to_bytes(&tv.mls_plaintext_commit);
    // Fake the wire format so we can deserialize
    tv_mls_plaintext_commit[0] = WireFormat::MlsPlaintext as u8;
    let my_mls_plaintext_commit =
        VerifiableMlsAuthContent::tls_deserialize(&mut tv_mls_plaintext_commit.as_slice())
            .expect("An unexpected error occurred.")
            .tls_serialize_detached()
            .expect("An unexpected error occurred.");
    if tv_mls_plaintext_commit != my_mls_plaintext_commit {
        log::error!("  MlsPlaintext(Commit) encoding mismatch");
        log::debug!("    Encoded: {:x?}", my_mls_plaintext_commit);
        log::debug!("    Expected: {:x?}", tv_mls_plaintext_commit);
        if cfg!(test) {
            panic!("MlsPlaintext(Commit) encoding mismatch");
        }
        return Err(MessagesTestVectorError::MlsPlaintextCommitEncodingMismatch);
    }

    // MlsCiphertext
    let tv_mls_ciphertext = hex_to_bytes(&tv.mls_ciphertext);
    let my_mls_ciphertext = MlsCiphertext::tls_deserialize(&mut tv_mls_ciphertext.as_slice())
        .expect("An unexpected error occurred.")
        .tls_serialize_detached()
        .expect("An unexpected error occurred.");
    if tv_mls_ciphertext != my_mls_ciphertext {
        log::error!("  MlsCiphertext encoding mismatch");
        log::debug!("    Encoded: {:x?}", my_mls_ciphertext);
        log::debug!("    Expected: {:x?}", tv_mls_ciphertext);
        if cfg!(test) {
            panic!("MlsCiphertext encoding mismatch");
        }
        return Err(MessagesTestVectorError::MlsCiphertextEncodingMismatch);
    }
    Ok(())
}

#[test]
fn read_test_vectors_messages() {
    let _tests: Vec<MessagesTestVector> = read("test_vectors/kat_messages.json");

    // FIXME: Disabled for now. Tracking re-enabling them in #1051
    // for test_vector in tests {
    //     match run_test_vector(test_vector) {
    //         Ok(_) => {}
    //         Err(e) => panic!("Error while checking messages test vector.\n{:?}", e),
    //     }
    // }
}

/// Messages test vector error
#[derive(Error, Debug, PartialEq, Eq, Clone)]
pub enum MessagesTestVectorError {
    /// Lifetime encodings don't match.
    #[error("Lifetime encodings don't match.")]
    LifetimeEncodingMismatch,
    /// RatchetTree encodings don't match.
    #[error("RatchetTree encodings don't match.")]
    RatchetTreeEncodingMismatch,
    /// Welcome encodings don't match.
    #[error("Welcome encodings don't match.")]
    WelcomeEncodingMismatch,
    /// AddProposal encodings don't match.
    #[error("AddProposal encodings don't match.")]
    AddProposalEncodingMismatch,
    /// MlsCiphertext encodings don't match.
    #[error("MlsCiphertext encodings don't match.")]
    MlsCiphertextEncodingMismatch,
    /// MlsPlaintextCommit encodings don't match.
    #[error("MlsPlaintextCommit encodings don't match.")]
    MlsPlaintextCommitEncodingMismatch,
    /// MlsPlaintextProposal encodings don't match.
    #[error("MlsPlaintextProposal encodings don't match.")]
    MlsPlaintextProposalEncodingMismatch,
    /// MlsPlaintextApplication encodings don't match.
    #[error("MlsPlaintextApplication encodings don't match.")]
    MlsPlaintextApplicationEncodingMismatch,
    /// Commit encodings don't match.
    #[error("Commit encodings don't match.")]
    CommitEncodingMismatch,
    /// PreSharedKeyProposal encodings don't match.
    #[error("PreSharedKeyProposal encodings don't match.")]
    PreSharedKeyProposalEncodingMismatch,
    /// RemoveProposal encodings don't match.
    #[error("RemoveProposal encodings don't match.")]
    RemoveProposalEncodingMismatch,
    /// UpdateProposal encodings don't match.
    #[error("UpdateProposal encodings don't match.")]
    UpdateProposalEncodingMismatch,
    /// GroupSecrets encodings don't match.
    #[error("GroupSecrets encodings don't match.")]
    GroupSecretsEncodingMismatch,
    /// GroupInfo encodings don't match.
    #[error("GroupInfo encodings don't match.")]
    GroupInfoEncodingMismatch,
    /// KeyPackage encodings don't match.
    #[error("KeyPackage encodings don't match.")]
    KeyPackageEncodingMismatch,
    /// Capabilities encodings don't match.
    #[error("Capabilities encodings don't match.")]
    CapabilitiesEncodingMismatch,
}<|MERGE_RESOLUTION|>--- conflicted
+++ resolved
@@ -5,18 +5,12 @@
 //! for more description on the test vectors.
 
 use crate::{
-<<<<<<< HEAD
-    ciphersuite::signable::Signable, credentials::*, framing::*, group::*, key_packages::*,
-    messages::proposals::*, messages::*, prelude_test::signable::Verifiable, schedule::psk::*,
-    test_utils::*, tree::sender_ratchet::*, treesync::node::Node, versions::ProtocolVersion,
-=======
     ciphersuite::signable::Signable,
     credentials::*,
     framing::*,
     group::*,
     key_packages::*,
     messages::proposals::*,
-    messages::public_group_state::*,
     messages::*,
     prelude::LeafNode,
     prelude_test::signable::Verifiable,
@@ -25,7 +19,6 @@
     tree::sender_ratchet::*,
     treesync::node::{leaf_node::LeafNodeSource, Node},
     versions::ProtocolVersion,
->>>>>>> 9b174717
 };
 
 use openmls_rust_crypto::OpenMlsRustCrypto;
