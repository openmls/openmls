--- conflicted
+++ resolved
@@ -128,18 +128,6 @@
     // Create a proposal to update the user's KeyPackage
     let key_package_bundle = KeyPackageBundle::new(&crypto, ciphersuite_name, &credential_bundle);
     let key_package = key_package_bundle.key_package();
-<<<<<<< HEAD
-    let update_proposal = UpdateProposal {
-        leaf_node: LeafNode::new(
-            key_package.hpke_init_key().clone(),
-            &credential_bundle,
-            LeafNodeSource::Update,
-            Extensions::empty(),
-            &crypto,
-        )
-        .unwrap(),
-    };
-=======
     let (leaf_node, _encryption_key_pair) = LeafNode::new(
         CryptoConfig {
             ciphersuite,
@@ -147,12 +135,11 @@
         },
         &credential_bundle,
         LeafNodeSource::Update,
-        vec![],
+        Extensions::empty(),
         &crypto,
     )
     .unwrap();
     let update_proposal = UpdateProposal { leaf_node };
->>>>>>> 4d25dfd8
 
     // Create proposal to add a user
     let joiner_credential_bundle = CredentialBundle::new(
