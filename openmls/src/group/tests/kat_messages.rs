//! # Known Answer Tests for the encoding and decoding of various structs of the
//! MLS spec
//!
//! See https://github.com/mlswg/mls-implementations/blob/master/test-vectors.md
//! for more description on the test vectors.

use crate::{
    ciphersuite::signable::Signable,
<<<<<<< HEAD
    group::{GroupEpoch, WireFormat},
    messages::{public_group_state::VerifiablePublicGroupState, Commit, GroupInfo, GroupSecrets},
=======
    group::{mls_group::create_commit::Proposals, GroupEpoch, WireFormat},
    messages::{Commit, GroupInfo, GroupSecrets, PublicGroupState},
>>>>>>> ad320324
    messages::{ConfirmationTag, GroupInfoPayload},
    node::Node,
    prelude::*,
    test_utils::*,
    utils::*,
};

use openmls_rust_crypto::OpenMlsRustCrypto;
use openmls_traits::{random::OpenMlsRand, types::SignatureScheme, OpenMlsCryptoProvider};
use serde::{self, Deserialize, Serialize};
use tls_codec::{Deserialize as TlsDeserialize, Serialize as TlsSerialize, TlsSliceU32, TlsVecU32};

#[derive(Serialize, Deserialize, Debug, Clone, Default)]
pub struct MessagesTestVector {
    key_package: String,  /* serialized KeyPackage, */
    capabilities: String, /* serialized Capabilities, */
    lifetime: String,     /* serialized {uint64 not_before; uint64 not_after;}, */
    ratchet_tree: String, /* serialized optional<Node> ratchet_tree<1..2^32-1>; */

    group_info: String,    /* serialized GroupInfo */
    group_secrets: String, /* serialized GroupSecrets */
    welcome: String,       /* serialized Welcome */

    public_group_state: String, /* serialized PublicGroupState */

    add_proposal: String,            /* serialized Add */
    update_proposal: String,         /* serialized Update */
    remove_proposal: String,         /* serialized Remove */
    pre_shared_key_proposal: String, /* serialized PreSharedKey */
    re_init_proposal: String,        /* serialized ReInit */
    external_init_proposal: String,  /* serialized ExternalInit */
    app_ack_proposal: String,        /* serialized AppAck */

    commit: String, /* serialized Commit */

    mls_plaintext_application: String, /* serialized MLSPlaintext(ApplicationData) */
    mls_plaintext_proposal: String,    /* serialized MLSPlaintext(Proposal(*)) */
    mls_plaintext_commit: String,      /* serialized MLSPlaintext(Commit) */
    mls_ciphertext: String,            /* serialized MLSCiphertext */
}

pub fn generate_test_vector(ciphersuite: &'static Ciphersuite) -> MessagesTestVector {
    let crypto = OpenMlsRustCrypto::default();
    let ciphersuite_name = ciphersuite.name();
    let credential_bundle = CredentialBundle::new(
        b"OpenMLS rocks".to_vec(),
        CredentialType::Basic,
        SignatureScheme::from(ciphersuite_name),
        &crypto,
    )
    .unwrap();
    let key_package_bundle =
        KeyPackageBundle::new(&[ciphersuite_name], &credential_bundle, &crypto, Vec::new())
            .unwrap();
    let capabilities = CapabilitiesExtension::default();
    let lifetime = LifetimeExtension::default();

    // Let's create a group
    let group_id = GroupId::random(&crypto);
    let config = MlsGroupConfig::default();
    let mut group = MlsGroup::new(
        group_id.as_slice(),
        ciphersuite_name,
        &crypto,
        key_package_bundle,
        config,
        None,
        ProtocolVersion::default(),
    )
    .unwrap();

    let ratchet_tree = group.tree().public_key_tree_copy();

    // We can't easily get a "natural" GroupInfo, so we just create one here.
    let group_info = GroupInfoPayload::new(
        group_id.clone(),
        GroupEpoch(0),
        crypto.rand().random_vec(ciphersuite.hash_length()).unwrap(),
        crypto.rand().random_vec(ciphersuite.hash_length()).unwrap(),
        vec![Extension::RatchetTree(RatchetTreeExtension::new(
            ratchet_tree.clone(),
        ))],
        ConfirmationTag(Mac {
            mac_value: crypto
                .rand()
                .random_vec(ciphersuite.hash_length())
                .unwrap()
                .into(),
        }),
        LeafIndex::from(random_u32()),
    );
    let group_info = group_info.sign(&crypto, &credential_bundle).unwrap();
    let group_secrets =
        GroupSecrets::random_encoded(ciphersuite, &crypto, ProtocolVersion::default());
    let public_group_state = group
        .export_public_group_state(&crypto, &credential_bundle)
        .unwrap();

    // Create some proposals
    let key_package_bundle =
        KeyPackageBundle::new(&[ciphersuite_name], &credential_bundle, &crypto, Vec::new())
            .unwrap();
    let key_package = key_package_bundle.key_package();

    let add_proposal = AddProposal {
        key_package: key_package.clone(),
    };
    let update_proposal = UpdateProposal {
        key_package: key_package.clone(),
    };
    let remove_proposal = RemoveProposal {
        removed: random_u32(),
    };

    let psk_id = PreSharedKeyId::new(
        PskType::External,
        Psk::External(ExternalPsk::new(
            crypto.rand().random_vec(ciphersuite.hash_length()).unwrap(),
        )),
        crypto.rand().random_vec(ciphersuite.hash_length()).unwrap(),
    );

    let psk_proposal = PreSharedKeyProposal::new(psk_id);
    let reinit_proposal = ReInitProposal {
        group_id,
        version: ProtocolVersion::Mls10,
        ciphersuite: ciphersuite_name,
        extensions: vec![Extension::RatchetTree(RatchetTreeExtension::new(
            ratchet_tree.clone(),
        ))]
        .into(),
    };
    // We don't support external init proposals yet.
    let external_init_proposal = tls_codec::TlsByteVecU16::new(Vec::new());
    // We don't support app ack proposals yet.
    let app_ack_proposal = tls_codec::TlsByteVecU32::new(Vec::new());
    let joiner_key_package_bundle =
        KeyPackageBundle::new(&[ciphersuite_name], &credential_bundle, &crypto, Vec::new())
            .unwrap();

    let framing_parameters = FramingParameters::new(b"aad", WireFormat::MlsCiphertext);

    let add_proposal_pt = group
        .create_add_proposal(
            framing_parameters,
            &credential_bundle,
            joiner_key_package_bundle.key_package().clone(),
            &crypto,
        )
        .unwrap();
    let (commit_pt, welcome_option, _option_kpb) = group
        .create_commit(
            framing_parameters,
            &credential_bundle,
            Proposals {
                proposals_by_reference: &[&add_proposal_pt],
                proposals_by_value: &[],
            },
            true,
            None,
            &crypto,
        )
        .unwrap();
    let commit = if let MlsPlaintextContentType::Commit(commit) = commit_pt.content() {
        commit.clone()
    } else {
        panic!("Wrong content of MLS plaintext");
    };
    let welcome = welcome_option.unwrap();
    let mls_ciphertext_application = group
        .create_application_message(
            b"aad",
            b"msg",
            &credential_bundle,
            random_u8() as usize,
            &crypto,
        )
        .unwrap();
    let mls_plaintext_application = group.decrypt(&mls_ciphertext_application, &crypto).unwrap();

    let encryption_target = match random_u32() % 3 {
        0 => commit_pt.clone(),
        1 => add_proposal_pt.clone(),
        2 => mls_plaintext_application.clone(),
        _ => panic!("Modulo 3 of u32 shouldn't give us anything larger than 2"),
    };

    let mls_ciphertext = group
        .encrypt(encryption_target, random_u8() as usize, &crypto)
        .unwrap();

    MessagesTestVector {
        key_package: bytes_to_hex(&key_package.tls_serialize_detached().unwrap()), // serialized KeyPackage,
        capabilities: bytes_to_hex(&capabilities.tls_serialize_detached().unwrap()), // serialized Capabilities,
        lifetime: bytes_to_hex(&lifetime.tls_serialize_detached().unwrap()), // serialized {uint64 not_before; uint64 not_after;},
        ratchet_tree: bytes_to_hex(&TlsSliceU32(&ratchet_tree).tls_serialize_detached().unwrap()), /* serialized optional<Node> ratchet_tree<1..2^32-1>; */

        group_info: bytes_to_hex(&group_info.tls_serialize_detached().unwrap()), /* serialized GroupInfo */
        group_secrets: bytes_to_hex(&group_secrets.unwrap()), /* serialized GroupSecrets */
        welcome: bytes_to_hex(&welcome.tls_serialize_detached().unwrap()), /* serialized Welcome */

        public_group_state: bytes_to_hex(&public_group_state.tls_serialize_detached().unwrap()), /* serialized PublicGroupState */

        add_proposal: bytes_to_hex(&add_proposal.tls_serialize_detached().unwrap()), /* serialized Add */
        update_proposal: bytes_to_hex(&update_proposal.tls_serialize_detached().unwrap()), /* serialized Update */
        remove_proposal: bytes_to_hex(&remove_proposal.tls_serialize_detached().unwrap()), /* serialized Remove */
        pre_shared_key_proposal: bytes_to_hex(&psk_proposal.tls_serialize_detached().unwrap()), /* serialized PreSharedKey */
        re_init_proposal: bytes_to_hex(&reinit_proposal.tls_serialize_detached().unwrap()), /* serialized ReInit */
        external_init_proposal: bytes_to_hex(
            &external_init_proposal.tls_serialize_detached().unwrap(),
        ), /* serialized ExternalInit */
        app_ack_proposal: bytes_to_hex(&app_ack_proposal.tls_serialize_detached().unwrap()), /* serialized AppAck */

        commit: bytes_to_hex(&commit.tls_serialize_detached().unwrap()), /* serialized Commit */

        mls_plaintext_application: bytes_to_hex(
            &mls_plaintext_application.tls_serialize_detached().unwrap(),
        ), /* serialized MLSPlaintext(ApplicationData) */
        mls_plaintext_proposal: bytes_to_hex(&add_proposal_pt.tls_serialize_detached().unwrap()), /* serialized MLSPlaintext(Proposal(*)) */
        mls_plaintext_commit: bytes_to_hex(&commit_pt.tls_serialize_detached().unwrap()), /* serialized MLSPlaintext(Commit) */
        mls_ciphertext: bytes_to_hex(&mls_ciphertext.tls_serialize_detached().unwrap()), /* serialized MLSCiphertext */
    }
}

#[test]
fn write_test_vectors() {
    let mut tests = Vec::new();
    const NUM_TESTS: usize = 100;

    for ciphersuite in Config::supported_ciphersuites() {
        for _ in 0..NUM_TESTS {
            let test = generate_test_vector(ciphersuite);
            tests.push(test);
        }
    }

    write("test_vectors/kat_messages-new.json", &tests);
}

pub fn run_test_vector(tv: MessagesTestVector) -> Result<(), MessagesTestVectorError> {
    // KeyPackage
    let tv_key_package = hex_to_bytes(&tv.key_package);
    let mut tv_key_package_slice = tv_key_package.as_slice();
    let my_key_package = KeyPackage::tls_deserialize(&mut tv_key_package_slice)
        .unwrap()
        .tls_serialize_detached()
        .unwrap();
    if tv_key_package != my_key_package {
        log::error!("  KeyPackage encoding mismatch");
        log::debug!("    Encoded: {:x?}", my_key_package);
        log::debug!("    Expected: {:x?}", tv_key_package);
        if cfg!(test) {
            panic!("KeyPackage encoding mismatch");
        }
        return Err(MessagesTestVectorError::KeyPackageEncodingMismatch);
    }

    // Capabilities
    log::debug!("Capabilities tv: {}", tv.capabilities);
    let tv_capabilities = hex_to_bytes(&tv.capabilities);
    let my_capabilities = CapabilitiesExtension::tls_deserialize(&mut tv_capabilities.as_slice())
        .unwrap()
        .tls_serialize_detached()
        .unwrap();
    if tv_capabilities != my_capabilities {
        log::error!("  Capabilities encoding mismatch");
        log::debug!("    Encoded: {:x?}", my_capabilities);
        log::debug!("    Expected: {:x?}", tv_capabilities);
        if cfg!(test) {
            panic!("Capabilities encoding mismatch");
        }
        return Err(MessagesTestVectorError::CapabilitiesEncodingMismatch);
    }

    // Lifetime
    let tv_lifetime = hex_to_bytes(&tv.lifetime);
    let my_lifetime = LifetimeExtension::tls_deserialize(&mut tv_lifetime.as_slice())
        .unwrap()
        .tls_serialize_detached()
        .unwrap();
    if tv_lifetime != my_lifetime {
        log::error!("  Lifetime encoding mismatch");
        log::debug!("    Encoded: {:x?}", my_lifetime);
        log::debug!("    Expected: {:x?}", tv_lifetime);
        if cfg!(test) {
            panic!("Lifetime encoding mismatch");
        }
        return Err(MessagesTestVectorError::LifetimeEncodingMismatch);
    }

    // RatchetTree
    log::trace!("  Serialized ratchet tree: {}", tv.ratchet_tree);
    let tv_ratchet_tree = hex_to_bytes(&tv.ratchet_tree);
    let dec_ratchet_tree =
        TlsVecU32::<Option<Node>>::tls_deserialize(&mut tv_ratchet_tree.as_slice()).unwrap();
    let my_ratchet_tree = dec_ratchet_tree.tls_serialize_detached().unwrap();
    if tv_ratchet_tree != my_ratchet_tree {
        log::error!("  RatchetTree encoding mismatch");
        log::debug!("    Encoded: {:x?}", my_ratchet_tree);
        log::debug!("    Expected: {:x?}", tv_ratchet_tree);
        if cfg!(test) {
            panic!("RatchetTree encoding mismatch");
        }
        return Err(MessagesTestVectorError::RatchetTreeEncodingMismatch);
    }

    // GroupInfo
    let tv_group_info = hex_to_bytes(&tv.group_info);
    let my_group_info = GroupInfo::tls_deserialize(&mut tv_group_info.as_slice())
        .unwrap()
        .tls_serialize_detached()
        .unwrap();
    if tv_group_info != my_group_info {
        log::error!("  GroupInfo encoding mismatch");
        log::debug!("    Encoded: {:x?}", my_group_info);
        log::debug!("    Expected: {:x?}", tv_group_info);
        if cfg!(test) {
            panic!("GroupInfo encoding mismatch");
        }
        return Err(MessagesTestVectorError::GroupInfoEncodingMismatch);
    }

    // GroupSecrets
    let tv_group_secrets = hex_to_bytes(&tv.group_secrets);
    let gs = GroupSecrets::tls_deserialize(&mut tv_group_secrets.as_slice()).unwrap();
    let my_group_secrets =
        GroupSecrets::new_encoded(&gs.joiner_secret, gs.path_secret.as_ref(), &gs.psks).unwrap();
    if tv_group_secrets != my_group_secrets {
        log::error!("  GroupSecrets encoding mismatch");
        log::debug!("    Encoded: {:x?}", my_group_secrets);
        log::debug!("    Expected: {:x?}", tv_group_secrets);
        if cfg!(test) {
            panic!("GroupSecrets encoding mismatch");
        }
        return Err(MessagesTestVectorError::GroupSecretsEncodingMismatch);
    }

    // Welcome
    let tv_welcome = hex_to_bytes(&tv.welcome);
    let my_welcome = Welcome::tls_deserialize(&mut tv_welcome.as_slice())
        .unwrap()
        .tls_serialize_detached()
        .unwrap();
    if tv_welcome != my_welcome {
        log::error!("  Welcome encoding mismatch");
        log::debug!("    Encoded: {:x?}", my_welcome);
        log::debug!("    Expected: {:x?}", tv_welcome);
        if cfg!(test) {
            panic!("Welcome encoding mismatch");
        }
        return Err(MessagesTestVectorError::WelcomeEncodingMismatch);
    }

    // PublicGroupState
    let tv_public_group_state = hex_to_bytes(&tv.public_group_state);
    let my_public_group_state =
        VerifiablePublicGroupState::tls_deserialize(&mut tv_public_group_state.as_slice())
            .unwrap()
            .tls_serialize_detached()
            .unwrap();
    if tv_public_group_state != my_public_group_state {
        log::error!("  PublicGroupState encoding mismatch");
        log::debug!("    Encoded: {:x?}", my_public_group_state);
        log::debug!("    Expected: {:x?}", tv_public_group_state);
        if cfg!(test) {
            panic!("PublicGroupState encoding mismatch");
        }
        return Err(MessagesTestVectorError::PublicGroupStateEncodingMismatch);
    }

    // AddProposal
    let tv_add_proposal = hex_to_bytes(&tv.add_proposal);
    let my_add_proposal = AddProposal::tls_deserialize(&mut tv_add_proposal.as_slice())
        .unwrap()
        .tls_serialize_detached()
        .unwrap();
    if tv_add_proposal != my_add_proposal {
        log::error!("  AddProposal encoding mismatch");
        log::debug!("    Encoded: {:x?}", my_add_proposal);
        log::debug!("    Expected: {:x?}", tv_add_proposal);
        if cfg!(test) {
            panic!("AddProposal encoding mismatch");
        }
        return Err(MessagesTestVectorError::AddProposalEncodingMismatch);
    }

    //update_proposal: String,         /* serialized Update */
    // UpdateProposal
    let tv_update_proposal = hex_to_bytes(&tv.update_proposal);
    let my_update_proposal = UpdateProposal::tls_deserialize(&mut tv_update_proposal.as_slice())
        .unwrap()
        .tls_serialize_detached()
        .unwrap();
    if tv_update_proposal != my_update_proposal {
        log::error!("  UpdateProposal encoding mismatch");
        log::debug!("    Encoded: {:x?}", my_update_proposal);
        log::debug!("    Expected: {:x?}", tv_update_proposal);
        if cfg!(test) {
            panic!("UpdateProposal encoding mismatch");
        }
        return Err(MessagesTestVectorError::UpdateProposalEncodingMismatch);
    }
    //remove_proposal: String,         /* serialized Remove */
    // RemoveProposal
    let tv_remove_proposal = hex_to_bytes(&tv.remove_proposal);
    let my_remove_proposal = RemoveProposal::tls_deserialize(&mut tv_remove_proposal.as_slice())
        .unwrap()
        .tls_serialize_detached()
        .unwrap();
    if tv_remove_proposal != my_remove_proposal {
        log::error!("  RemoveProposal encoding mismatch");
        log::debug!("    Encoded: {:x?}", my_remove_proposal);
        log::debug!("    Expected: {:x?}", tv_remove_proposal);
        if cfg!(test) {
            panic!("RemoveProposal encoding mismatch");
        }
        return Err(MessagesTestVectorError::RemoveProposalEncodingMismatch);
    }

    // PreSharedKeyProposal
    let tv_pre_shared_key_proposal = hex_to_bytes(&tv.pre_shared_key_proposal);
    let my_pre_shared_key_proposal =
        PreSharedKeyProposal::tls_deserialize(&mut tv_pre_shared_key_proposal.as_slice())
            .unwrap()
            .tls_serialize_detached()
            .unwrap();
    if tv_pre_shared_key_proposal != my_pre_shared_key_proposal {
        log::error!("  PreSharedKeyProposal encoding mismatch");
        log::debug!("    Encoded: {:x?}", my_pre_shared_key_proposal);
        log::debug!("    Expected: {:x?}", tv_pre_shared_key_proposal);
        if cfg!(test) {
            panic!("PreSharedKeyProposal encoding mismatch");
        }
        return Err(MessagesTestVectorError::PreSharedKeyProposalEncodingMismatch);
    }

    // Re-Init, External Init and App-Ack Proposals go here...

    // Commit
    let tv_commit = hex_to_bytes(&tv.commit);
    let my_commit = Commit::tls_deserialize(&mut tv_commit.as_slice())
        .unwrap()
        .tls_serialize_detached()
        .unwrap();
    if tv_commit != my_commit {
        log::error!("  Commit encoding mismatch");
        log::debug!("    Encoded: {:x?}", my_commit);
        log::debug!("    Expected: {:x?}", tv_commit);
        if cfg!(test) {
            panic!("Commit encoding mismatch");
        }
        return Err(MessagesTestVectorError::CommitEncodingMismatch);
    }

    // MlsPlaintextApplication
    let tv_mls_plaintext_application = hex_to_bytes(&tv.mls_plaintext_application);
    let my_mls_plaintext_application =
        VerifiableMlsPlaintext::tls_deserialize(&mut tv_mls_plaintext_application.as_slice())
            .unwrap()
            .tls_serialize_detached()
            .unwrap();
    if tv_mls_plaintext_application != my_mls_plaintext_application {
        log::error!("  MlsPlaintextApplication encoding mismatch");
        log::debug!("    Encoded: {:x?}", my_mls_plaintext_application);
        log::debug!("    Expected: {:x?}", tv_mls_plaintext_application);
        if cfg!(test) {
            panic!("MlsPlaintextApplication encoding mismatch");
        }
        return Err(MessagesTestVectorError::MlsPlaintextApplicationEncodingMismatch);
    }

    // MlsPlaintext(Proposal)
    let tv_mls_plaintext_proposal = hex_to_bytes(&tv.mls_plaintext_proposal);
    let my_mls_plaintext_proposal =
        VerifiableMlsPlaintext::tls_deserialize(&mut tv_mls_plaintext_proposal.as_slice())
            .unwrap()
            .tls_serialize_detached()
            .unwrap();
    if tv_mls_plaintext_proposal != my_mls_plaintext_proposal {
        log::error!("  MlsPlaintext(Proposal) encoding mismatch");
        log::debug!("    Encoded: {:x?}", my_mls_plaintext_proposal);
        log::debug!("    Expected: {:x?}", tv_mls_plaintext_proposal);
        if cfg!(test) {
            panic!("MlsPlaintext(Proposal) encoding mismatch");
        }
        return Err(MessagesTestVectorError::MlsPlaintextProposalEncodingMismatch);
    }

    // MlsPlaintext(Commit)
    let tv_mls_plaintext_commit = hex_to_bytes(&tv.mls_plaintext_commit);
    let my_mls_plaintext_commit =
        VerifiableMlsPlaintext::tls_deserialize(&mut tv_mls_plaintext_commit.as_slice())
            .unwrap()
            .tls_serialize_detached()
            .unwrap();
    if tv_mls_plaintext_commit != my_mls_plaintext_commit {
        log::error!("  MlsPlaintext(Commit) encoding mismatch");
        log::debug!("    Encoded: {:x?}", my_mls_plaintext_commit);
        log::debug!("    Expected: {:x?}", tv_mls_plaintext_commit);
        if cfg!(test) {
            panic!("MlsPlaintext(Commit) encoding mismatch");
        }
        return Err(MessagesTestVectorError::MlsPlaintextCommitEncodingMismatch);
    }

    // MlsCiphertext
    let tv_mls_ciphertext = hex_to_bytes(&tv.mls_ciphertext);
    let my_mls_ciphertext = MlsCiphertext::tls_deserialize(&mut tv_mls_ciphertext.as_slice())
        .unwrap()
        .tls_serialize_detached()
        .unwrap();
    if tv_mls_ciphertext != my_mls_ciphertext {
        log::error!("  MlsCiphertext encoding mismatch");
        log::debug!("    Encoded: {:x?}", my_mls_ciphertext);
        log::debug!("    Expected: {:x?}", tv_mls_ciphertext);
        if cfg!(test) {
            panic!("MlsCiphertext encoding mismatch");
        }
        return Err(MessagesTestVectorError::MlsCiphertextEncodingMismatch);
    }
    Ok(())
}

#[test]
fn read_test_vectors() {
    let tests: Vec<MessagesTestVector> = read("test_vectors/kat_messages.json");

    for test_vector in tests {
        match run_test_vector(test_vector) {
            Ok(_) => {}
            Err(e) => panic!("Error while checking messages test vector.\n{:?}", e),
        }
    }
}

implement_error! {
    pub enum MessagesTestVectorError {
        LifetimeEncodingMismatch = "Lifetime encodings don't match.",
        RatchetTreeEncodingMismatch = "RatchetTree encodings don't match.",
        WelcomeEncodingMismatch = "Welcome encodings don't match.",
        PublicGroupStateEncodingMismatch = "PublicGroupState encodings don't match.",
        AddProposalEncodingMismatch = "AddProposal encodings don't match.",
        MlsCiphertextEncodingMismatch = "MlsCiphertext encodings don't match.",
        MlsPlaintextCommitEncodingMismatch = "MlsPlaintextCommit encodings don't match.",
        MlsPlaintextProposalEncodingMismatch = "MlsPlaintextProposal encodings don't match.",
        MlsPlaintextApplicationEncodingMismatch = "MlsPlaintextApplication encodings don't match.",
        CommitEncodingMismatch = "Commit encodings don't match.",
        PreSharedKeyProposalEncodingMismatch = "PreSharedKeyProposal encodings don't match.",
        RemoveProposalEncodingMismatch = "RemoveProposal encodings don't match.",
        UpdateProposalEncodingMismatch = "UpdateProposal encodings don't match.",
        GroupSecretsEncodingMismatch = "GroupSecrets encodings don't match.",
        GroupInfoEncodingMismatch = "GroupInfo encodings don't match.",
        KeyPackageEncodingMismatch = "KeyPackage encodings don't match.",
        CapabilitiesEncodingMismatch = "Capabilities encodings don't match.",
    }
}<|MERGE_RESOLUTION|>--- conflicted
+++ resolved
@@ -6,13 +6,8 @@
 
 use crate::{
     ciphersuite::signable::Signable,
-<<<<<<< HEAD
-    group::{GroupEpoch, WireFormat},
+    group::{create_commit::Proposals, GroupEpoch, WireFormat},
     messages::{public_group_state::VerifiablePublicGroupState, Commit, GroupInfo, GroupSecrets},
-=======
-    group::{mls_group::create_commit::Proposals, GroupEpoch, WireFormat},
-    messages::{Commit, GroupInfo, GroupSecrets, PublicGroupState},
->>>>>>> ad320324
     messages::{ConfirmationTag, GroupInfoPayload},
     node::Node,
     prelude::*,
