//! # Known Answer Tests for the transcript hashes
//!
//! See <https://github.com/mlswg/mls-implementations/blob/master/test-vectors.md>
//! for more description on the test vectors.

use std::convert::TryFrom;

#[cfg(test)]
use crate::test_utils::{read, write};

use crate::{
    ciphersuite::{signable::Verifiable, Ciphersuite, CiphersuiteName, Secret},
    config::{Config, ProtocolVersion},
    credentials::{Credential, CredentialBundle, CredentialType},
    group::{
        create_commit_params::CommitType, update_confirmed_transcript_hash,
        update_interim_transcript_hash, GroupContext, GroupEpoch, GroupId, WireFormat,
    },
    messages::Commit,
    prelude::{
        random_u32, random_u64, FramingParameters, MlsPlaintext, MlsPlaintextCommitAuthData,
        MlsPlaintextCommitContent, VerifiableMlsPlaintext,
    },
    schedule::{ConfirmationKey, MembershipKey},
    test_utils::*,
};

use openmls_rust_crypto::OpenMlsRustCrypto;
use openmls_traits::{random::OpenMlsRand, types::SignatureScheme, OpenMlsCryptoProvider};
use serde::{self, Deserialize, Serialize};
use tls_codec::{Deserialize as TlsDeserialize, Serialize as TlsSerializeTrait};

#[derive(Serialize, Deserialize, Debug, Clone, Default)]
pub struct TranscriptTestVector {
    pub cipher_suite: u16,
    group_id: String,
    epoch: u64,
    tree_hash_before: String,
    confirmed_transcript_hash_before: String,
    interim_transcript_hash_before: String,
    credential: String,
    membership_key: String,
    confirmation_key: String,
    commit: String, // TLS serialized MlsPlaintext(Commit)
    group_context: String,
    confirmed_transcript_hash_after: String,
    interim_transcript_hash_after: String,
}

pub fn generate_test_vector(ciphersuite: &'static Ciphersuite) -> TranscriptTestVector {
    let crypto = OpenMlsRustCrypto::default();
    // Generate random values.
    let group_id = GroupId::random(&crypto);
    let epoch = random_u64();
    let tree_hash_before = crypto
        .rand()
        .random_vec(ciphersuite.hash_length())
        .expect("An unexpected error occurred.");
    let confirmed_transcript_hash_before = crypto
        .rand()
        .random_vec(ciphersuite.hash_length())
        .expect("An unexpected error occurred.");
    let interim_transcript_hash_before = crypto
        .rand()
        .random_vec(ciphersuite.hash_length())
        .expect("An unexpected error occurred.");
    let membership_key = MembershipKey::from_secret(
        Secret::random(ciphersuite, &crypto, None /* MLS version */)
            .expect("Not enough randomness."),
    );
    let confirmation_key = ConfirmationKey::from_secret(
        Secret::random(ciphersuite, &crypto, None /* MLS version */)
            .expect("Not enough randomness."),
    );

    // Build plaintext commit message.
    let credential_bundle = CredentialBundle::new(
        b"client".to_vec(),
        CredentialType::Basic,
        SignatureScheme::from(ciphersuite.name()),
        &crypto,
    )
    .expect("An unexpected error occurred.");
    let context = GroupContext::new(
        group_id.clone(),
        GroupEpoch(epoch),
        tree_hash_before.clone(),
        confirmed_transcript_hash_before.clone(),
        &[], // extensions
    )
    .expect("Error creating group context");
    let aad = crypto
        .rand()
        .random_vec(48)
        .expect("An unexpected error occurred.");
    let framing_parameters = FramingParameters::new(&aad, WireFormat::MlsPlaintext);
    let mut commit = MlsPlaintext::commit(
        framing_parameters,
        random_u32(),
        Commit {
            proposals: vec![].into(),
            path: None,
        },
<<<<<<< HEAD
        CommitType::Internal,
=======
        CommitType::Member,
>>>>>>> 4d3bd618
        &credential_bundle,
        &context,
        &crypto,
    )
    .expect("An unexpected error occurred.");

    let confirmed_transcript_hash_after = update_confirmed_transcript_hash(
        ciphersuite,
        &crypto,
        &MlsPlaintextCommitContent::try_from(&commit).expect("An unexpected error occurred."),
        &interim_transcript_hash_before,
    )
    .expect("Error updating confirmed transcript hash");
    let confirmation_tag = confirmation_key
        .tag(&crypto, &confirmed_transcript_hash_after)
        .expect("Could not compute confirmation tag.");
    commit.set_confirmation_tag(confirmation_tag);

    let interim_transcript_hash_after = update_interim_transcript_hash(
        ciphersuite,
        &crypto,
        &MlsPlaintextCommitAuthData::try_from(&commit).expect("An unexpected error occurred."),
        &confirmed_transcript_hash_after,
    )
    .expect("Error updating interim transcript hash");
    commit
        .set_membership_tag(
            &crypto,
            &context
                .tls_serialize_detached()
                .expect("An unexpected error occurred."),
            &membership_key,
        )
        .expect("Error adding membership tag");
    let credential = credential_bundle
        .credential()
        .tls_serialize_detached()
        .expect("An unexpected error occurred.");

    TranscriptTestVector {
        cipher_suite: ciphersuite.name() as u16,
        group_id: bytes_to_hex(group_id.as_slice()),
        epoch,
        tree_hash_before: bytes_to_hex(&tree_hash_before),
        confirmed_transcript_hash_before: bytes_to_hex(&confirmed_transcript_hash_before),
        interim_transcript_hash_before: bytes_to_hex(&interim_transcript_hash_before),
        credential: bytes_to_hex(&credential),
        membership_key: bytes_to_hex(membership_key.as_slice()),
        confirmation_key: bytes_to_hex(confirmation_key.as_slice()),
        commit: bytes_to_hex(
            &commit
                .tls_serialize_detached()
                .expect("Error encoding commit"),
        ),

        group_context: bytes_to_hex(
            &context
                .tls_serialize_detached()
                .expect("An unexpected error occurred."),
        ),
        confirmed_transcript_hash_after: bytes_to_hex(&confirmed_transcript_hash_after),
        interim_transcript_hash_after: bytes_to_hex(&interim_transcript_hash_after),
    }
}

#[test]
fn write_test_vectors() {
    let mut tests = Vec::new();
    const NUM_TESTS: usize = 100;

    for ciphersuite in Config::supported_ciphersuites() {
        for _ in 0..NUM_TESTS {
            let test = generate_test_vector(ciphersuite);
            tests.push(test);
        }
    }

    write("test_vectors/kat_transcripts-new.json", &tests);
}

pub fn run_test_vector(
    test_vector: TranscriptTestVector,
    backend: &impl OpenMlsCryptoProvider,
) -> Result<(), TranscriptTestVectorError> {
    let ciphersuite =
        CiphersuiteName::try_from(test_vector.cipher_suite).expect("Invalid ciphersuite");
    let ciphersuite = match Config::ciphersuite(ciphersuite) {
        Ok(cs) => cs,
        Err(_) => {
            log::info!(
                "Unsupported ciphersuite {} in test vector. Skipping ...",
                ciphersuite
            );
            return Ok(());
        }
    };
    log::debug!("Testing test vector for ciphersuite {:?}", ciphersuite);
    log::trace!("  {:?}", test_vector);

    // Read input values.
    let group_id = GroupId {
        value: hex_to_bytes(&test_vector.group_id).into(),
    };
    let epoch = test_vector.epoch;
    let tree_hash_before = hex_to_bytes(&test_vector.tree_hash_before);
    let confirmed_transcript_hash_before =
        hex_to_bytes(&test_vector.confirmed_transcript_hash_before);
    let interim_transcript_hash_before = hex_to_bytes(&test_vector.interim_transcript_hash_before);
    let membership_key = MembershipKey::from_secret(Secret::from_slice(
        &hex_to_bytes(&test_vector.membership_key),
        ProtocolVersion::default(),
        ciphersuite,
    ));
    let confirmation_key = ConfirmationKey::from_secret(Secret::from_slice(
        &hex_to_bytes(&test_vector.confirmation_key),
        ProtocolVersion::default(),
        ciphersuite,
    ));
    let credential =
        Credential::tls_deserialize(&mut hex_to_bytes(&test_vector.credential).as_slice())
            .expect("An unexpected error occurred.");

    // Check membership and confirmation tags.
    let commit_bytes = hex_to_bytes(&test_vector.commit);
    let mut commit = VerifiableMlsPlaintext::tls_deserialize(&mut commit_bytes.as_slice())
        .expect("Error decoding commit");
    let context = GroupContext::new(
        group_id,
        GroupEpoch(epoch),
        tree_hash_before,
        confirmed_transcript_hash_before,
        &[], // extensions
    )
    .expect("Error creating group context");
    let expected_group_context = hex_to_bytes(&test_vector.group_context);
    if context
        .tls_serialize_detached()
        .expect("An unexpected error occurred.")
        != expected_group_context
    {
        log::error!("  Group context mismatch");
        log::debug!(
            "    Computed: {:x?}",
            context
                .tls_serialize_detached()
                .expect("An unexpected error occurred.")
        );
        log::debug!("    Expected: {:x?}", expected_group_context);
        if cfg!(test) {
            panic!("Group context mismatch");
        }
        return Err(TranscriptTestVectorError::GroupContextMismatch);
    }
    commit.set_context(
        context
            .tls_serialize_detached()
            .expect("An unexpected error occurred."),
    );
    if commit.verify_membership(backend, &membership_key).is_err() {
        if cfg!(test) {
            panic!("Invalid membership tag");
        }
        return Err(TranscriptTestVectorError::MembershipTagVerificationError);
    }
    let commit: MlsPlaintext = commit
        .verify(backend, &credential)
        .expect("Invalid signature on MlsPlaintext commit");

    //let my_confirmation_tag = confirmation_key.tag(&confirmed_transcript_hash_before);
    let confirmed_transcript_hash_after =
        hex_to_bytes(&test_vector.confirmed_transcript_hash_after);

    let my_confirmation_tag = confirmation_key
        .tag(backend, &confirmed_transcript_hash_after)
        .expect("Could not compute confirmation tag.");
    if &my_confirmation_tag
        != commit
            .confirmation_tag()
            .expect("Confirmation tag is missing")
    {
        log::error!("  Confirmation tag mismatch");
        log::debug!("    Computed: {:x?}", my_confirmation_tag);
        log::debug!(
            "    Expected: {:x?}",
            commit
                .confirmation_tag()
                .expect("An unexpected error occurred.")
        );
        if cfg!(test) {
            panic!("Invalid confirmation tag");
        }
        return Err(TranscriptTestVectorError::ConfirmationTagMismatch);
    }

    // Compute new transcript hashes.
    let my_confirmed_transcript_hash_after = update_confirmed_transcript_hash(
        ciphersuite,
        backend,
        &MlsPlaintextCommitContent::try_from(&commit).expect("An unexpected error occurred."),
        &interim_transcript_hash_before,
    )
    .expect("Error updating confirmed transcript hash");
    if my_confirmed_transcript_hash_after != confirmed_transcript_hash_after {
        log::debug!("  Confirmed transcript hash mismatch");
        log::debug!("    Got:      {:x?}", my_confirmed_transcript_hash_after);
        log::debug!("    Expected: {:x?}", confirmed_transcript_hash_after);
        if cfg!(test) {
            panic!("Confirmed transcript hash mismatch");
        }
        return Err(TranscriptTestVectorError::ConfirmedTranscriptHashMismatch);
    }

    let interim_transcript_hash_after = hex_to_bytes(&test_vector.interim_transcript_hash_after);

    let my_interim_transcript_hash_after = update_interim_transcript_hash(
        ciphersuite,
        backend,
        &MlsPlaintextCommitAuthData::try_from(&commit).expect("An unexpected error occurred."),
        &my_confirmed_transcript_hash_after,
    )
    .expect("Error updating interim transcript hash");
    if my_interim_transcript_hash_after != interim_transcript_hash_after {
        log::debug!("  Interim transcript hash mismatch");
        log::debug!("    Got:      {:x?}", my_interim_transcript_hash_after);
        log::debug!("    Expected: {:x?}", interim_transcript_hash_after);
        if cfg!(test) {
            panic!("Interim transcript hash mismatch");
        }
        return Err(TranscriptTestVectorError::InterimTranscriptHashMismatch);
    }
    log::debug!("  Finished transcript test vector verification");
    Ok(())
}

#[apply(backends)]
fn read_test_vectors_transcript(backend: &impl OpenMlsCryptoProvider) {
    let tests: Vec<TranscriptTestVector> = read("test_vectors/kat_transcripts.json");

    for test_vector in tests {
        match run_test_vector(test_vector, backend) {
            Ok(_) => {}
            Err(e) => panic!("Error while checking transcript test vector.\n{:?}", e),
        }
    }

    // FIXME: change test vector spec. See https://github.com/mlswg/mls-implementations/pull/47
    // // mlspp test vectors
    // let tv_files = [
    //     "test_vectors/mlspp/mlspp_transcript_1.json",
    //     "test_vectors/mlspp/mlspp_transcript_2.json",
    //     "test_vectors/mlspp/mlspp_transcript_3.json",
    // ];
    // for &tv_file in tv_files.iter() {
    //     let tv: TranscriptTestVector = read(tv_file);
    //     run_test_vector(tv).expect("Error while checking key schedule test vector.");
    // }
}

implement_error! {
    pub enum TranscriptTestVectorError {
        MembershipTagVerificationError = "Membership tag could not be verified.",
        GroupContextMismatch = "The group context does not match",
        ConfirmationTagMismatch = "The computed confirmation tag doesn't match the one in the test vector.",
        ConfirmedTranscriptHashMismatch = "The computed transcript hash doesn't match the one in the test vector.",
        InterimTranscriptHashMismatch = "The computed interim transcript hash doesn't match the one in the test vector.",
    }
}<|MERGE_RESOLUTION|>--- conflicted
+++ resolved
@@ -101,11 +101,7 @@
             proposals: vec![].into(),
             path: None,
         },
-<<<<<<< HEAD
-        CommitType::Internal,
-=======
         CommitType::Member,
->>>>>>> 4d3bd618
         &credential_bundle,
         &context,
         &crypto,
