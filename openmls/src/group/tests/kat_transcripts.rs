--- conflicted
+++ resolved
@@ -83,14 +83,9 @@
         tree_hash_before.clone(),
         confirmed_transcript_hash_before.clone(),
         &[], // extensions
-<<<<<<< HEAD
     );
-=======
-    )
-    .expect("Error creating group context");
     let aad = crypto.rand().random_vec(48).unwrap();
     let framing_parameters = FramingParameters::new(&aad, WireFormat::MlsPlaintext);
->>>>>>> 470410d9
     let mut commit = MlsPlaintext::new_commit(
         framing_parameters,
         LeafIndex::from(random_u32()),
