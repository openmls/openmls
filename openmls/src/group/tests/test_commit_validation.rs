//! This module tests the validation of commits as defined in
//! https://openmls.tech/book/message_validation.html#commit-message-validation

use openmls_rust_crypto::OpenMlsRustCrypto;
use openmls_traits::{key_store::OpenMlsKeyStore, signatures::Signer, types::Ciphersuite};
use tls_codec::{Deserialize, Serialize};

use rstest::*;
use rstest_reuse::{self, *};

use crate::{
    ciphersuite::signable::Signable,
    framing::*,
    group::{config::CryptoConfig, errors::*, *},
    messages::proposals::*,
    schedule::psk::*,
    treesync::errors::ApplyUpdatePathError,
};

use super::utils::{
    generate_credential_bundle, generate_key_package, resign_message, CredentialWithKeyAndSigner,
};

struct CommitValidationTestSetup {
    alice_group: MlsGroup,
    alice_credential: CredentialWithKeyAndSigner,
    bob_group: MlsGroup,
    charlie_group: MlsGroup,
}

// Validation test setup
fn validation_test_setup(
    wire_format_policy: WireFormatPolicy,
    ciphersuite: Ciphersuite,
    backend: &impl OpenMlsCryptoProvider,
) -> CommitValidationTestSetup {
    let group_id = GroupId::from_slice(b"Test Group");

    // Generate credential bundles
    let alice_credential =
        generate_credential_bundle("Alice".into(), ciphersuite.signature_algorithm(), backend);

    let bob_credential =
        generate_credential_bundle("Bob".into(), ciphersuite.signature_algorithm(), backend);

    let charlie_credential =
        generate_credential_bundle("Charlie".into(), ciphersuite.signature_algorithm(), backend);

    // Generate KeyPackages
    let bob_key_package =
        generate_key_package(ciphersuite, Extensions::empty(), backend, bob_credential);

    let charlie_key_package = generate_key_package(
        ciphersuite,
        Extensions::empty(),
        backend,
        charlie_credential,
    );

    // Define the MlsGroup configuration

    let mls_group_config = MlsGroupConfig::builder()
        .wire_format_policy(wire_format_policy)
        .crypto_config(CryptoConfig::with_default_version(ciphersuite))
        .build();

    // === Alice creates a group ===
    let mut alice_group = MlsGroup::new_with_group_id(
        backend,
        &alice_credential.signer,
        &mls_group_config,
        group_id,
        alice_credential.credential_with_key.clone(),
    )
    .expect("An unexpected error occurred.");

    let (_message, welcome, _group_info) = alice_group
        .add_members(
            backend,
            &alice_credential.signer,
            &[bob_key_package, charlie_key_package],
        )
        .expect("error adding Bob to group");

    alice_group
        .merge_pending_commit(backend)
        .expect("error merging pending commit");

    let welcome = welcome.into_welcome().expect("Unexpected message type.");

    let bob_group = MlsGroup::new_from_welcome(
        backend,
        &mls_group_config,
        welcome.clone(),
        Some(alice_group.export_ratchet_tree()),
    )
    .expect("error creating group from welcome");

    let charlie_group = MlsGroup::new_from_welcome(
        backend,
        &mls_group_config,
        welcome,
        Some(alice_group.export_ratchet_tree()),
    )
    .expect("error creating group from welcome");

    CommitValidationTestSetup {
        alice_group,
        alice_credential,
        bob_group,
        charlie_group,
    }
}

// ValSem200: Commit must not cover inline self Remove proposal
#[apply(ciphersuites_and_backends)]
fn test_valsem200(ciphersuite: Ciphersuite, backend: &impl OpenMlsCryptoProvider) {
    // Test with PublicMessage
    let CommitValidationTestSetup {
        mut alice_group,
        alice_credential,
        mut bob_group,
        ..
    } = validation_test_setup(PURE_PLAINTEXT_WIRE_FORMAT_POLICY, ciphersuite, backend);

    // Since Alice won't commit to her own removal directly, we have to create
    // proposal and commit independently and then insert the proposal into the
    // commit manually.
    let serialized_proposal_message = alice_group
        .propose_remove_member(
            backend,
            &alice_credential.signer,
            alice_group.own_leaf_index(),
        )
        .expect("error creating commit")
        .tls_serialize_detached()
        .expect("serialization error");

    // Let's get the proposal out of the message.
    let proposal_message =
        MlsMessageIn::tls_deserialize(&mut serialized_proposal_message.as_slice())
            .expect("Could not deserialize message.")
            .into_plaintext()
            .expect("Message was not a plaintext.");

    let proposal = if let FramedContentBody::Proposal(proposal) = proposal_message.content() {
        proposal.clone()
    } else {
        panic!("Unexpected content type.");
    };

    // We have to clear the pending proposals so Alice doesn't try to commit to
    // her own remove.
    alice_group.clear_pending_proposals();

    // Now let's stick it in the commit.
    let serialized_message = alice_group
        .self_update(backend, &alice_credential.signer)
        .expect("Error creating self-update")
        .tls_serialize_detached()
        .expect("Could not serialize message.");

    let mut plaintext = MlsMessageIn::tls_deserialize(&mut serialized_message.as_slice())
        .expect("Could not deserialize message.")
        .into_plaintext()
        .expect("Message was not a plaintext.");

    // Keep the original plaintext for positive test later.
    let original_plaintext = plaintext.clone();

    let mut commit_content = if let FramedContentBody::Commit(commit) = plaintext.content() {
        commit.clone()
    } else {
        panic!("Unexpected content type.");
    };

    commit_content
        .proposals
        .push(ProposalOrRef::Proposal(proposal));

    plaintext.set_content(FramedContentBody::Commit(commit_content));

    let serialized_context = alice_group
        .export_group_context()
        .tls_serialize_detached()
        .expect("error serializing context");

    // We have to re-sign, since we changed the content.
    let tbs: FramedContentTbs = plaintext.into();
    let mut signed_plaintext: AuthenticatedContent = tbs
        .with_context(serialized_context)
        .sign(&alice_credential.signer)
        .expect("Error signing modified payload.");

    // Set old confirmation tag
    signed_plaintext.set_confirmation_tag(
        original_plaintext
            .confirmation_tag()
            .expect("no confirmation tag on original message")
            .clone(),
    );

    let mut signed_plaintext: PublicMessage = signed_plaintext.into();

    let membership_key = alice_group.group().message_secrets().membership_key();

    signed_plaintext
        .set_membership_tag(
            backend,
            membership_key,
            alice_group.group().message_secrets().serialized_context(),
        )
        .expect("error refreshing membership tag");

    // Have Bob try to process the commit.
    let message_in = ProtocolMessage::from(signed_plaintext);

    let err = bob_group
        .process_message(backend, message_in)
        .expect_err("Could process unverified message despite self remove.");

    assert_eq!(
        err,
        ProcessMessageError::InvalidCommit(StageCommitError::AttemptedSelfRemoval)
    );

    // Positive case
    bob_group
        .process_message(backend, ProtocolMessage::from(original_plaintext))
        .expect("Unexpected error.");
}

// ValSem201: Path must be present, if at least one proposal requires a path
#[apply(ciphersuites_and_backends)]
fn test_valsem201(ciphersuite: Ciphersuite, backend: &impl OpenMlsCryptoProvider) {
    let wire_format_policy = PURE_PLAINTEXT_WIRE_FORMAT_POLICY;
    // Test with PublicMessage
    let CommitValidationTestSetup {
        mut alice_group,
        alice_credential,
        mut bob_group,
        charlie_group,
        ..
    } = validation_test_setup(wire_format_policy, ciphersuite, backend);

    let queued = |proposal: Proposal| {
        QueuedProposal::from_proposal_and_sender(
            ciphersuite,
            backend,
            proposal,
            &Sender::Member(alice_group.own_leaf_index()),
        )
        .unwrap()
    };

    let add_proposal = || {
        let dave_credential =
            generate_credential_bundle("Dave".into(), ciphersuite.signature_algorithm(), backend);
        let dave_key_package =
            generate_key_package(ciphersuite, Extensions::empty(), backend, dave_credential);

        queued(Proposal::Add(AddProposal {
            key_package: dave_key_package,
        }))
    };

    let psk_proposal = || {
        let secret = Secret::random(ciphersuite, backend, None).unwrap();
        let psk_bundle = PskBundle::new(secret).unwrap();
        let rand = backend
            .rand()
            .random_vec(ciphersuite.hash_length())
            .unwrap();
        let psk_id = PreSharedKeyId::new(
            ciphersuite,
            backend.rand(),
            Psk::External(ExternalPsk::new(rand)),
        )
        .unwrap();
        let psk_key = psk_id.tls_serialize_detached().unwrap();
        backend.key_store().store(&psk_key, &psk_bundle).unwrap();
        queued(Proposal::PreSharedKey(PreSharedKeyProposal::new(psk_id)))
    };

    let update_proposal = queued(Proposal::Update(UpdateProposal {
        leaf_node: alice_group
            .own_leaf()
            .expect("Unable to get own leaf")
            .clone(),
    }));

    let remove_proposal = || {
        queued(Proposal::Remove(RemoveProposal {
            removed: charlie_group.own_leaf_index(),
        }))
    };

    let gce_proposal = || {
        queued(Proposal::GroupContextExtensions(
            GroupContextExtensionProposal::new(
                alice_group.group().group_context_extensions().clone(),
            ),
        ))
    };

    // ExternalInit Proposal cannot be used alone and has to be in an external commit which
    // always contains a path anyway
    // TODO: #916 when/if AppAck proposal are implemented (path not required)
    // TODO: #751 when ReInit proposal validation are implemented (path not required). Currently one
    // cannot distinguish when the commit has a single ReInit proposal from the commit without proposals
    // in [CoreGroup::apply_proposals()]
    let cases = vec![
        (vec![add_proposal()], false),
        (vec![psk_proposal()], false),
        (vec![update_proposal.clone()], true),
        (vec![remove_proposal()], true),
        (vec![gce_proposal()], true),
        // !path_required + !path_required = !path_required
        (vec![add_proposal(), psk_proposal()], false),
        // path_required + !path_required = path_required
        (vec![remove_proposal(), add_proposal()], true),
        // path_required + path_required = path_required
        (vec![update_proposal, remove_proposal()], true),
        // TODO: #566 this should work if GCE proposals validation were implemented
        // (vec![add_proposal(), gce_proposal()], true),
    ];

    for (proposal, is_path_required) in cases {
        // create a commit containing the proposals
        proposal
            .into_iter()
            .for_each(|p| alice_group.store_pending_proposal(p));

        let params = CreateCommitParams::builder()
            .framing_parameters(alice_group.framing_parameters())
            .proposal_store(&alice_group.proposal_store)
            // has to be turned off otherwise commit path is always present
            .force_self_update(false)
            .build();
        let commit = alice_group
            .group()
            .create_commit(params, backend, &alice_credential.signer)
            .unwrap()
            .commit;

        // verify that path can be omitted in some situations
        if let FramedContentBody::Commit(commit) = commit.content() {
            assert_eq!(commit.has_path(), is_path_required);
        } else {
            panic!()
        };

        let mut commit: PublicMessage = commit.into();
        let membership_key = alice_group.group().message_secrets().membership_key();
        commit
            .set_membership_tag(
                backend,
                membership_key,
                alice_group.group().message_secrets().serialized_context(),
            )
            .unwrap();
        // verify that a path is indeed required when the commit is received
        if is_path_required {
            let commit_wo_path = erase_path(
                backend,
                commit.clone(),
                &alice_group,
                &alice_credential.signer,
            );
            let processed_msg = bob_group.process_message(backend, commit_wo_path);
            assert_eq!(
                processed_msg.unwrap_err(),
                ProcessMessageError::InvalidCommit(StageCommitError::RequiredPathNotFound)
            );
        }

        // Positive case
        let process_message_result = bob_group.process_message(backend, commit);
<<<<<<< HEAD
        assert!(
            process_message_result.is_ok(),
            "{process_message_result:?}"
        );
=======
        assert!(process_message_result.is_ok(), "{process_message_result:?}");
>>>>>>> c8638ce1

        // cleanup & restore for next iteration
        alice_group.clear_pending_proposals();
        alice_group.clear_pending_commit();
        bob_group.clear_pending_commit();
    }
}

fn erase_path(
    backend: &impl OpenMlsCryptoProvider,
    mut plaintext: PublicMessage,
    alice_group: &MlsGroup,
    alice_signer: &impl Signer,
) -> ProtocolMessage {
    // Keep the original plaintext for positive test later.
    let original_plaintext = plaintext.clone();

    let mut commit_content = if let FramedContentBody::Commit(commit) = plaintext.content() {
        commit.clone()
    } else {
        panic!("Unexpected content type.");
    };
    commit_content.path = None;

    plaintext.set_content(FramedContentBody::Commit(commit_content));

    let plaintext = resign_message(
        alice_group,
        plaintext,
        &original_plaintext,
        backend,
        alice_signer,
    );

    plaintext.into()
}

// ValSem202: Path must be the right length
#[apply(ciphersuites_and_backends)]
fn test_valsem202(ciphersuite: Ciphersuite, backend: &impl OpenMlsCryptoProvider) {
    // Test with PublicMessage
    let CommitValidationTestSetup {
        mut alice_group,
        alice_credential,
        mut bob_group,
        ..
    } = validation_test_setup(PURE_PLAINTEXT_WIRE_FORMAT_POLICY, ciphersuite, backend);

    // Have Alice generate a self-updating commit, remove a node from the path,
    // re-sign and have Bob process it.

    // Create the self-update
    let serialized_update = alice_group
        .self_update(backend, &alice_credential.signer)
        .expect("Error creating self-update")
        .tls_serialize_detached()
        .expect("Could not serialize message.");

    let mut plaintext = MlsMessageIn::tls_deserialize(&mut serialized_update.as_slice())
        .expect("Could not deserialize message.")
        .into_plaintext()
        .expect("Message was not a plaintext.");

    // Keep the original plaintext for positive test later.
    let original_plaintext = plaintext.clone();

    let mut commit_content = if let FramedContentBody::Commit(commit) = plaintext.content() {
        commit.clone()
    } else {
        panic!("Unexpected content type.");
    };
    if let Some(ref mut path) = commit_content.path {
        path.pop();
    };

    plaintext.set_content(FramedContentBody::Commit(commit_content));

    let plaintext = resign_message(
        &alice_group,
        plaintext,
        &original_plaintext,
        backend,
        &alice_credential.signer,
    );

    let update_message_in = ProtocolMessage::from(plaintext);

    let err = bob_group
        .process_message(backend, update_message_in)
        .expect_err("Could process unverified message despite path length mismatch.");

    assert_eq!(
        err,
        ProcessMessageError::InvalidCommit(StageCommitError::UpdatePathError(
            ApplyUpdatePathError::PathLengthMismatch
        ))
    );

    let original_update_plaintext =
        MlsMessageIn::tls_deserialize(&mut serialized_update.as_slice())
            .expect("Could not deserialize message.");

    // Positive case
    bob_group
        .process_message(backend, original_update_plaintext)
        .expect("Unexpected error.");
}

// ValSem203: Path secrets must decrypt correctly
#[apply(ciphersuites_and_backends)]
fn test_valsem203(ciphersuite: Ciphersuite, backend: &impl OpenMlsCryptoProvider) {
    // Test with PublicMessage
    let CommitValidationTestSetup {
        mut alice_group,
        alice_credential,
        mut bob_group,
        ..
    } = validation_test_setup(PURE_PLAINTEXT_WIRE_FORMAT_POLICY, ciphersuite, backend);

    // Have Alice generate a self-updating commit, scramble some ciphertexts and
    // have Bob process the resulting commit.

    // Create the self-update
    let serialized_update = alice_group
        .self_update(backend, &alice_credential.signer)
        .expect("Error creating self-update")
        .tls_serialize_detached()
        .expect("Could not serialize message.");

    let mut plaintext = MlsMessageIn::tls_deserialize(&mut serialized_update.as_slice())
        .expect("Could not deserialize message.")
        .into_plaintext()
        .expect("Message was not a plaintext.");

    // Keep the original plaintext for positive test later.
    let original_plaintext = plaintext.clone();

    let mut commit_content = if let FramedContentBody::Commit(commit) = plaintext.content() {
        commit.clone()
    } else {
        panic!("Unexpected content type.");
    };

    // This should cause decryption to fail.
    if let Some(ref mut path) = commit_content.path {
        path.flip_eps_bytes();
    };

    plaintext.set_content(FramedContentBody::Commit(commit_content));

    let plaintext = resign_message(
        &alice_group,
        plaintext,
        &original_plaintext,
        backend,
        &alice_credential.signer,
    );

    let update_message_in = ProtocolMessage::from(plaintext);

    let err = bob_group
        .process_message(backend, update_message_in)
        .expect_err("Could process unverified message despite scrambled ciphertexts.");

    assert_eq!(
        err,
        ProcessMessageError::InvalidCommit(StageCommitError::UpdatePathError(
            ApplyUpdatePathError::UnableToDecrypt
        ))
    );

    let original_update_plaintext =
        MlsMessageIn::tls_deserialize(&mut serialized_update.as_slice())
            .expect("Could not deserialize message.");

    // Positive case
    bob_group
        .process_message(backend, original_update_plaintext)
        .expect("Unexpected error.");
}

// ValSem204: Public keys from Path must be verified and match the private keys from the direct path
#[apply(ciphersuites_and_backends)]
fn test_valsem204(ciphersuite: Ciphersuite, backend: &impl OpenMlsCryptoProvider) {
    // Test with PublicMessage
    let CommitValidationTestSetup {
        mut alice_group,
        alice_credential,
        mut bob_group,
        ..
    } = validation_test_setup(PURE_PLAINTEXT_WIRE_FORMAT_POLICY, ciphersuite, backend);

    // Have Alice generate a self-updating commit, flip the last byte of one of
    // the public keys in the path and have Bob process the commit.

    // Create the self-update
    let serialized_update = alice_group
        .self_update(backend, &alice_credential.signer)
        .expect("Error creating self-update")
        .tls_serialize_detached()
        .expect("Could not serialize message.");

    let mut plaintext = MlsMessageIn::tls_deserialize(&mut serialized_update.as_slice())
        .expect("Could not deserialize message.")
        .into_plaintext()
        .expect("Message was not a plaintext.");

    // Keep the original plaintext for positive test later.
    let original_plaintext = plaintext.clone();

    let mut commit_content = if let FramedContentBody::Commit(commit) = plaintext.content() {
        commit.clone()
    } else {
        panic!("Unexpected content type.");
    };

    // This should cause decryption to fail.
    if let Some(ref mut path) = commit_content.path {
        path.flip_node_bytes();
    };

    plaintext.set_content(FramedContentBody::Commit(commit_content));

    let plaintext = resign_message(
        &alice_group,
        plaintext,
        &original_plaintext,
        backend,
        &alice_credential.signer,
    );

    let update_message_in = ProtocolMessage::from(plaintext);

    let err = bob_group
        .process_message(backend, update_message_in)
        .expect_err("Could process unverified message despite modified public key in path.");

    assert_eq!(
        err,
        ProcessMessageError::InvalidCommit(StageCommitError::UpdatePathError(
            ApplyUpdatePathError::PathMismatch
        ))
    );

    let original_update_plaintext =
        MlsMessageIn::tls_deserialize(&mut serialized_update.as_slice())
            .expect("Could not deserialize message.");

    // Positive case
    bob_group
        .process_message(backend, original_update_plaintext)
        .expect("Unexpected error.");
}

// ValSem205: Confirmation tag must be successfully verified
#[apply(ciphersuites_and_backends)]
fn test_valsem205(ciphersuite: Ciphersuite, backend: &impl OpenMlsCryptoProvider) {
    // Test with PublicMessage
    let CommitValidationTestSetup {
        mut alice_group,
        alice_credential,
        mut bob_group,
        ..
    } = validation_test_setup(PURE_PLAINTEXT_WIRE_FORMAT_POLICY, ciphersuite, backend);

    // Have Alice generate a self-updating commit, flip the last bit of the
    // confirmation tag and have Bob process the commit.

    // Create the self-update
    let serialized_update = alice_group
        .self_update(backend, &alice_credential.signer)
        .expect("Error creating self-update")
        .tls_serialize_detached()
        .expect("Could not serialize message.");

    let mut plaintext = MlsMessageIn::tls_deserialize(&mut serialized_update.as_slice())
        .expect("Could not deserialize message.")
        .into_plaintext()
        .expect("Message was not a plaintext.");

    // Keep the original plaintext for positive test later.
    let original_plaintext = plaintext.clone();

    let mut new_confirmation_tag = plaintext
        .confirmation_tag()
        .expect("no confirmation tag on commit")
        .clone();

    new_confirmation_tag.0.flip_last_byte();

    plaintext.set_confirmation_tag(Some(new_confirmation_tag));

    // Since the membership tag covers the confirmation tag, we have to refresh it.
    let membership_key = alice_group.group().message_secrets().membership_key();

    plaintext
        .set_membership_tag(
            backend,
            membership_key,
            alice_group.group().message_secrets().serialized_context(),
        )
        .expect("error refreshing membership tag");

    let update_message_in = ProtocolMessage::from(plaintext);

    let err = bob_group
        .process_message(backend, update_message_in)
        .expect_err("Could process unverified message despite confirmation tag mismatch.");

    assert_eq!(
        err,
        ProcessMessageError::InvalidCommit(StageCommitError::ConfirmationTagMismatch)
    );

    // Positive case
    bob_group
        .process_message(backend, ProtocolMessage::from(original_plaintext))
        .expect("Unexpected error.");
}

// this ensures that a member can process commits not containing all the stored proposals
#[apply(ciphersuites_and_backends)]
fn test_partial_proposal_commit(ciphersuite: Ciphersuite, backend: &impl OpenMlsCryptoProvider) {
    // Test with PublicMessage
    let CommitValidationTestSetup {
        mut alice_group,
        alice_credential,
        mut bob_group,
        ..
    } = validation_test_setup(PURE_PLAINTEXT_WIRE_FORMAT_POLICY, ciphersuite, backend);

    let charlie_index = alice_group
        .members()
        .find(|m| m.credential.identity() == b"Charlie")
        .unwrap()
        .index;

    // Create first proposal in Alice's group
    let proposal_1: MlsMessageIn = alice_group
        .propose_remove_member(backend, &alice_credential.signer, charlie_index)
        .unwrap()
        .into();
    let proposal_1 = bob_group.process_message(backend, proposal_1).unwrap();
    match proposal_1.into_content() {
        ProcessedMessageContent::ProposalMessage(p) => bob_group.store_pending_proposal(*p),
        _ => unreachable!(),
    }

    // Create second proposal in Alice's group
    let proposal_2: MlsMessageIn = alice_group
        .propose_self_update(backend, &alice_credential.signer, None)
        .unwrap()
        .into();
    let proposal_2 = bob_group.process_message(backend, proposal_2).unwrap();
    match proposal_2.into_content() {
        ProcessedMessageContent::ProposalMessage(p) => bob_group.store_pending_proposal(*p),
        _ => unreachable!(),
    }

    // Alice creates a commit with only a subset of the epoch's proposals. Bob should still be able to process it.
    let remaining_proposal = alice_group
        .proposal_store
        .proposals()
        .next()
        .cloned()
        .unwrap();
    alice_group.proposal_store.empty();
    alice_group.proposal_store.add(remaining_proposal);
    let (commit, _, _) = alice_group
        .commit_to_pending_proposals(backend, &alice_credential.signer)
        .unwrap();
    // Alice herself should be able to merge the commit
    alice_group
        .merge_pending_commit(backend)
        .expect("Commits with partial proposals are not supported");

    // Bob should be able to process the commit
    bob_group
        .process_message(backend, commit.into_protocol_message().unwrap())
        .expect("Commits with partial proposals are not supported");
    bob_group
        .merge_pending_commit(backend)
        .expect("Commits with partial proposals are not supported");
}<|MERGE_RESOLUTION|>--- conflicted
+++ resolved
@@ -376,14 +376,7 @@
 
         // Positive case
         let process_message_result = bob_group.process_message(backend, commit);
-<<<<<<< HEAD
-        assert!(
-            process_message_result.is_ok(),
-            "{process_message_result:?}"
-        );
-=======
         assert!(process_message_result.is_ok(), "{process_message_result:?}");
->>>>>>> c8638ce1
 
         // cleanup & restore for next iteration
         alice_group.clear_pending_proposals();
