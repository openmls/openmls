//! This module tests the validation of commits as defined in
//! https://openmls.tech/book/message_validation.html#commit-message-validation

use openmls_rust_crypto::OpenMlsRustCrypto;
use openmls_traits::{key_store::OpenMlsKeyStore, signatures::ByteSigner, types::Ciphersuite};
use tls_codec::{Deserialize, Serialize};

use rstest::*;
use rstest_reuse::{self, *};

use crate::{
    ciphersuite::signable::Signable,
    framing::*,
    group::{config::CryptoConfig, errors::*, *},
    messages::proposals::*,
    schedule::psk::*,
    treesync::errors::ApplyUpdatePathError,
};

use super::utils::{
    generate_credential_bundle, generate_key_package, resign_message, CredentialWithKeyAndSigner,
};

struct CommitValidationTestSetup {
    alice_group: MlsGroup,
    alice_credential: CredentialWithKeyAndSigner,
    bob_group: MlsGroup,
    bob_credential: CredentialWithKeyAndSigner,
    charlie_group: MlsGroup,
    charlie_credential: CredentialWithKeyAndSigner,
}

// Validation test setup
fn validation_test_setup(
    wire_format_policy: WireFormatPolicy,
    ciphersuite: Ciphersuite,
    backend: &impl OpenMlsCryptoProvider,
) -> CommitValidationTestSetup {
    let group_id = GroupId::from_slice(b"Test Group");

    // Generate credential bundles
    let alice_credential =
        generate_credential_bundle("Alice".into(), ciphersuite.signature_algorithm(), backend);

    let bob_credential =
        generate_credential_bundle("Bob".into(), ciphersuite.signature_algorithm(), backend);

    let charlie_credential =
        generate_credential_bundle("Charlie".into(), ciphersuite.signature_algorithm(), backend);

    // Generate KeyPackages
    let bob_key_package =
        generate_key_package(ciphersuite, Extensions::empty(), backend, bob_credential);

    let charlie_key_package = generate_key_package(
        ciphersuite,
        Extensions::empty(),
        backend,
        charlie_credential,
    );

    // Define the MlsGroup configuration

    let mls_group_config = MlsGroupConfig::builder()
        .wire_format_policy(wire_format_policy)
        .crypto_config(CryptoConfig::with_default_version(ciphersuite))
        .build();

    // === Alice creates a group ===
    let mut alice_group = MlsGroup::new_with_group_id(
        backend,
        &alice_credential.signer,
        &mls_group_config,
        group_id,
        alice_credential.credential_with_key,
    )
    .expect("An unexpected error occurred.");

<<<<<<< HEAD
    let (_message, welcome) = alice_group
        .add_members(
            backend,
            &alice_credential.signer,
            &[bob_key_package, charlie_key_package],
        )
=======
    let (_message, welcome, _group_info) = alice_group
        .add_members(backend, &[bob_key_package, charlie_key_package])
>>>>>>> f2ddc9f0
        .expect("error adding Bob to group");

    alice_group
        .merge_pending_commit(backend)
        .expect("error merging pending commit");

    let welcome = welcome.into_welcome().expect("Unexpected message type.");

    let bob_group = MlsGroup::new_from_welcome(
        backend,
        &mls_group_config,
        welcome.clone(),
        Some(alice_group.export_ratchet_tree()),
    )
    .expect("error creating group from welcome");

    let charlie_group = MlsGroup::new_from_welcome(
        backend,
        &mls_group_config,
        welcome,
        Some(alice_group.export_ratchet_tree()),
    )
    .expect("error creating group from welcome");

    CommitValidationTestSetup {
        alice_group,
        alice_credential,
        bob_group,
        bob_credential,
        charlie_group,
        charlie_credential,
    }
}

// ValSem200: Commit must not cover inline self Remove proposal
#[apply(ciphersuites_and_backends)]
fn test_valsem200(ciphersuite: Ciphersuite, backend: &impl OpenMlsCryptoProvider) {
    // Test with PublicMessage
    let CommitValidationTestSetup {
        mut alice_group,
        alice_credential,
        mut bob_group,
        bob_credential,
        ..
    } = validation_test_setup(PURE_PLAINTEXT_WIRE_FORMAT_POLICY, ciphersuite, backend);

    // Since Alice won't commit to her own removal directly, we have to create
    // proposal and commit independently and then insert the proposal into the
    // commit manually.
    let serialized_proposal_message = alice_group
        .propose_remove_member(
            backend,
            &alice_credential.signer,
            alice_group.own_leaf_index(),
        )
        .expect("error creating commit")
        .tls_serialize_detached()
        .expect("serialization error");

    // Let's get the proposal out of the message.
    let proposal_message =
        MlsMessageIn::tls_deserialize(&mut serialized_proposal_message.as_slice())
            .expect("Could not deserialize message.")
            .into_plaintext()
            .expect("Message was not a plaintext.");

    let proposal = if let FramedContentBody::Proposal(proposal) = proposal_message.content() {
        proposal.clone()
    } else {
        panic!("Unexpected content type.");
    };

    // We have to clear the pending proposals so Alice doesn't try to commit to
    // her own remove.
    alice_group.clear_pending_proposals();

    // Now let's stick it in the commit.
    let serialized_message = alice_group
        .self_update(backend, &alice_credential.signer)
        .expect("Error creating self-update")
        .tls_serialize_detached()
        .expect("Could not serialize message.");

    let mut plaintext = MlsMessageIn::tls_deserialize(&mut serialized_message.as_slice())
        .expect("Could not deserialize message.")
        .into_plaintext()
        .expect("Message was not a plaintext.");

    // Keep the original plaintext for positive test later.
    let original_plaintext = plaintext.clone();

    let mut commit_content = if let FramedContentBody::Commit(commit) = plaintext.content() {
        commit.clone()
    } else {
        panic!("Unexpected content type.");
    };

    commit_content
        .proposals
        .push(ProposalOrRef::Proposal(proposal));

    plaintext.set_content(FramedContentBody::Commit(commit_content));

    let serialized_context = alice_group
        .export_group_context()
        .tls_serialize_detached()
        .expect("error serializing context");

    // We have to re-sign, since we changed the content.
    let tbs: FramedContentTbs = plaintext.into();
    let mut signed_plaintext: AuthenticatedContent = tbs
        .with_context(serialized_context)
        .sign(&alice_credential.signer)
        .expect("Error signing modified payload.");

    // Set old confirmation tag
    signed_plaintext.set_confirmation_tag(
        original_plaintext
            .confirmation_tag()
            .expect("no confirmation tag on original message")
            .clone(),
    );

    let mut signed_plaintext: PublicMessage = signed_plaintext.into();

    let membership_key = alice_group.group().message_secrets().membership_key();

    signed_plaintext
        .set_membership_tag(backend, membership_key)
        .expect("error refreshing membership tag");

    // Have Bob try to process the commit.
    let message_in = ProtocolMessage::from(signed_plaintext);

    let err = bob_group
        .process_message(backend, message_in)
        .expect_err("Could process unverified message despite self remove.");

    assert_eq!(
        err,
        ProcessMessageError::InvalidCommit(StageCommitError::AttemptedSelfRemoval)
    );

    // Positive case
    bob_group
        .process_message(backend, ProtocolMessage::from(original_plaintext))
        .expect("Unexpected error.");
}

// ValSem201: Path must be present, if at least one proposal requires a path
#[apply(ciphersuites_and_backends)]
fn test_valsem201(ciphersuite: Ciphersuite, backend: &impl OpenMlsCryptoProvider) {
    let wire_format_policy = PURE_PLAINTEXT_WIRE_FORMAT_POLICY;
    // Test with PublicMessage
    let CommitValidationTestSetup {
        mut alice_group,
        alice_credential,
        mut bob_group,
        bob_credential,
        charlie_group,
        ..
    } = validation_test_setup(wire_format_policy, ciphersuite, backend);

    let queued = |proposal: Proposal| {
        QueuedProposal::from_proposal_and_sender(
            ciphersuite,
            backend,
            proposal,
            &Sender::Member(alice_group.own_leaf_index()),
        )
        .unwrap()
    };

    let add_proposal = || {
        let dave_credential =
            generate_credential_bundle("Dave".into(), ciphersuite.signature_algorithm(), backend);
        let dave_key_package =
            generate_key_package(ciphersuite, Extensions::empty(), backend, dave_credential);

        queued(Proposal::Add(AddProposal {
            key_package: dave_key_package,
        }))
    };

    let psk_proposal = || {
        let secret = Secret::random(ciphersuite, backend, None).unwrap();
        let psk_bundle = PskBundle::new(secret).unwrap();
        let rand = backend
            .rand()
            .random_vec(ciphersuite.hash_length())
            .unwrap();
        let psk_id = PreSharedKeyId::new(
            ciphersuite,
            backend.rand(),
            Psk::External(ExternalPsk::new(rand)),
        )
        .unwrap();
        let psk_key = psk_id.tls_serialize_detached().unwrap();
        backend.key_store().store(&psk_key, &psk_bundle).unwrap();
        queued(Proposal::PreSharedKey(PreSharedKeyProposal::new(psk_id)))
    };

    let update_proposal = queued(Proposal::Update(UpdateProposal {
        leaf_node: alice_group
            .own_leaf()
            .expect("Unable to get own leaf")
            .clone(),
    }));

    let remove_proposal = || {
        queued(Proposal::Remove(RemoveProposal {
            removed: charlie_group.own_leaf_index(),
        }))
    };

    let gce_proposal = || {
        queued(Proposal::GroupContextExtensions(
            GroupContextExtensionProposal::new(
                alice_group.group().group_context_extensions().clone(),
            ),
        ))
    };

    // ExternalInit Proposal cannot be used alone and has to be in an external commit which
    // always contains a path anyway
    // TODO: #916 when/if AppAck proposal are implemented (path not required)
    // TODO: #751 when ReInit proposal validation are implemented (path not required). Currently one
    // cannot distinguish when the commit has a single ReInit proposal from the commit without proposals
    // in [CoreGroup::apply_proposals()]
    let cases = vec![
        (vec![add_proposal()], false),
        (vec![psk_proposal()], false),
        (vec![update_proposal.clone()], true),
        (vec![remove_proposal()], true),
        (vec![gce_proposal()], true),
        // !path_required + !path_required = !path_required
        (vec![add_proposal(), psk_proposal()], false),
        // path_required + !path_required = path_required
        (vec![remove_proposal(), add_proposal()], true),
        // path_required + path_required = path_required
        (vec![update_proposal, remove_proposal()], true),
        // TODO: #566 this should work if GCE proposals validation were implemented
        // (vec![add_proposal(), gce_proposal()], true),
    ];

    for (proposal, is_path_required) in cases {
        // create a commit containing the proposals
        proposal
            .into_iter()
            .for_each(|p| alice_group.store_pending_proposal(p));

        let alice_cred = alice_group.credential().unwrap();
        let alice_sign_key = alice_credential
            .credential_with_key
            .signature_key
            .as_slice()
            .tls_serialize_detached()
            .unwrap();

        let params = CreateCommitParams::builder()
            .framing_parameters(alice_group.framing_parameters())
            .proposal_store(&alice_group.proposal_store)
            // has to be turned off otherwise commit path is always present
            .force_self_update(false)
            .build();
        let commit = alice_group
            .group()
            .create_commit(params, backend, &alice_credential.signer)
            .unwrap()
            .commit;

        // verify that path can be omitted in some situations
        if let FramedContentBody::Commit(commit) = commit.content() {
            assert_eq!(commit.has_path(), is_path_required);
        } else {
            panic!()
        };

        let mut commit: PublicMessage = commit.into();
        let membership_key = alice_group.group().message_secrets().membership_key();
        commit.set_membership_tag(backend, membership_key).unwrap();
        // verify that a path is indeed required when the commit is received
        if is_path_required {
            let commit_wo_path = erase_path(
                backend,
                commit.clone(),
                &alice_group,
                &alice_credential.signer,
            );
            let processed_msg = bob_group.process_message(backend, commit_wo_path);
            assert_eq!(
                processed_msg.unwrap_err(),
                ProcessMessageError::InvalidCommit(StageCommitError::RequiredPathNotFound)
            );
        }

        // Positive case
        let process_message_result = bob_group.process_message(backend, commit);
        assert!(
            process_message_result.is_ok(),
            "{:?}",
            process_message_result
        );

        // cleanup & restore for next iteration
        alice_group.clear_pending_proposals();
        alice_group.clear_pending_commit();
        bob_group.clear_pending_commit();
    }
}

fn erase_path(
    backend: &impl OpenMlsCryptoProvider,
    mut plaintext: PublicMessage,
    alice_group: &MlsGroup,
    alice_signer: &impl ByteSigner,
) -> ProtocolMessage {
    // Keep the original plaintext for positive test later.
    let original_plaintext = plaintext.clone();

    let mut commit_content = if let FramedContentBody::Commit(commit) = plaintext.content() {
        commit.clone()
    } else {
        panic!("Unexpected content type.");
    };
    commit_content.path = None;

    plaintext.set_content(FramedContentBody::Commit(commit_content));

    let plaintext = resign_message(
        alice_group,
        plaintext,
        &original_plaintext,
        backend,
        alice_signer,
    );

    plaintext.into()
}

// ValSem202: Path must be the right length
#[apply(ciphersuites_and_backends)]
fn test_valsem202(ciphersuite: Ciphersuite, backend: &impl OpenMlsCryptoProvider) {
    // Test with PublicMessage
    let CommitValidationTestSetup {
        mut alice_group,
        alice_credential,
        mut bob_group,
        ..
    } = validation_test_setup(PURE_PLAINTEXT_WIRE_FORMAT_POLICY, ciphersuite, backend);

    // Have Alice generate a self-updating commit, remove a node from the path,
    // re-sign and have Bob process it.

    // Create the self-update
    let serialized_update = alice_group
        .self_update(backend, &alice_credential.signer)
        .expect("Error creating self-update")
        .tls_serialize_detached()
        .expect("Could not serialize message.");

    let mut plaintext = MlsMessageIn::tls_deserialize(&mut serialized_update.as_slice())
        .expect("Could not deserialize message.")
        .into_plaintext()
        .expect("Message was not a plaintext.");

    // Keep the original plaintext for positive test later.
    let original_plaintext = plaintext.clone();

    let mut commit_content = if let FramedContentBody::Commit(commit) = plaintext.content() {
        commit.clone()
    } else {
        panic!("Unexpected content type.");
    };
    if let Some(ref mut path) = commit_content.path {
        path.pop();
    };

    plaintext.set_content(FramedContentBody::Commit(commit_content));

    let plaintext = resign_message(
        &alice_group,
        plaintext,
        &original_plaintext,
        backend,
        &alice_credential.signer,
    );

    let update_message_in = ProtocolMessage::from(plaintext);

    let err = bob_group
        .process_message(backend, update_message_in)
        .expect_err("Could process unverified message despite path length mismatch.");

    assert_eq!(
        err,
        ProcessMessageError::InvalidCommit(StageCommitError::UpdatePathError(
            ApplyUpdatePathError::PathLengthMismatch
        ))
    );

    let original_update_plaintext =
        MlsMessageIn::tls_deserialize(&mut serialized_update.as_slice())
            .expect("Could not deserialize message.");

    // Positive case
    bob_group
        .process_message(backend, original_update_plaintext)
        .expect("Unexpected error.");
}

// ValSem203: Path secrets must decrypt correctly
#[apply(ciphersuites_and_backends)]
fn test_valsem203(ciphersuite: Ciphersuite, backend: &impl OpenMlsCryptoProvider) {
    // Test with PublicMessage
    let CommitValidationTestSetup {
        mut alice_group,
        alice_credential,
        mut bob_group,
        ..
    } = validation_test_setup(PURE_PLAINTEXT_WIRE_FORMAT_POLICY, ciphersuite, backend);

    // Have Alice generate a self-updating commit, scramble some ciphertexts and
    // have Bob process the resulting commit.

    // Create the self-update
    let serialized_update = alice_group
        .self_update(backend, &alice_credential.signer)
        .expect("Error creating self-update")
        .tls_serialize_detached()
        .expect("Could not serialize message.");

    let mut plaintext = MlsMessageIn::tls_deserialize(&mut serialized_update.as_slice())
        .expect("Could not deserialize message.")
        .into_plaintext()
        .expect("Message was not a plaintext.");

    // Keep the original plaintext for positive test later.
    let original_plaintext = plaintext.clone();

    let mut commit_content = if let FramedContentBody::Commit(commit) = plaintext.content() {
        commit.clone()
    } else {
        panic!("Unexpected content type.");
    };

    // This should cause decryption to fail.
    if let Some(ref mut path) = commit_content.path {
        path.flip_eps_bytes();
    };

    plaintext.set_content(FramedContentBody::Commit(commit_content));

    let plaintext = resign_message(
        &alice_group,
        plaintext,
        &original_plaintext,
        backend,
        &alice_credential.signer,
    );

    let update_message_in = ProtocolMessage::from(plaintext);

    let err = bob_group
        .process_message(backend, update_message_in)
        .expect_err("Could process unverified message despite scrambled ciphertexts.");

    assert_eq!(
        err,
        ProcessMessageError::InvalidCommit(StageCommitError::UpdatePathError(
            ApplyUpdatePathError::UnableToDecrypt
        ))
    );

    let original_update_plaintext =
        MlsMessageIn::tls_deserialize(&mut serialized_update.as_slice())
            .expect("Could not deserialize message.");

    // Positive case
    bob_group
        .process_message(backend, original_update_plaintext)
        .expect("Unexpected error.");
}

// ValSem204: Public keys from Path must be verified and match the private keys from the direct path
#[apply(ciphersuites_and_backends)]
fn test_valsem204(ciphersuite: Ciphersuite, backend: &impl OpenMlsCryptoProvider) {
    // Test with PublicMessage
    let CommitValidationTestSetup {
        mut alice_group,
        alice_credential,
        mut bob_group,
        ..
    } = validation_test_setup(PURE_PLAINTEXT_WIRE_FORMAT_POLICY, ciphersuite, backend);

    // Have Alice generate a self-updating commit, flip the last byte of one of
    // the public keys in the path and have Bob process the commit.

    // Create the self-update
    let serialized_update = alice_group
        .self_update(backend, &alice_credential.signer)
        .expect("Error creating self-update")
        .tls_serialize_detached()
        .expect("Could not serialize message.");

    let mut plaintext = MlsMessageIn::tls_deserialize(&mut serialized_update.as_slice())
        .expect("Could not deserialize message.")
        .into_plaintext()
        .expect("Message was not a plaintext.");

    // Keep the original plaintext for positive test later.
    let original_plaintext = plaintext.clone();

    let mut commit_content = if let FramedContentBody::Commit(commit) = plaintext.content() {
        commit.clone()
    } else {
        panic!("Unexpected content type.");
    };

    // This should cause decryption to fail.
    if let Some(ref mut path) = commit_content.path {
        path.flip_node_bytes();
    };

    plaintext.set_content(FramedContentBody::Commit(commit_content));

    let plaintext = resign_message(
        &alice_group,
        plaintext,
        &original_plaintext,
        backend,
        &alice_credential.signer,
    );

    let update_message_in = ProtocolMessage::from(plaintext);

    let err = bob_group
        .process_message(backend, update_message_in)
        .expect_err("Could process unverified message despite modified public key in path.");

    assert_eq!(
        err,
        ProcessMessageError::InvalidCommit(StageCommitError::UpdatePathError(
            ApplyUpdatePathError::PathMismatch
        ))
    );

    let original_update_plaintext =
        MlsMessageIn::tls_deserialize(&mut serialized_update.as_slice())
            .expect("Could not deserialize message.");

    // Positive case
    bob_group
        .process_message(backend, original_update_plaintext)
        .expect("Unexpected error.");
}

// ValSem205: Confirmation tag must be successfully verified
#[apply(ciphersuites_and_backends)]
fn test_valsem205(ciphersuite: Ciphersuite, backend: &impl OpenMlsCryptoProvider) {
    // Test with PublicMessage
    let CommitValidationTestSetup {
        mut alice_group,
        alice_credential,
        mut bob_group,
        ..
    } = validation_test_setup(PURE_PLAINTEXT_WIRE_FORMAT_POLICY, ciphersuite, backend);

    // Have Alice generate a self-updating commit, flip the last bit of the
    // confirmation tag and have Bob process the commit.

    // Create the self-update
    let serialized_update = alice_group
        .self_update(backend, &alice_credential.signer)
        .expect("Error creating self-update")
        .tls_serialize_detached()
        .expect("Could not serialize message.");

    let mut plaintext = MlsMessageIn::tls_deserialize(&mut serialized_update.as_slice())
        .expect("Could not deserialize message.")
        .into_plaintext()
        .expect("Message was not a plaintext.");

    // Keep the original plaintext for positive test later.
    let original_plaintext = plaintext.clone();

    let mut new_confirmation_tag = plaintext
        .confirmation_tag()
        .expect("no confirmation tag on commit")
        .clone();

    new_confirmation_tag.0.flip_last_byte();

    plaintext.set_confirmation_tag(Some(new_confirmation_tag));

    // Since the membership tag covers the confirmation tag, we have to refresh it.
    let membership_key = alice_group.group().message_secrets().membership_key();

    plaintext.test_set_context(
        alice_group
            .export_group_context()
            .tls_serialize_detached()
            .unwrap(),
    );
    plaintext
        .set_membership_tag(backend, membership_key)
        .expect("error refreshing membership tag");

    let update_message_in = ProtocolMessage::from(plaintext);

    let err = bob_group
        .process_message(backend, update_message_in)
        .expect_err("Could process unverified message despite confirmation tag mismatch.");

    assert_eq!(
        err,
        ProcessMessageError::InvalidCommit(StageCommitError::ConfirmationTagMismatch)
    );

    // Positive case
    bob_group
        .process_message(backend, ProtocolMessage::from(original_plaintext))
        .expect("Unexpected error.");
}

// this ensures that a member can process commits not containing all the stored proposals
#[apply(ciphersuites_and_backends)]
fn test_partial_proposal_commit(ciphersuite: Ciphersuite, backend: &impl OpenMlsCryptoProvider) {
    // Test with PublicMessage
    let CommitValidationTestSetup {
        mut alice_group,
        alice_credential,
        mut bob_group,
        ..
    } = validation_test_setup(PURE_PLAINTEXT_WIRE_FORMAT_POLICY, ciphersuite, backend);

    let charlie_index = alice_group
        .members()
        .find(|m| m.identity == b"Charlie")
        .unwrap()
        .index;

    // Create first proposal in Alice's group
    let proposal_1: MlsMessageIn = alice_group
        .propose_remove_member(backend, &alice_credential.signer, charlie_index)
        .unwrap()
        .into();
    let proposal_1 = bob_group.process_message(backend, proposal_1).unwrap();
    match proposal_1.into_content() {
        ProcessedMessageContent::ProposalMessage(p) => bob_group.store_pending_proposal(*p),
        _ => unreachable!(),
    }

    // Create second proposal in Alice's group
    let proposal_2: MlsMessageIn = alice_group
        .propose_self_update(backend, &alice_credential.signer, None)
        .unwrap()
        .into();
    let proposal_2 = bob_group.process_message(backend, proposal_2).unwrap();
    match proposal_2.into_content() {
        ProcessedMessageContent::ProposalMessage(p) => bob_group.store_pending_proposal(*p),
        _ => unreachable!(),
    }

    // Alice creates a commit with only a subset of the epoch's proposals. Bob should still be able to process it.
    let remaining_proposal = alice_group
        .proposal_store
        .proposals()
        .next()
        .cloned()
        .unwrap();
    alice_group.proposal_store.empty();
    alice_group.proposal_store.add(remaining_proposal);
<<<<<<< HEAD
    let (commit, _) = alice_group
        .commit_to_pending_proposals(backend, &alice_credential.signer)
        .unwrap();
=======
    let (commit, _, _) = alice_group.commit_to_pending_proposals(backend).unwrap();
>>>>>>> f2ddc9f0
    // Alice herself should be able to merge the commit
    alice_group
        .merge_pending_commit(backend)
        .expect("Commits with partial proposals are not supported");

    // Bob should be able to process the commit
    bob_group
        .process_message(backend, commit.into_protocol_message().unwrap())
        .expect("Commits with partial proposals are not supported");
    bob_group
        .merge_pending_commit(backend)
        .expect("Commits with partial proposals are not supported");
}<|MERGE_RESOLUTION|>--- conflicted
+++ resolved
@@ -76,17 +76,9 @@
     )
     .expect("An unexpected error occurred.");
 
-<<<<<<< HEAD
-    let (_message, welcome) = alice_group
-        .add_members(
-            backend,
-            &alice_credential.signer,
-            &[bob_key_package, charlie_key_package],
-        )
-=======
     let (_message, welcome, _group_info) = alice_group
-        .add_members(backend, &[bob_key_package, charlie_key_package])
->>>>>>> f2ddc9f0
+        .add_members(backend, 
+            &alice_credential.signer,&[bob_key_package, charlie_key_package])
         .expect("error adding Bob to group");
 
     alice_group
@@ -760,13 +752,7 @@
         .unwrap();
     alice_group.proposal_store.empty();
     alice_group.proposal_store.add(remaining_proposal);
-<<<<<<< HEAD
-    let (commit, _) = alice_group
-        .commit_to_pending_proposals(backend, &alice_credential.signer)
-        .unwrap();
-=======
-    let (commit, _, _) = alice_group.commit_to_pending_proposals(backend).unwrap();
->>>>>>> f2ddc9f0
+    let (commit, _, _) = alice_group.commit_to_pending_proposals(backend, &alice_credential.signer).unwrap();
     // Alice herself should be able to merge the commit
     alice_group
         .merge_pending_commit(backend)
