--- conflicted
+++ resolved
@@ -60,15 +60,6 @@
     .expect("An unexpected error occurred.");
 
     // Generate KeyPackages
-<<<<<<< HEAD
-    let alice_key_package = generate_key_package(
-        &[ciphersuite],
-        &alice_credential,
-        Extensions::empty(),
-        backend,
-    )
-    .expect("An unexpected error occurred.");
-
     let bob_key_package = generate_key_package(
         &[ciphersuite],
         &bob_credential,
@@ -76,10 +67,6 @@
         backend,
     )
     .expect("An unexpected error occurred.");
-=======
-    let bob_key_package = generate_key_package(&[ciphersuite], &bob_credential, vec![], backend)
-        .expect("An unexpected error occurred.");
->>>>>>> 4d25dfd8
 
     let charlie_key_package = generate_key_package(
         &[ciphersuite],
