//! This module contains all tests regarding the validation of incoming external
//! commit messages as defined in
//! https://github.com/openmls/openmls/wiki/Message-validation

use openmls_rust_crypto::OpenMlsRustCrypto;
use openmls_traits::{key_store::OpenMlsKeyStore, types::Ciphersuite, OpenMlsCryptoProvider};
use tls_codec::{Deserialize, Serialize};

use crate::{
    ciphersuite::{
        hash_ref::ProposalRef,
        signable::{Signable, Verifiable},
    },
    credentials::{errors::*, *},
    framing::*,
    group::{errors::*, *},
    messages::{proposals::*, public_group_state::VerifiablePublicGroupState},
};
use rstest::*;
use rstest_reuse::{self, *};

use super::utils::{generate_credential_bundle, generate_key_package_bundle};

// Test setup values
struct ECValidationTestSetup {
    alice_group: MlsGroup,
    bob_credential_bundle: CredentialBundle,
    plaintext: VerifiableMlsAuthContent,
    original_plaintext: VerifiableMlsAuthContent,
}

// Validation test setup
fn validation_test_setup(
    wire_format_policy: WireFormatPolicy,
    ciphersuite: Ciphersuite,
    backend: &impl OpenMlsCryptoProvider,
) -> ECValidationTestSetup {
    let group_id = GroupId::from_slice(b"Test Group");

    // Generate credential bundles
    let alice_credential = generate_credential_bundle(
        "Alice".into(),
        CredentialType::Basic,
        ciphersuite.signature_algorithm(),
        backend,
    )
    .expect("An unexpected error occurred.");

    let bob_credential = generate_credential_bundle(
        "Bob".into(),
        CredentialType::Basic,
        ciphersuite.signature_algorithm(),
        backend,
    )
    .expect("An unexpected error occurred.");

    // Generate KeyPackages
    let alice_key_package =
        generate_key_package_bundle(&[ciphersuite], &alice_credential, vec![], backend)
            .expect("An unexpected error occurred.");

    // Define the MlsGroup configuration

    let mls_group_config = MlsGroupConfig::builder()
        .wire_format_policy(wire_format_policy)
        .build();

    // === Alice creates a group ===
    let alice_group = MlsGroup::new_with_group_id(
        backend,
        &mls_group_config,
        group_id,
        alice_key_package
            .hash_ref(backend.crypto())
            .expect("Could not hash KeyPackage.")
            .as_slice(),
    )
    .expect("An unexpected error occurred.");

    let bob_credential_bundle = backend
        .key_store()
        .read(
            &bob_credential
                .signature_key()
                .tls_serialize_detached()
                .expect("Error serializing signature key."),
        )
        .expect("An unexpected error occurred.");

    // Bob wants to commit externally.

    // Have Alice export everything that bob needs.
    let pgs_encoded: Vec<u8> = alice_group
        .export_public_group_state(backend)
        .expect("Error exporting PGS")
        .tls_serialize_detached()
        .expect("Error serializing PGS");
    let verifiable_public_group_state =
        VerifiablePublicGroupState::tls_deserialize(&mut pgs_encoded.as_slice())
            .expect("Error deserializing PGS");
    let tree_option = alice_group.export_ratchet_tree();

    let (_bob_group, message) = MlsGroup::join_by_external_commit(
        backend,
        Some(&tree_option),
        verifiable_public_group_state,
        alice_group.configuration(),
        &[],
        &bob_credential_bundle,
    )
    .expect("Error initializing group externally.");

    let serialized_message = message
        .tls_serialize_detached()
        .expect("Could not serialize message.");

    let message = VerifiableMlsAuthContent::tls_deserialize(&mut serialized_message.as_slice())
        .expect("Could not deserialize message.");

    assert!(matches!(message.sender(), Sender::NewMemberCommit));

    let original_plaintext = message.clone();

    ECValidationTestSetup {
        alice_group,
        bob_credential_bundle,
        plaintext: message,
        original_plaintext,
    }
}

// ValSem240: External Commit, inline Proposals: There MUST be at least one ExternalInit proposal.
#[apply(ciphersuites_and_backends)]
fn test_valsem240(ciphersuite: Ciphersuite, backend: &impl OpenMlsCryptoProvider) {
    // Test with MlsPlaintext
    let ECValidationTestSetup {
        mut alice_group,
        bob_credential_bundle,
        mut plaintext,
        original_plaintext,
    } = validation_test_setup(PURE_PLAINTEXT_WIRE_FORMAT_POLICY, ciphersuite, backend);

    let mut content = if let MlsContentBody::Commit(commit) = plaintext.content() {
        commit.clone()
    } else {
        panic!("Unexpected content type.");
    };

    // Remove the external init proposal in the commit.
    let proposal_position = content
        .proposals
        .iter()
        .position(|proposal| match proposal {
            ProposalOrRef::Proposal(proposal) => proposal.is_type(ProposalType::ExternalInit),
            ProposalOrRef::Reference(_) => false,
        })
        .expect("Couldn't find external init proposal.");

    content.proposals.remove(proposal_position);

    plaintext.set_content_body(MlsContentBody::Commit(content));

    // We have to re-sign, since we changed the content.
    let mut signed_plaintext: MlsPlaintext = plaintext
        .payload()
        .clone()
        .sign(backend, &bob_credential_bundle)
        .expect("Error signing modified payload.");

    // Set old confirmation tag
    signed_plaintext.set_confirmation_tag(
        original_plaintext
            .confirmation_tag()
            .expect("no confirmation tag on original message")
            .clone(),
    );

    let verifiable_plaintext: VerifiableMlsAuthContent =
        VerifiableMlsAuthContent::from_plaintext(signed_plaintext, None);

    // Have alice process the commit resulting from external init.
    let message_in = MlsMessageIn::from(verifiable_plaintext);

    let err = alice_group
        .process_message(backend, message_in)
        .expect_err("Could process message despite missing external init proposal.");

    assert_eq!(
        err,
        ProcessMessageError::InvalidCommit(StageCommitError::ExternalCommitValidation(
            ExternalCommitValidationError::NoExternalInitProposals
        ))
    );

    // Positive case
    alice_group
        .process_message(backend, MlsMessageIn::from(original_plaintext))
        .expect("Unexpected error.");
}

// ValSem241: External Commit, inline Proposals: There MUST be at most one ExternalInit proposal.
#[apply(ciphersuites_and_backends)]
fn test_valsem241(ciphersuite: Ciphersuite, backend: &impl OpenMlsCryptoProvider) {
    // Test with MlsPlaintext
    let ECValidationTestSetup {
        mut alice_group,
        bob_credential_bundle,
        mut plaintext,
        original_plaintext,
    } = validation_test_setup(PURE_PLAINTEXT_WIRE_FORMAT_POLICY, ciphersuite, backend);

    let mut content = if let MlsContentBody::Commit(commit) = plaintext.content() {
        commit.clone()
    } else {
        panic!("Unexpected content type.");
    };

    // Insert a second external init proposal into the commit.
    let second_ext_init_prop =
        ProposalOrRef::Proposal(Proposal::ExternalInit(ExternalInitProposal::from(vec![
            1, 2, 3,
        ])));

    content.proposals.push(second_ext_init_prop);

    plaintext.set_content_body(MlsContentBody::Commit(content));

    // We have to re-sign, since we changed the content.
    let mut signed_plaintext: MlsPlaintext = plaintext
        .payload()
        .clone()
        .sign(backend, &bob_credential_bundle)
        .expect("Error signing modified payload.");

    // Set old confirmation tag
    signed_plaintext.set_confirmation_tag(
        original_plaintext
            .confirmation_tag()
            .expect("no confirmation tag on original message")
            .clone(),
    );

    let verifiable_plaintext: VerifiableMlsAuthContent =
        VerifiableMlsAuthContent::from_plaintext(signed_plaintext, None);

    // Have alice process the commit resulting from external init.
    let message_in = MlsMessageIn::from(verifiable_plaintext);

    let err = alice_group
        .process_message(backend, message_in)
        .expect_err("Could process message despite second ext. init proposal in commit.");

    assert_eq!(
        err,
        ProcessMessageError::InvalidCommit(StageCommitError::ExternalCommitValidation(
            ExternalCommitValidationError::MultipleExternalInitProposals
        ))
    );

    // Positive case
    alice_group
        .process_message(backend, MlsMessageIn::from(original_plaintext))
        .expect("Unexpected error.");
}

// ValSem242: External Commit must only cover inline proposal in allowlist (ExternalInit, Remove, PreSharedKey)
#[apply(ciphersuites_and_backends)]
fn test_valsem242(ciphersuite: Ciphersuite, backend: &impl OpenMlsCryptoProvider) {
    // Test with MlsPlaintext
    let ECValidationTestSetup {
        mut alice_group,
        bob_credential_bundle,
        ..
    } = validation_test_setup(PURE_PLAINTEXT_WIRE_FORMAT_POLICY, ciphersuite, backend);

    // Alice has to add Bob first, so that in the external commit, we can have
    // an Update proposal that comes from a leaf that's actually inside of the
    // tree. If that is not the case, we'll get a general proposal validation
    // error before we get the external commit specific one.
    let bob_key_package = generate_key_package_bundle(
        &[ciphersuite],
        bob_credential_bundle.credential(),
        vec![],
        backend,
    )
    .unwrap();

    let (_message, _welcome) = alice_group
        .add_members(backend, &[bob_key_package])
        .unwrap();
    alice_group.merge_pending_commit().unwrap();

    let add_proposal = || {
        let charlie_credential = generate_credential_bundle(
            "Charlie".into(),
            CredentialType::Basic,
            ciphersuite.signature_algorithm(),
            backend,
        )
        .unwrap();
        let charlie_key_package =
            generate_key_package_bundle(&[ciphersuite], &charlie_credential, vec![], backend)
                .unwrap();

        ProposalOrRef::Proposal(Proposal::Add(AddProposal {
            key_package: charlie_key_package,
        }))
    };

    let update_proposal = || {
        let bob_key_package = generate_key_package_bundle(
            &[ciphersuite],
            bob_credential_bundle.credential(),
            vec![],
            backend,
        )
        .unwrap();
        ProposalOrRef::Proposal(Proposal::Update(UpdateProposal {
            leaf_node: bob_key_package.leaf_node().clone(),
        }))
    };

    let reinit_proposal = || {
        ProposalOrRef::Proposal(Proposal::ReInit(ReInitProposal {
            group_id: alice_group.group_id().clone(),
            version: Default::default(),
            ciphersuite,
            extensions: alice_group.group().group_context_extensions().to_vec(),
        }))
    };

    let gce_proposal = || {
        ProposalOrRef::Proposal(Proposal::GroupContextExtensions(
            GroupContextExtensionProposal::new(alice_group.group().group_context_extensions()),
        ))
    };

    let deny_list = vec![
        update_proposal(),
        add_proposal(),
        reinit_proposal(),
        gce_proposal(),
    ];
    for proposal in deny_list {
        let pgs_encoded: Vec<u8> = alice_group
            .export_public_group_state(backend)
            .unwrap()
            .tls_serialize_detached()
            .unwrap();
        let pgs = VerifiablePublicGroupState::tls_deserialize(&mut pgs_encoded.as_slice()).unwrap();

        let (_bob_group, message) = MlsGroup::join_by_external_commit(
            backend,
            None,
            pgs,
            alice_group.configuration(),
            &[],
            &bob_credential_bundle,
        )
        .unwrap();

        let serialized_message = message.tls_serialize_detached().unwrap();
        let mut plaintext =
            VerifiableMlsAuthContent::tls_deserialize(&mut serialized_message.as_slice()).unwrap();

        assert!(matches!(plaintext.sender(), Sender::NewMemberCommit));
        assert!(matches!(plaintext.content_type(), ContentType::Commit));

        let original_plaintext = plaintext.clone();

        let mut commit = if let MlsContentBody::Commit(commit) = plaintext.content() {
            commit.clone()
        } else {
            panic!("Unexpected content type.");
        };
        commit.proposals.push(proposal);
        plaintext.set_content_body(MlsContentBody::Commit(commit.clone()));

        // We have to re-sign, since we changed the content.
        let mut signed_plaintext = plaintext
            .payload()
            .clone()
            .sign(backend, &bob_credential_bundle)
            .unwrap();

        // Set old confirmation tag
        signed_plaintext
            .set_confirmation_tag(original_plaintext.confirmation_tag().unwrap().clone());

        let verifiable_plaintext = VerifiableMlsAuthContent::from_plaintext(signed_plaintext, None);

        let processed_msg = alice_group.process_message(backend, verifiable_plaintext.into());

        assert_eq!(
            processed_msg.unwrap_err(),
            ProcessMessageError::InvalidCommit(StageCommitError::ExternalCommitValidation(
                ExternalCommitValidationError::InvalidInlineProposals
            ))
        );

        // Positive case
        alice_group
            .process_message(backend, original_plaintext.into())
            .unwrap();
    }
}

// ValSem243: External Commit, inline Remove Proposal: The identity and the endpoint_id of the removed leaf are identical to the ones in the path KeyPackage.
#[apply(ciphersuites_and_backends)]
fn test_valsem243(ciphersuite: Ciphersuite, backend: &impl OpenMlsCryptoProvider) {
    // Test with MlsPlaintext
    let ECValidationTestSetup {
        mut alice_group,
        bob_credential_bundle,
        plaintext: _,
        original_plaintext: _,
    } = validation_test_setup(PURE_PLAINTEXT_WIRE_FORMAT_POLICY, ciphersuite, backend);

    // Alice has to add Bob first, so that Bob actually creates a remove
    // proposal to remove his former self.

    let bob_key_package = generate_key_package_bundle(
        &[ciphersuite],
        bob_credential_bundle.credential(),
        vec![],
        backend,
    )
    .expect("An unexpected error occurred.");

    let (_message, _welcome) = alice_group
        .add_members(backend, &[bob_key_package])
        .expect("Could not add member.");

    alice_group
        .merge_pending_commit()
        .expect("error merging pending commit");

    // Bob wants to commit externally.

    // Have Alice export everything that bob needs.
    let pgs_encoded: Vec<u8> = alice_group
        .export_public_group_state(backend)
        .expect("Error exporting PGS")
        .tls_serialize_detached()
        .expect("Error serializing PGS");
    let verifiable_public_group_state =
        VerifiablePublicGroupState::tls_deserialize(&mut pgs_encoded.as_slice())
            .expect("Error deserializing PGS");
    let tree_option = alice_group.export_ratchet_tree();

    let (_bob_group, message) = MlsGroup::join_by_external_commit(
        backend,
        Some(&tree_option),
        verifiable_public_group_state.clone(),
        alice_group.configuration(),
        &[],
        &bob_credential_bundle,
    )
    .expect("Error initializing group externally.");

    let serialized_message = message
        .tls_serialize_detached()
        .expect("Could not serialize message.");

    let mut plaintext =
        VerifiableMlsAuthContent::tls_deserialize(&mut serialized_message.as_slice())
            .expect("Could not deserialize message.");

    let original_plaintext = plaintext.clone();

    let mut content = if let MlsContentBody::Commit(commit) = plaintext.content() {
        commit.clone()
    } else {
        panic!("Unexpected content type.");
    };

    // Replace the remove proposal with one targeting alice instead of Bob's old self.
    let proposal_position = content
        .proposals
        .iter()
        .position(|proposal| match proposal {
            ProposalOrRef::Proposal(proposal) => proposal.is_type(ProposalType::Remove),
            ProposalOrRef::Reference(_) => false,
        })
        .expect("Couldn't find remove proposal.");

    content.proposals.remove(proposal_position);

    let remove_proposal = ProposalOrRef::Proposal(Proposal::Remove(RemoveProposal {
        removed: alice_group.own_leaf_index(),
    }));

    content.proposals.push(remove_proposal);

    plaintext.set_content_body(MlsContentBody::Commit(content));

    // We have to re-sign, since we changed the content.
    let mut signed_plaintext: MlsPlaintext = plaintext
        .payload()
        .clone()
        .sign(backend, &bob_credential_bundle)
        .expect("Error signing modified payload.");

    // Set old confirmation tag
    signed_plaintext.set_confirmation_tag(
        original_plaintext
            .confirmation_tag()
            .expect("no confirmation tag on original message")
            .clone(),
    );

    let verifiable_plaintext: VerifiableMlsAuthContent =
        VerifiableMlsAuthContent::from_plaintext(signed_plaintext, None);

    // Have alice process the commit resulting from external init.
    let message_in = MlsMessageIn::from(verifiable_plaintext);

    let err = alice_group.process_message(backend, message_in).expect_err(
        "Could process message despite the remove proposal targeting the wrong group member.",
    );

    assert_eq!(
        err,
        ProcessMessageError::InvalidCommit(StageCommitError::ExternalCommitValidation(
            ExternalCommitValidationError::InvalidRemoveProposal
        ))
    );

    // Alice, as the creator of the group, should also be able to rejoin the group
    let alice_credential = alice_group
        .credential()
        .expect("An unexpected error occurred.");
    let alice_credential_bundle = backend
        .key_store()
        .read(
            &alice_credential
                .signature_key()
                .tls_serialize_detached()
                .expect("Error serializing signature key."),
        )
        .expect("An unexpected error occurred.");
    let alice_external_commit = MlsGroup::join_by_external_commit(
        backend,
        Some(&tree_option),
        verifiable_public_group_state,
        alice_group.configuration(),
        &[],
        &alice_credential_bundle,
    );
    assert!(alice_external_commit.is_ok());

    // Positive case
    alice_group
        .process_message(backend, MlsMessageIn::from(original_plaintext))
        .expect("Unexpected error.");
}

// ValSem244: External Commit, referenced Proposals: There MUST NOT be any ExternalInit proposals.
#[apply(ciphersuites_and_backends)]
fn test_valsem244(ciphersuite: Ciphersuite, backend: &impl OpenMlsCryptoProvider) {
    // Test with MlsPlaintext
    let ECValidationTestSetup {
        mut alice_group,
        bob_credential_bundle,
        mut plaintext,
        original_plaintext,
    } = validation_test_setup(PURE_PLAINTEXT_WIRE_FORMAT_POLICY, ciphersuite, backend);

    let mut content = if let MlsContentBody::Commit(commit) = plaintext.content() {
        commit.clone()
    } else {
        panic!("Unexpected content type.");
    };

    // Add an extra external init proposal by reference.
    // First create an external init proposal.
    let second_ext_init_prop = Proposal::ExternalInit(ExternalInitProposal::from(vec![1, 2, 3]));

    let queued_proposal = QueuedProposal::from_proposal_and_sender(
        ciphersuite,
        backend,
        second_ext_init_prop,
        &Sender::Member(alice_group.own_leaf_index()),
    )
    .expect("error creating queued proposal");

    // Add it to Alice's proposal store
    alice_group.store_pending_proposal(queued_proposal.clone());

    let proposal_reference = ProposalOrRef::Reference(queued_proposal.proposal_reference());

    content.proposals.push(proposal_reference);

    plaintext.set_content_body(MlsContentBody::Commit(content));

    // We have to re-sign, since we changed the content.
    let mut signed_plaintext: MlsPlaintext = plaintext
        .payload()
        .clone()
        .sign(backend, &bob_credential_bundle)
        .expect("Error signing modified payload.");

    // Set old confirmation tag
    signed_plaintext.set_confirmation_tag(
        original_plaintext
            .confirmation_tag()
            .expect("no confirmation tag on original message")
            .clone(),
    );

    let verifiable_plaintext: VerifiableMlsAuthContent =
        VerifiableMlsAuthContent::from_plaintext(signed_plaintext, None);

    // Have alice process the commit resulting from external init.
    let message_in = MlsMessageIn::from(verifiable_plaintext);

    let err = alice_group
        .process_message(backend, message_in)
        .expect_err("Could process message despite the external commit including an external init proposal by reference.");

    assert_eq!(
        err,
        ProcessMessageError::InvalidCommit(StageCommitError::ExternalCommitValidation(
            ExternalCommitValidationError::MultipleExternalInitProposals
        ))
    );

    // Positive case
    alice_group
        .process_message(backend, MlsMessageIn::from(original_plaintext))
        .expect("Unexpected error.");
}

// ValSem245: External Commit: MUST contain a path.
#[apply(ciphersuites_and_backends)]
fn test_valsem245(ciphersuite: Ciphersuite, backend: &impl OpenMlsCryptoProvider) {
    // Test with MlsPlaintext
    let ECValidationTestSetup {
        mut alice_group,
        bob_credential_bundle,
        mut plaintext,
        original_plaintext,
    } = validation_test_setup(PURE_PLAINTEXT_WIRE_FORMAT_POLICY, ciphersuite, backend);

    let mut content = if let MlsContentBody::Commit(commit) = plaintext.content() {
        commit.clone()
    } else {
        panic!("Unexpected content type.");
    };

    // Remove the path from the commit
    content.path = None;

    plaintext.set_content_body(MlsContentBody::Commit(content));

    // We have to re-sign, since we changed the content.
    let mut signed_plaintext: MlsPlaintext = plaintext
        .payload()
        .clone()
        .sign(backend, &bob_credential_bundle)
        .expect("Error signing modified payload.");

    // Set old confirmation tag
    signed_plaintext.set_confirmation_tag(
        original_plaintext
            .confirmation_tag()
            .expect("no confirmation tag on original message")
            .clone(),
    );

    let verifiable_plaintext: VerifiableMlsAuthContent =
        VerifiableMlsAuthContent::from_plaintext(signed_plaintext, None);

    // Have alice process the commit resulting from external init.
    let message_in = MlsMessageIn::from(verifiable_plaintext);

    let err = alice_group
        .process_message(backend, message_in)
        .expect_err("Could process message despite missing path.");

    assert_eq!(
        err,
        ProcessMessageError::ValidationError(ValidationError::NoPath)
    );

    // Positive case
    alice_group
        .process_message(backend, MlsMessageIn::from(original_plaintext))
        .expect("Unexpected error.");
}

// ValSem246: External Commit: The signature of the MLSPlaintext MUST be verified with the credential of the KeyPackage in the included `path`.
#[apply(ciphersuites_and_backends)]
fn test_valsem246(ciphersuite: Ciphersuite, backend: &impl OpenMlsCryptoProvider) {
    // Test with MlsPlaintext
    let ECValidationTestSetup {
        mut alice_group,
        bob_credential_bundle,
        mut plaintext,
        original_plaintext,
    } = validation_test_setup(PURE_PLAINTEXT_WIRE_FORMAT_POLICY, ciphersuite, backend);

    let mut content = if let MlsContentBody::Commit(commit) = plaintext.content() {
        commit.clone()
    } else {
        panic!("Unexpected content type.");
    };

    // We test that the message is verified using the credential contained in
    // the path by generating a new credential for bob, putting it in the path
    // and then re-signing the message with his original credential.
    let bob_new_credential = generate_credential_bundle(
        "Bob".into(),
        CredentialType::Basic,
        ciphersuite.signature_algorithm(),
        backend,
    )
    .expect("An unexpected error occurred.");

    // Generate KeyPackage
    let bob_new_key_package =
        generate_key_package_bundle(&[ciphersuite], &bob_new_credential, vec![], backend)
            .expect("An unexpected error occurred.");

    if let Some(ref mut path) = content.path {
        path.set_leaf_node(bob_new_key_package.leaf_node().clone())
    }

    plaintext.set_content_body(MlsContentBody::Commit(content));

    // We have to re-sign, since we changed the content.
    let mut signed_plaintext: MlsPlaintext = plaintext
        .payload()
        .clone()
        .sign(backend, &bob_credential_bundle)
        .expect("Error signing modified payload.");

    // Set old confirmation tag
    signed_plaintext.set_confirmation_tag(
        original_plaintext
            .confirmation_tag()
            .expect("no confirmation tag on original message")
            .clone(),
    );

    let verifiable_plaintext: VerifiableMlsAuthContent =
        VerifiableMlsAuthContent::from_plaintext(signed_plaintext, None);

    // Have alice process the commit resulting from external init.
    let message_in = MlsMessageIn::from(verifiable_plaintext);

    let err = alice_group
        .process_message(backend, message_in)
        .expect_err("Could process message despite wrong signature.");

    // This shows that signature verification fails if the signature is not done
    // using the credential in the path.
    assert_eq!(err, ProcessMessageError::InvalidSignature);

    // This shows that the credential in the original path key package is actually bob's credential.
    let content = if let MlsContentBody::Commit(commit) = original_plaintext.content() {
        commit.clone()
    } else {
        panic!("Unexpected content type.");
    };

    let path_credential = content
        .path()
        .as_ref()
        .expect("no path in external commit")
        .leaf_node()
        .credential();
    assert_eq!(path_credential, bob_credential_bundle.credential());

    // This shows that the message is actually signed using this credential.
    let verification_result: Result<MlsPlaintext, CredentialError> = original_plaintext
        .clone()
        .verify(backend, bob_credential_bundle.credential());
    assert!(verification_result.is_ok());

    // Positive case
    // This shows it again, since ValSem010 ensures that the signature is
    // correct (which it only is, if alice is using the credential in the path
    // key package).
    alice_group
        .process_message(backend, MlsMessageIn::from(original_plaintext))
        .expect("Unexpected error.");
}

// External Commit should work when group use ciphertext WireFormat
#[apply(ciphersuites_and_backends)]
fn test_pure_ciphertest(ciphersuite: Ciphersuite, backend: &impl OpenMlsCryptoProvider) {
    // Test with MlsCiphertext
    let ECValidationTestSetup {
        mut alice_group,
        bob_credential_bundle,
        plaintext: _,
        original_plaintext: _,
    } = validation_test_setup(PURE_CIPHERTEXT_WIRE_FORMAT_POLICY, ciphersuite, backend);

    // Bob wants to commit externally.

    // Have Alice export everything that bob needs.
    let pgs_encoded: Vec<u8> = alice_group
        .export_public_group_state(backend)
        .expect("Error exporting PGS")
        .tls_serialize_detached()
        .expect("Error serializing PGS");
    let pgs = VerifiablePublicGroupState::tls_deserialize(&mut pgs_encoded.as_slice())
        .expect("Error deserializing PGS");

    let (_bob_group, message) = MlsGroup::join_by_external_commit(
        backend,
        None,
        pgs,
        alice_group.configuration(),
        &[],
        &bob_credential_bundle,
    )
    .expect("Error initializing group externally.");

    assert_eq!(message.wire_format(), WireFormat::MlsPlaintext);

    // Would fail if handshake message processing did not distinguish external messages
<<<<<<< HEAD
    assert!(alice_group.parse_message(message.into(), backend).is_ok());
}

// ValSem248: External Commit must not include any proposals by reference
#[apply(ciphersuites_and_backends)]
fn test_valsem248(ciphersuite: Ciphersuite, backend: &impl OpenMlsCryptoProvider) {
    // Test with MlsPlaintext
    let ECValidationTestSetup {
        mut alice_group,
        bob_credential_bundle,
        mut plaintext,
        original_plaintext,
    } = validation_test_setup(PURE_PLAINTEXT_WIRE_FORMAT_POLICY, ciphersuite, backend);

    let mut content = if let MlsContentBody::Commit(commit) = plaintext.content() {
        commit.clone()
    } else {
        panic!("Unexpected content type.");
    };

    // Add an Add proposal by reference
    let bob_key_package = generate_key_package_bundle(
        &[ciphersuite],
        bob_credential_bundle.credential(),
        vec![],
        backend,
    )
    .unwrap();

    alice_group
        .propose_add_member(backend, &bob_key_package)
        .unwrap();

    let add_proposal = Proposal::Add(AddProposal {
        key_package: bob_key_package,
    });

    let proposal_ref = ProposalRef::from_proposal(ciphersuite, backend, &add_proposal).unwrap();

    // Add an Add proposal to the external commit.
    let add_proposal_ref = ProposalOrRef::Reference(proposal_ref);

    content.proposals.push(add_proposal_ref);

    plaintext.set_content_body(MlsContentBody::Commit(content));

    // We have to re-sign, since we changed the content.
    let mut signed_plaintext: MlsPlaintext = plaintext
        .payload()
        .clone()
        .sign(backend, &bob_credential_bundle)
        .unwrap();

    // Set old confirmation tag
    signed_plaintext.set_confirmation_tag(original_plaintext.confirmation_tag().unwrap().clone());

    let verifiable_plaintext: VerifiableMlsAuthContent =
        VerifiableMlsAuthContent::from_plaintext(signed_plaintext, None);

    // Have Alice process the commit resulting from external init.
    let message_in = MlsMessageIn::from(verifiable_plaintext);

    let unverified_message = alice_group.parse_message(message_in, backend).unwrap();

    let err = alice_group
        .process_unverified_message(unverified_message, None, backend)
        .unwrap_err();

    assert_eq!(
        err,
        UnverifiedMessageError::InvalidCommit(StageCommitError::ExternalCommitValidation(
            ExternalCommitValidationError::ReferencedProposal
        ))
    );

    // Positive case
    let unverified_message = alice_group
        .parse_message(MlsMessageIn::from(original_plaintext), backend)
        .expect("Could not parse message.");
    alice_group
        .process_unverified_message(unverified_message, None, backend)
        .expect("Unexpected error.");
=======
    assert!(alice_group.process_message(backend, message.into()).is_ok());
>>>>>>> 9b174717
}<|MERGE_RESOLUTION|>--- conflicted
+++ resolved
@@ -822,8 +822,7 @@
     assert_eq!(message.wire_format(), WireFormat::MlsPlaintext);
 
     // Would fail if handshake message processing did not distinguish external messages
-<<<<<<< HEAD
-    assert!(alice_group.parse_message(message.into(), backend).is_ok());
+    assert!(alice_group.process_message(backend, message.into()).is_ok());
 }
 
 // ValSem248: External Commit must not include any proposals by reference
@@ -905,7 +904,4 @@
     alice_group
         .process_unverified_message(unverified_message, None, backend)
         .expect("Unexpected error.");
-=======
-    assert!(alice_group.process_message(backend, message.into()).is_ok());
->>>>>>> 9b174717
 }