//! This module contains all tests regarding the validation of incoming external
//! commit messages as defined in
//! https://github.com/openmls/openmls/wiki/Message-validation

use openmls_rust_crypto::OpenMlsRustCrypto;
use openmls_traits::{key_store::OpenMlsKeyStore, types::Ciphersuite, OpenMlsCryptoProvider};
use tls_codec::{Deserialize, Serialize};

use rstest::*;
use rstest_reuse::{self, *};

use crate::{
    ciphersuite::{hash_ref::ProposalRef, signable::Verifiable},
    credentials::*,
    framing::*,
    group::{config::CryptoConfig, errors::*, tests::utils::resign_external_commit, *},
    messages::proposals::*,
};

use super::utils::{generate_credential_bundle, generate_key_package, CredentialWithKeyAndSigner};

// Test setup values
struct ECValidationTestSetup {
    alice_group: MlsGroup,
    // We only allow [`CredentialWithKeys`] here for new.
    alice_credential: Box<CredentialWithKeyAndSigner>,
    bob_credential: Box<CredentialWithKeyAndSigner>,
    plaintext: PublicMessage,
    original_plaintext: PublicMessage,
}

// Validation test setup
fn validation_test_setup(
    wire_format_policy: WireFormatPolicy,
    ciphersuite: Ciphersuite,
    backend: &impl OpenMlsCryptoProvider,
) -> ECValidationTestSetup {
    let group_id = GroupId::from_slice(b"Test Group");

    // Generate credential bundles
    let alice_credential =
        generate_credential_bundle("Alice".into(), ciphersuite.signature_algorithm(), backend);

    let bob_credential =
        generate_credential_bundle("Bob".into(), ciphersuite.signature_algorithm(), backend);

    // Define the MlsGroup configuration

    let mls_group_config = MlsGroupConfig::builder()
        .wire_format_policy(wire_format_policy)
        .crypto_config(CryptoConfig::with_default_version(ciphersuite))
        .build();

    // === Alice creates a group ===
    let alice_group = MlsGroup::new_with_group_id(
        backend,
        &alice_credential.signer,
        &mls_group_config,
        group_id,
        alice_credential.credential_with_key,
    )
    .expect("An unexpected error occurred.");

    // Bob wants to commit externally.

    // Have Alice export everything that bob needs.
    let verifiable_group_info = alice_group
        .export_group_info(backend, &alice_credential.signer, false)
        .unwrap()
        .into_group_info()
        .unwrap();
    let tree_option = alice_group.export_ratchet_tree();

    let (_bob_group, message) = MlsGroup::join_by_external_commit(
        backend,
        &bob_credential.signer,
        Some(&tree_option),
        verifiable_group_info,
        alice_group.configuration(),
        &[],
        bob_credential.credential_with_key,
    )
    .expect("Error initializing group externally.");

    let serialized_message = message
        .tls_serialize_detached()
        .expect("Could not serialize message.");

    let message = MlsMessageIn::tls_deserialize(&mut serialized_message.as_slice())
        .expect("Could not deserialize message.")
        .into_plaintext()
        .expect("Message was not a plaintext.");

    assert!(matches!(message.sender(), Sender::NewMemberCommit));

    let original_plaintext = message.clone();

    ECValidationTestSetup {
        alice_group,
        alice_credential: Box::new(alice_credential),
        bob_credential: Box::new(bob_credential),
        plaintext: message,
        original_plaintext,
    }
}

// ValSem240: External Commit, inline Proposals: There MUST be at least one ExternalInit proposal.
#[apply(ciphersuites_and_backends)]
fn test_valsem240(ciphersuite: Ciphersuite, backend: &impl OpenMlsCryptoProvider) {
    // Test with PublicMessage
    let ECValidationTestSetup {
        mut alice_group,
        alice_credential,
        bob_credential,
        mut plaintext,
        original_plaintext,
    } = validation_test_setup(PURE_PLAINTEXT_WIRE_FORMAT_POLICY, ciphersuite, backend);

    let mut content = if let FramedContentBody::Commit(commit) = plaintext.content() {
        commit.clone()
    } else {
        panic!("Unexpected content type.");
    };

    // Remove the external init proposal in the commit.
    let proposal_position = content
        .proposals
        .iter()
        .position(|proposal| match proposal {
            ProposalOrRef::Proposal(proposal) => proposal.is_type(ProposalType::ExternalInit),
            ProposalOrRef::Reference(_) => false,
        })
        .expect("Couldn't find external init proposal.");

    content.proposals.remove(proposal_position);

    plaintext.set_content(FramedContentBody::Commit(content));

    let signed_plaintext = resign_external_commit(
        &bob_credential.as_ref().signer,
        plaintext,
        &original_plaintext,
        alice_group
            .export_group_context()
            .tls_serialize_detached()
            .expect("error serializing context"),
        backend,
    );

    // Have alice process the commit resulting from external init.
    let message_in = ProtocolMessage::from(signed_plaintext);

    let err = alice_group
        .process_message(backend, message_in)
        .expect_err("Could process message despite missing external init proposal.");

    assert_eq!(
        err,
        ProcessMessageError::InvalidCommit(StageCommitError::ExternalCommitValidation(
            ExternalCommitValidationError::NoExternalInitProposals
        ))
    );

    // Positive case
    alice_group
        .process_message(backend, ProtocolMessage::from(original_plaintext))
        .expect("Unexpected error.");
}

// ValSem241: External Commit, inline Proposals: There MUST be at most one ExternalInit proposal.
#[apply(ciphersuites_and_backends)]
fn test_valsem241(ciphersuite: Ciphersuite, backend: &impl OpenMlsCryptoProvider) {
    // Test with PublicMessage
    let ECValidationTestSetup {
        mut alice_group,
        alice_credential,
        bob_credential,
        mut plaintext,
        original_plaintext,
    } = validation_test_setup(PURE_PLAINTEXT_WIRE_FORMAT_POLICY, ciphersuite, backend);

    let mut content = if let FramedContentBody::Commit(commit) = plaintext.content() {
        commit.clone()
    } else {
        panic!("Unexpected content type.");
    };

    // Insert a second external init proposal into the commit.
    let second_ext_init_prop =
        ProposalOrRef::Proposal(Proposal::ExternalInit(ExternalInitProposal::from(vec![
            1, 2, 3,
        ])));

    content.proposals.push(second_ext_init_prop);

    plaintext.set_content(FramedContentBody::Commit(content));

    // We have to re-sign, since we changed the content.
    let signed_plaintext = resign_external_commit(
        &bob_credential.as_ref().signer,
        plaintext,
        &original_plaintext,
        alice_group
            .export_group_context()
            .tls_serialize_detached()
            .expect("error serializing context"),
        backend,
    );
    // Have alice process the commit resulting from external init.
    let message_in = ProtocolMessage::from(signed_plaintext);

    let err = alice_group
        .process_message(backend, message_in)
        .expect_err("Could process message despite second ext. init proposal in commit.");

    assert_eq!(
        err,
        ProcessMessageError::InvalidCommit(StageCommitError::ExternalCommitValidation(
            ExternalCommitValidationError::MultipleExternalInitProposals
        ))
    );

    // Positive case
    alice_group
        .process_message(backend, ProtocolMessage::from(original_plaintext))
        .expect("Unexpected error.");
}

// ValSem242: External Commit must only cover inline proposal in allowlist (ExternalInit, Remove, PreSharedKey)
#[apply(ciphersuites_and_backends)]
fn test_valsem242(ciphersuite: Ciphersuite, backend: &impl OpenMlsCryptoProvider) {
    // Test with PublicMessage
    let ECValidationTestSetup {
        mut alice_group,
        alice_credential,
        bob_credential,
        ..
    } = validation_test_setup(PURE_PLAINTEXT_WIRE_FORMAT_POLICY, ciphersuite, backend);

    // Alice has to add Bob first, so that in the external commit, we can have
    // an Update proposal that comes from a leaf that's actually inside of the
    // tree. If that is not the case, we'll get a general proposal validation
    // error before we get the external commit specific one.
    let bob_key_package =
        generate_key_package(ciphersuite, Extensions::empty(), backend, bob_credential);

<<<<<<< HEAD
    let (_message, _welcome) = alice_group
        .add_members(
            backend,
            &alice_credential.as_ref().signer,
            &[bob_key_package],
        )
=======
    let (_message, _welcome, _group_info) = alice_group
        .add_members(backend, &[bob_key_package])
>>>>>>> f2ddc9f0
        .unwrap();
    alice_group.merge_pending_commit(backend).unwrap();

    let add_proposal = || {
        let charlie_credential = generate_credential_bundle(
            "Charlie".into(),
            ciphersuite.signature_algorithm(),
            backend,
        );
        let charlie_key_package = generate_key_package(
            ciphersuite,
            charlie_credential.credential,
            Extensions::empty(),
            backend,
            &charlie_credential.signer,
            charlie_credential.signature_key.into(),
        );

        ProposalOrRef::Proposal(Proposal::Add(AddProposal {
            key_package: charlie_key_package,
        }))
    };

    let update_proposal = || {
        let bob_key_package = generate_key_package(
            ciphersuite,
            bob_credential.credential.clone(),
            Extensions::empty(),
            backend,
            &bob_credential.signer,
            bob_credential.signature_key.clone().into(),
        );
        ProposalOrRef::Proposal(Proposal::Update(UpdateProposal {
            leaf_node: bob_key_package.leaf_node().clone(),
        }))
    };

    let reinit_proposal = || {
        ProposalOrRef::Proposal(Proposal::ReInit(ReInitProposal {
            group_id: alice_group.group_id().clone(),
            version: Default::default(),
            ciphersuite,
            extensions: alice_group.group().group_context_extensions().clone(),
        }))
    };

    let gce_proposal = || {
        ProposalOrRef::Proposal(Proposal::GroupContextExtensions(
            GroupContextExtensionProposal::new(
                alice_group.group().group_context_extensions().clone(),
            ),
        ))
    };

    let deny_list = vec![
        update_proposal(),
        add_proposal(),
        reinit_proposal(),
        gce_proposal(),
    ];
    for proposal in deny_list {
        let verifiable_group_info = alice_group
            .export_group_info(backend, &alice_credential.signer, true)
            .unwrap()
            .into_group_info()
            .unwrap();

        let (_bob_group, message) = MlsGroup::join_by_external_commit(
            backend,
            &bob_credential.signer,
            None,
            verifiable_group_info,
            alice_group.configuration(),
            &[],
            bob_credential.credential.clone(),
            bob_credential.signature_key.into(),
        )
        .unwrap();

        let serialized_message = message.tls_serialize_detached().unwrap();
        let mut plaintext = MlsMessageIn::tls_deserialize(&mut serialized_message.as_slice())
            .expect("Could not deserialize message.")
            .into_plaintext()
            .expect("Message was not a plaintext.");

        assert!(matches!(plaintext.sender(), Sender::NewMemberCommit));
        assert!(matches!(plaintext.content_type(), ContentType::Commit));

        let original_plaintext = plaintext.clone();

        let mut commit = if let FramedContentBody::Commit(commit) = plaintext.content() {
            commit.clone()
        } else {
            panic!("Unexpected content type.");
        };
        commit.proposals.push(proposal);
        plaintext.set_content(FramedContentBody::Commit(commit.clone()));

        // We have to re-sign, since we changed the content.
        let signed_plaintext = resign_external_commit(
            &bob_credential.signer,
            plaintext,
            &original_plaintext,
            alice_group
                .export_group_context()
                .tls_serialize_detached()
                .expect("error serializing context"),
            backend,
        );

        let processed_msg = alice_group.process_message(backend, signed_plaintext);

        assert_eq!(
            processed_msg.unwrap_err(),
            ProcessMessageError::InvalidCommit(StageCommitError::ExternalCommitValidation(
                ExternalCommitValidationError::InvalidInlineProposals
            ))
        );

        // Positive case
        alice_group
            .process_message(backend, original_plaintext)
            .unwrap();
    }
}

// ValSem243: External Commit, inline Remove Proposal: The identity and the endpoint_id of the removed leaf are identical to the ones in the path KeyPackage.
#[apply(ciphersuites_and_backends)]
fn test_valsem243(ciphersuite: Ciphersuite, backend: &impl OpenMlsCryptoProvider) {
    // Test with PublicMessage
    let ECValidationTestSetup {
        mut alice_group,
        alice_credential,
        bob_credential,
        ..
    } = validation_test_setup(PURE_PLAINTEXT_WIRE_FORMAT_POLICY, ciphersuite, backend);

    // Alice has to add Bob first, so that Bob actually creates a remove
    // proposal to remove his former self.

    let bob_key_package =
        generate_key_package(ciphersuite, Extensions::empty(), backend, *bob_credential);

<<<<<<< HEAD
    let (_message, _welcome) = alice_group
        .add_members(backend, &alice_credential.signer, &[bob_key_package])
=======
    let (_message, _welcome, _group_info) = alice_group
        .add_members(backend, &[bob_key_package])
>>>>>>> f2ddc9f0
        .expect("Could not add member.");

    alice_group
        .merge_pending_commit(backend)
        .expect("error merging pending commit");

    // Bob wants to commit externally.

    // Have Alice export everything that bob needs.
    let verifiable_group_info = alice_group
        .export_group_info(backend, &alice_credential.signer, false)
        .unwrap()
        .into_group_info()
        .unwrap();
    let tree_option = alice_group.export_ratchet_tree();

    let (_bob_group, message) = MlsGroup::join_by_external_commit(
        backend,
        Some(&tree_option),
        verifiable_group_info.clone(),
        alice_group.configuration(),
        &[],
        &bob_credential_bundle,
    )
    .expect("Error initializing group externally.");

    let serialized_message = message
        .tls_serialize_detached()
        .expect("Could not serialize message.");

    let mut plaintext = MlsMessageIn::tls_deserialize(&mut serialized_message.as_slice())
        .expect("Could not deserialize message.")
        .into_plaintext()
        .expect("Message was not a plaintext.");

    let original_plaintext = plaintext.clone();

    let mut content = if let FramedContentBody::Commit(commit) = plaintext.content() {
        commit.clone()
    } else {
        panic!("Unexpected content type.");
    };

    // Replace the remove proposal with one targeting alice instead of Bob's old self.
    let proposal_position = content
        .proposals
        .iter()
        .position(|proposal| match proposal {
            ProposalOrRef::Proposal(proposal) => proposal.is_type(ProposalType::Remove),
            ProposalOrRef::Reference(_) => false,
        })
        .expect("Couldn't find remove proposal.");

    content.proposals.remove(proposal_position);

    let remove_proposal = ProposalOrRef::Proposal(Proposal::Remove(RemoveProposal {
        removed: alice_group.own_leaf_index(),
    }));

    content.proposals.push(remove_proposal);

    plaintext.set_content(FramedContentBody::Commit(content));

    // We have to re-sign, since we changed the content.
    let signed_plaintext = resign_external_commit(
        &bob_credential_bundle,
        plaintext,
        &original_plaintext,
        alice_group
            .export_group_context()
            .tls_serialize_detached()
            .expect("error serializing context"),
        backend,
    );

    // Have alice process the commit resulting from external init.
    let message_in = ProtocolMessage::from(signed_plaintext);

    let err = alice_group.process_message(backend, message_in).expect_err(
        "Could process message despite the remove proposal targeting the wrong group member.",
    );

    assert_eq!(
        err,
        ProcessMessageError::InvalidCommit(StageCommitError::ExternalCommitValidation(
            ExternalCommitValidationError::InvalidRemoveProposal
        ))
    );

    // Alice, as the creator of the group, should also be able to rejoin the group
    let alice_credential = alice_group
        .credential()
        .expect("An unexpected error occurred.");
    let alice_credential_bundle = backend
        .key_store()
        .read(
            &alice_credential
                .signature_key()
                .tls_serialize_detached()
                .expect("Error serializing signature key."),
        )
        .expect("An unexpected error occurred.");
    let alice_external_commit = MlsGroup::join_by_external_commit(
        backend,
        Some(&tree_option),
        verifiable_group_info,
        alice_group.configuration(),
        &[],
        &alice_credential_bundle,
    );
    assert!(alice_external_commit.is_ok());

    // Positive case
    alice_group
        .process_message(backend, ProtocolMessage::from(original_plaintext))
        .expect("Unexpected error.");
}

// ValSem244: External Commit must not include any proposals by reference
#[apply(ciphersuites_and_backends)]
fn test_valsem244(ciphersuite: Ciphersuite, backend: &impl OpenMlsCryptoProvider) {
    // Test with PublicMessage
    let ECValidationTestSetup {
        mut alice_group,
        bob_credential_bundle,
        mut plaintext,
        original_plaintext,
    } = validation_test_setup(PURE_PLAINTEXT_WIRE_FORMAT_POLICY, ciphersuite, backend);

    let mut content = if let FramedContentBody::Commit(commit) = plaintext.content() {
        commit.clone()
    } else {
        panic!("Unexpected content type.");
    };

    // Add an Add proposal by reference
    let bob_key_package = generate_key_package(
        &[ciphersuite],
        bob_credential_bundle.credential(),
        Extensions::empty(),
        backend,
    )
    .unwrap();

    let add_proposal = Proposal::Add(AddProposal {
        key_package: bob_key_package,
    });

    let proposal_ref = ProposalRef::from_proposal(ciphersuite, backend, &add_proposal).unwrap();

    // Add an Add proposal to the external commit.
    let add_proposal_ref = ProposalOrRef::Reference(proposal_ref);

    content.proposals.push(add_proposal_ref);

    plaintext.set_content(FramedContentBody::Commit(content));

    // We have to re-sign, since we changed the content.
    let signed_plaintext = resign_external_commit(
        &bob_credential_bundle,
        plaintext,
        &original_plaintext,
        alice_group
            .export_group_context()
            .tls_serialize_detached()
            .expect("error serializing context"),
        backend,
    );

    // Have alice process the commit resulting from external init.
    let message_in = ProtocolMessage::from(signed_plaintext);

    // Expect error because the message can't be processed due to the external
    // commit including an external init proposal by reference.
    let err = alice_group
        .process_message(backend, message_in)
        .unwrap_err();

    assert_eq!(
        err,
        ProcessMessageError::InvalidCommit(StageCommitError::ExternalCommitValidation(
            ExternalCommitValidationError::ReferencedProposal
        ))
    );

    // Positive case
    alice_group
        .process_message(backend, ProtocolMessage::from(original_plaintext))
        .unwrap();
}

// ValSem245: External Commit: MUST contain a path.
#[apply(ciphersuites_and_backends)]
fn test_valsem245(ciphersuite: Ciphersuite, backend: &impl OpenMlsCryptoProvider) {
    // Test with PublicMessage
    let ECValidationTestSetup {
        mut alice_group,
        bob_credential_bundle,
        mut plaintext,
        original_plaintext,
    } = validation_test_setup(PURE_PLAINTEXT_WIRE_FORMAT_POLICY, ciphersuite, backend);

    let mut content = if let FramedContentBody::Commit(commit) = plaintext.content() {
        commit.clone()
    } else {
        panic!("Unexpected content type.");
    };

    // Remove the path from the commit
    content.path = None;

    plaintext.set_content(FramedContentBody::Commit(content));

    // We have to re-sign, since we changed the content.
    let signed_plaintext = resign_external_commit(
        &bob_credential_bundle,
        plaintext,
        &original_plaintext,
        alice_group
            .export_group_context()
            .tls_serialize_detached()
            .expect("error serializing context"),
        backend,
    );

    // Have alice process the commit resulting from external init.
    let message_in = ProtocolMessage::from(signed_plaintext);

    let err = alice_group
        .process_message(backend, message_in)
        .expect_err("Could process message despite missing path.");

    assert_eq!(
        err,
        ProcessMessageError::ValidationError(ValidationError::NoPath)
    );

    // Positive case
    alice_group
        .process_message(backend, ProtocolMessage::from(original_plaintext))
        .expect("Unexpected error.");
}

// ValSem246: External Commit: The signature of the PublicMessage MUST be verified with the credential of the KeyPackage in the included `path`.
#[apply(ciphersuites_and_backends)]
fn test_valsem246(ciphersuite: Ciphersuite, backend: &impl OpenMlsCryptoProvider) {
    // Test with PublicMessage
    let ECValidationTestSetup {
        mut alice_group,
        bob_credential_bundle,
        mut plaintext,
        original_plaintext,
    } = validation_test_setup(PURE_PLAINTEXT_WIRE_FORMAT_POLICY, ciphersuite, backend);

    let mut content = if let FramedContentBody::Commit(commit) = plaintext.content() {
        commit.clone()
    } else {
        panic!("Unexpected content type.");
    };

    // We test that the message is verified using the credential contained in
    // the path by generating a new credential for bob, putting it in the path
    // and then re-signing the message with his original credential.
    let bob_new_credential = generate_credential_bundle(
        "Bob".into(),
        CredentialType::Basic,
        ciphersuite.signature_algorithm(),
        backend,
    )
    .expect("An unexpected error occurred.");

    // Generate KeyPackage
    let bob_new_key_package = generate_key_package(
        &[ciphersuite],
        &bob_new_credential,
        Extensions::empty(),
        backend,
    )
    .expect("An unexpected error occurred.");

    if let Some(ref mut path) = content.path {
        path.set_leaf_node(bob_new_key_package.leaf_node().clone())
    }

    plaintext.set_content(FramedContentBody::Commit(content));

    // We have to re-sign, since we changed the content.
    let signed_plaintext = resign_external_commit(
        &bob_credential_bundle,
        plaintext,
        &original_plaintext,
        alice_group
            .export_group_context()
            .tls_serialize_detached()
            .expect("error serializing context"),
        backend,
    );

    // Have alice process the commit resulting from external init.
    let message_in = ProtocolMessage::from(signed_plaintext);

    let err = alice_group
        .process_message(backend, message_in)
        .expect_err("Could process message despite wrong signature.");

    // This shows that signature verification fails if the signature is not done
    // using the credential in the path.
    assert_eq!(err, ProcessMessageError::InvalidSignature);

    // This shows that the credential in the original path key package is actually bob's credential.
    let content = if let FramedContentBody::Commit(commit) = original_plaintext.content() {
        commit.clone()
    } else {
        panic!("Unexpected content type.");
    };

    let path_credential = content
        .path()
        .as_ref()
        .expect("no path in external commit")
        .leaf_node()
        .credential();
    assert_eq!(path_credential, bob_credential_bundle.credential());

    // This shows that the message is actually signed using this credential.
    let decrypted_message = DecryptedMessage::from_inbound_public_message(
        original_plaintext.clone(),
        alice_group.group().message_secrets(),
        backend,
    )
    .unwrap();
    let verification_result: Result<AuthenticatedContent, _> =
        decrypted_message.verifiable_content().clone().verify(
            backend,
            bob_credential_bundle.credential().signature_key(),
            ciphersuite.signature_algorithm(),
        );
    assert!(verification_result.is_ok());

    // Positive case
    // This shows it again, since ValSem010 ensures that the signature is
    // correct (which it only is, if alice is using the credential in the path
    // key package).
    alice_group
        .process_message(backend, ProtocolMessage::from(original_plaintext))
        .expect("Unexpected error.");
}

// External Commit should work when group use ciphertext WireFormat
#[apply(ciphersuites_and_backends)]
fn test_pure_ciphertest(ciphersuite: Ciphersuite, backend: &impl OpenMlsCryptoProvider) {
    // Test with PrivateMessage
    let ECValidationTestSetup {
        mut alice_group,
        bob_credential_bundle,
        plaintext: _,
        original_plaintext: _,
    } = validation_test_setup(PURE_CIPHERTEXT_WIRE_FORMAT_POLICY, ciphersuite, backend);

    // Bob wants to commit externally.

    // Have Alice export everything that bob needs.
    let verifiable_group_info = alice_group
        .export_group_info(backend, true)
        .unwrap()
        .into_group_info()
        .unwrap();

    let (_bob_group, message) = MlsGroup::join_by_external_commit(
        backend,
        None,
        verifiable_group_info,
        alice_group.configuration(),
        &[],
        &bob_credential_bundle,
    )
    .expect("Error initializing group externally.");

    let mls_message_in: MlsMessageIn = message.into();
    assert_eq!(mls_message_in.wire_format(), WireFormat::PublicMessage);

    // Would fail if handshake message processing did not distinguish external messages
    assert!(alice_group.process_message(backend, mls_message_in).is_ok());
}<|MERGE_RESOLUTION|>--- conflicted
+++ resolved
@@ -244,17 +244,12 @@
     let bob_key_package =
         generate_key_package(ciphersuite, Extensions::empty(), backend, bob_credential);
 
-<<<<<<< HEAD
-    let (_message, _welcome) = alice_group
+    let (_message, _welcome, _group_info) = alice_group
         .add_members(
             backend,
             &alice_credential.as_ref().signer,
             &[bob_key_package],
         )
-=======
-    let (_message, _welcome, _group_info) = alice_group
-        .add_members(backend, &[bob_key_package])
->>>>>>> f2ddc9f0
         .unwrap();
     alice_group.merge_pending_commit(backend).unwrap();
 
@@ -398,13 +393,8 @@
     let bob_key_package =
         generate_key_package(ciphersuite, Extensions::empty(), backend, *bob_credential);
 
-<<<<<<< HEAD
-    let (_message, _welcome) = alice_group
+    let (_message, _welcome, _group_info) = alice_group
         .add_members(backend, &alice_credential.signer, &[bob_key_package])
-=======
-    let (_message, _welcome, _group_info) = alice_group
-        .add_members(backend, &[bob_key_package])
->>>>>>> f2ddc9f0
         .expect("Could not add member.");
 
     alice_group
