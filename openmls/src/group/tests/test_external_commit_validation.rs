--- conflicted
+++ resolved
@@ -52,18 +52,6 @@
     )
     .expect("An unexpected error occurred.");
 
-<<<<<<< HEAD
-    // Generate KeyPackages
-    let alice_key_package = generate_key_package(
-        &[ciphersuite],
-        &alice_credential,
-        Extensions::empty(),
-        backend,
-    )
-    .expect("An unexpected error occurred.");
-
-=======
->>>>>>> 4d25dfd8
     // Define the MlsGroup configuration
 
     let mls_group_config = MlsGroupConfig::builder()
