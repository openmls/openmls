//! This module tests the validation of message framing as defined in
//! https://openmls.tech/book/message_validation.html#semantic-validation-of-message-framing

use openmls_rust_crypto::OpenMlsRustCrypto;
use openmls_traits::{types::Ciphersuite, OpenMlsCryptoProvider};
use tls_codec::{Deserialize, Serialize};

use rstest::*;
use rstest_reuse::{self, *};

use crate::{
    credentials::*,
    framing::*,
    group::{errors::*, *},
    key_packages::*,
};

use super::utils::{generate_credential_bundle, generate_key_package_bundle};

// Test setup values
struct ValidationTestSetup {
    alice_group: MlsGroup,
    bob_group: MlsGroup,
    _alice_credential: Credential,
    _bob_credential: Credential,
    _alice_key_package: KeyPackage,
    _bob_key_package: KeyPackage,
}

// Validation test setup
fn validation_test_setup(
    wire_format_policy: WireFormatPolicy,
    ciphersuite: Ciphersuite,
    backend: &impl OpenMlsCryptoProvider,
) -> ValidationTestSetup {
    let group_id = GroupId::from_slice(b"Test Group");

    // Generate credential bundles
    let alice_credential = generate_credential_bundle(
        "Alice".into(),
        CredentialType::Basic,
        ciphersuite.signature_algorithm(),
        backend,
    )
    .expect("An unexpected error occurred.");

    let bob_credential = generate_credential_bundle(
        "Bob".into(),
        CredentialType::Basic,
        ciphersuite.signature_algorithm(),
        backend,
    )
    .expect("An unexpected error occurred.");

    // Generate KeyPackages
    let alice_key_package =
        generate_key_package_bundle(&[ciphersuite], &alice_credential, vec![], backend)
            .expect("An unexpected error occurred.");

    let bob_key_package =
        generate_key_package_bundle(&[ciphersuite], &bob_credential, vec![], backend)
            .expect("An unexpected error occurred.");

    // Define the MlsGroup configuration
    let mls_group_config = MlsGroupConfig::builder()
        .wire_format_policy(wire_format_policy)
        .build();

    // === Alice creates a group ===
    let mut alice_group = MlsGroup::new_with_group_id(
        backend,
        &mls_group_config,
        group_id,
        alice_key_package
            .hash_ref(backend.crypto())
            .expect("Could not hash KeyPackage.")
            .as_slice(),
    )
    .expect("An unexpected error occurred.");

    // === Alice adds Bob & Bob joins ===
    let (_message, welcome) = alice_group
        .add_members(backend, &[bob_key_package.clone()])
        .expect("Could not add member.");

    alice_group
        .merge_pending_commit()
        .expect("error merging pending commit");

    let bob_group = MlsGroup::new_from_welcome(
        backend,
        &mls_group_config,
        welcome,
        Some(alice_group.export_ratchet_tree()),
    )
    .expect("error creating bob's group from welcome");

    ValidationTestSetup {
        alice_group,
        bob_group,
        _alice_credential: alice_credential,
        _bob_credential: bob_credential,
        _alice_key_package: alice_key_package,
        _bob_key_package: bob_key_package,
    }
}

// ValSem002 Group id
#[apply(ciphersuites_and_backends)]
fn test_valsem002(ciphersuite: Ciphersuite, backend: &impl OpenMlsCryptoProvider) {
    let ValidationTestSetup {
        mut alice_group,
        mut bob_group,
        _alice_credential: _,
        _bob_credential: _,
        _alice_key_package: _,
        _bob_key_package: _,
    } = validation_test_setup(PURE_PLAINTEXT_WIRE_FORMAT_POLICY, ciphersuite, backend);

    let (message, _welcome) = alice_group
        .self_update(backend, None)
        .expect("Could not self-update.");

    let serialized_message = message
        .tls_serialize_detached()
        .expect("Could not serialize message.");

    let mut plaintext = MlsMessageIn::tls_deserialize(&mut serialized_message.as_slice())
        .expect("Could not deserialize message.")
        .into_plaintext()
        .expect("Message was not a plaintext.");

    let original_message = plaintext.clone();

    plaintext.set_group_id(GroupId::from_slice(&[9, 9, 9]));

    let message_in = MlsMessageIn::from(plaintext);

    let err = bob_group
        .process_message(backend, message_in)
        .expect_err("Could parse message despite wrong group ID.");

    assert_eq!(
        err,
        ProcessMessageError::ValidationError(ValidationError::WrongGroupId)
    );

    // Positive case
    bob_group
        .process_message(backend, MlsMessageIn::from(original_message))
        .expect("Unexpected error.");
}

// ValSem003 Epoch
#[apply(ciphersuites_and_backends)]
fn test_valsem003(ciphersuite: Ciphersuite, backend: &impl OpenMlsCryptoProvider) {
    let ValidationTestSetup {
        mut alice_group,
        mut bob_group,
        _alice_credential: _,
        _bob_credential: _,
        _alice_key_package: _,
        _bob_key_package: _,
    } = validation_test_setup(PURE_PLAINTEXT_WIRE_FORMAT_POLICY, ciphersuite, backend);

    // Alice needs to create a new message that Bob can process.
    let (message, _welcome) = alice_group
        .self_update(backend, None)
        .expect("Could not self update.");
    alice_group.merge_pending_commit().unwrap();

    alice_group
        .merge_pending_commit()
        .expect("Could not merge commit.");

    let processed_message = bob_group
        .process_message(backend, message.into())
        .expect("Could not process message.");

    if let ProcessedMessageContent::StagedCommitMessage(staged_commit) =
        processed_message.into_content()
    {
        bob_group
            .merge_staged_commit(*staged_commit)
            .expect("Could not merge Commit message.");
    } else {
        unreachable!("Expected StagedCommit.");
    }

    // Do a second Commit to increase the epoch number
    let (message, _welcome) = alice_group
        .self_update(backend, None)
        .expect("Could not add member.");

    let current_epoch = message.epoch();

<<<<<<< HEAD
    let mut plaintext = MlsMessageIn::tls_deserialize(&mut serialized_message.as_slice())
        .expect("Could not deserialize message.")
        .into_plaintext()
        .expect("Message was not a plaintext.");
=======
    let serialized_message = message.tls_serialize_detached().unwrap();
    let mut plaintext =
        VerifiableMlsAuthContent::tls_deserialize(&mut serialized_message.as_slice())
            .expect("Could not deserialize message.");
>>>>>>> 9adb5ae9

    let original_message = plaintext.clone();

    // Set the epoch too high
    plaintext.set_epoch(current_epoch.as_u64() + 1);
    let err = bob_group
        .process_message(backend, plaintext.clone().into())
        .expect_err("Could parse message despite wrong epoch.");
    assert_eq!(
        err,
        ProcessMessageError::ValidationError(ValidationError::WrongEpoch)
    );

    // Set the epoch too low
    plaintext.set_epoch(current_epoch.as_u64() - 1);
    let err = bob_group
        .process_message(backend, plaintext.into())
        .expect_err("Could parse message despite wrong epoch.");
    assert_eq!(
        err,
        ProcessMessageError::ValidationError(ValidationError::WrongEpoch)
    );

    // Positive case
    let processed_msg = bob_group
        .process_message(backend, original_message.clone().into())
        .unwrap();

    if let ProcessedMessageContent::StagedCommitMessage(staged_commit) =
        processed_msg.into_content()
    {
        bob_group.merge_staged_commit(*staged_commit).unwrap();
    } else {
        unreachable!();
    }

    // Processing a commit twice should fail i.e. an epoch can only be used once in a commit message
    let process_twice = bob_group.process_message(backend, original_message.into());
    assert_eq!(
        process_twice.unwrap_err(),
        ProcessMessageError::ValidationError(ValidationError::WrongEpoch)
    );
}

// ValSem004 Sender: Member: check the member exists
#[apply(ciphersuites_and_backends)]
fn test_valsem004(ciphersuite: Ciphersuite, backend: &impl OpenMlsCryptoProvider) {
    let ValidationTestSetup {
        mut alice_group,
        mut bob_group,
        _alice_credential: _,
        _bob_credential: _,
        _alice_key_package: _,
        _bob_key_package: _,
    } = validation_test_setup(PURE_PLAINTEXT_WIRE_FORMAT_POLICY, ciphersuite, backend);

    let (message, _welcome) = alice_group
        .self_update(backend, None)
        .expect("Could not self-update.");

    let serialized_message = message
        .tls_serialize_detached()
        .expect("Could not serialize message.");

    let mut plaintext = MlsMessageIn::tls_deserialize(&mut serialized_message.as_slice())
        .expect("Could not deserialize message.")
        .into_plaintext()
        .expect("Message was not a plaintext.");

    let original_message = plaintext.clone();

    let random_sender = Sender::build_member(987);
    plaintext.set_sender(random_sender);

    // The membership tag is checked before the sender, so we need to re-calculate it and set it
    plaintext
        .set_membership_tag(
            backend,
            &alice_group
                .group()
                .context()
                .tls_serialize_detached()
                .expect("Could not serialize the group context."),
            alice_group.group().message_secrets().membership_key(),
        )
        .expect("Error setting membership tag.");

    let message_in = MlsMessageIn::from(plaintext);

    let err = bob_group
        .process_message(backend, message_in)
        .expect_err("Could parse message despite wrong sender.");

    assert_eq!(
        err,
        ProcessMessageError::ValidationError(ValidationError::UnknownMember)
    );

    // Positive case
    bob_group
        .process_message(backend, MlsMessageIn::from(original_message))
        .expect("Unexpected error.");
}

// ValSem005 Application messages must use ciphertext
#[apply(ciphersuites_and_backends)]
fn test_valsem005(ciphersuite: Ciphersuite, backend: &impl OpenMlsCryptoProvider) {
    let ValidationTestSetup {
        mut alice_group,
        mut bob_group,
        _alice_credential: _,
        _bob_credential: _,
        _alice_key_package: _,
        _bob_key_package: _,
    } = validation_test_setup(PURE_PLAINTEXT_WIRE_FORMAT_POLICY, ciphersuite, backend);

    let (message, _welcome) = alice_group
        .self_update(backend, None)
        .expect("Could not self-update.");

    let serialized_message = message
        .tls_serialize_detached()
        .expect("Could not serialize message.");

    let mut plaintext = MlsMessageIn::tls_deserialize(&mut serialized_message.as_slice())
        .expect("Could not deserialize message.")
        .into_plaintext()
        .expect("Message was not a plaintext.");

    let original_message = plaintext.clone();

    plaintext.set_content(MlsContentBody::Application(vec![1, 2, 3].into()));

    // The membership tag is checked before verifying content encryption, so we need to re-calculate it and set it
    plaintext
        .set_membership_tag(
            backend,
            &alice_group
                .group()
                .context()
                .tls_serialize_detached()
                .expect("Could not serialize the group context."),
            alice_group.group().message_secrets().membership_key(),
        )
        .expect("Error setting membership tag.");

    let message_in = MlsMessageIn::from(plaintext);

    let err = bob_group
        .process_message(backend, message_in)
        .expect_err("Could parse message despite unencrypted application message.");

    assert_eq!(
        err,
        ProcessMessageError::ValidationError(ValidationError::UnencryptedApplicationMessage)
    );

    // Positive case
    bob_group
        .process_message(backend, MlsMessageIn::from(original_message))
        .expect("Unexpected error.");
}

// ValSem006 Ciphertext: decryption needs to work
#[apply(ciphersuites_and_backends)]
fn test_valsem006(ciphersuite: Ciphersuite, backend: &impl OpenMlsCryptoProvider) {
    let ValidationTestSetup {
        mut alice_group,
        mut bob_group,
        _alice_credential: _,
        _bob_credential: _,
        _alice_key_package: _,
        _bob_key_package: _,
    } = validation_test_setup(PURE_CIPHERTEXT_WIRE_FORMAT_POLICY, ciphersuite, backend);

    let message = alice_group
        .create_message(backend, &[1, 2, 3])
        .expect("An unexpected error occurred.");

    let serialized_message = message
        .tls_serialize_detached()
        .expect("Could not serialize message.");

    let mut ciphertext = MlsMessageIn::tls_deserialize(&mut serialized_message.as_slice())
        .expect("Could not deserialize message.")
        .into_ciphertext()
        .expect("Message was not a plaintext.");

    let original_message = ciphertext.clone();

    ciphertext.set_ciphertext(vec![1, 2, 3]);

    let message_in = MlsMessageIn::from(ciphertext);

    let err = bob_group
        .process_message(backend, message_in)
        .expect_err("Could parse message despite garbled ciphertext.");

    assert_eq!(
        err,
        ProcessMessageError::ValidationError(ValidationError::UnableToDecrypt(
            MessageDecryptionError::AeadError
        ))
    );

    // Positive case
    bob_group
        .process_message(backend, MlsMessageIn::from(original_message))
        .expect("Unexpected error.");
}

// ValSem007 Membership tag presence
#[apply(ciphersuites_and_backends)]
fn test_valsem007(ciphersuite: Ciphersuite, backend: &impl OpenMlsCryptoProvider) {
    let ValidationTestSetup {
        mut alice_group,
        mut bob_group,
        _alice_credential: _,
        _bob_credential: _,
        _alice_key_package: _,
        _bob_key_package: _,
    } = validation_test_setup(PURE_PLAINTEXT_WIRE_FORMAT_POLICY, ciphersuite, backend);

    let (message, _welcome) = alice_group
        .self_update(backend, None)
        .expect("Could not self-update.");

    let serialized_message = message
        .tls_serialize_detached()
        .expect("Could not serialize message.");

    let mut plaintext = MlsMessageIn::tls_deserialize(&mut serialized_message.as_slice())
        .expect("Could not deserialize message.")
        .into_plaintext()
        .expect("Message was not a plaintext.");

    let original_message = plaintext.clone();

    plaintext.unset_membership_tag();

    let message_in = MlsMessageIn::from(plaintext);

    let err = bob_group
        .process_message(backend, message_in)
        .expect_err("Could parse message despite missing membership tag.");

    assert_eq!(
        err,
        ProcessMessageError::ValidationError(ValidationError::MissingMembershipTag)
    );

    // Positive case
    bob_group
        .process_message(backend, MlsMessageIn::from(original_message))
        .expect("Unexpected error.");
}

// ValSem008 Membership tag verification
#[apply(ciphersuites_and_backends)]
fn test_valsem008(ciphersuite: Ciphersuite, backend: &impl OpenMlsCryptoProvider) {
    let ValidationTestSetup {
        mut alice_group,
        mut bob_group,
        _alice_credential: _,
        _bob_credential: _,
        _alice_key_package: _,
        _bob_key_package: _,
    } = validation_test_setup(PURE_PLAINTEXT_WIRE_FORMAT_POLICY, ciphersuite, backend);

    // Alice needs to create a new message that Bob can process.
    let (message, _welcome) = alice_group
        .self_update(backend, None)
        .expect("Could not self-update.");

    let serialized_message = message
        .tls_serialize_detached()
        .expect("Could not serialize message.");

    let mut plaintext = MlsMessageIn::tls_deserialize(&mut serialized_message.as_slice())
        .expect("Could not deserialize message.")
        .into_plaintext()
        .expect("Message was not a plaintext.");

    let original_message = plaintext.clone();

    plaintext.set_membership_tag_test(MembershipTag(
        Mac::new(backend, &Secret::default(), &[1, 2, 3])
            .expect("Could not compute membership tag."),
    ));

    let message_in = MlsMessageIn::from(plaintext);

    let err = bob_group
        .process_message(backend, message_in)
        .expect_err("Could process message despite wrong membership tag.");

    assert_eq!(
        err,
        ProcessMessageError::ValidationError(ValidationError::InvalidMembershipTag)
    );

    // Positive case
    bob_group
        .process_message(backend, MlsMessageIn::from(original_message))
        .expect("Unexpected error.");
}

// ValSem009 Confirmation tag presence
#[apply(ciphersuites_and_backends)]
fn test_valsem009(ciphersuite: Ciphersuite, backend: &impl OpenMlsCryptoProvider) {
    let ValidationTestSetup {
        mut alice_group,
        mut bob_group,
        _alice_credential: _,
        _bob_credential: _,
        _alice_key_package: _,
        _bob_key_package: _,
    } = validation_test_setup(PURE_PLAINTEXT_WIRE_FORMAT_POLICY, ciphersuite, backend);

    let (message, _welcome) = alice_group
        .self_update(backend, None)
        .expect("Could not self-update.");

    let serialized_message = message
        .tls_serialize_detached()
        .expect("Could not serialize message.");

    let mut plaintext = MlsMessageIn::tls_deserialize(&mut serialized_message.as_slice())
        .expect("Could not deserialize message.")
        .into_plaintext()
        .expect("Message was not a plaintext.");

    let original_message = plaintext.clone();

    plaintext.set_confirmation_tag(None);

    // The membership tag covers the confirmation tag, so we need to re-calculate it and set it
    plaintext
        .set_membership_tag(
            backend,
            &alice_group
                .group()
                .context()
                .tls_serialize_detached()
                .expect("Could not serialize the group context."),
            alice_group.group().message_secrets().membership_key(),
        )
        .expect("Error setting membership tag.");

    let message_in = MlsMessageIn::from(plaintext);

    let err = bob_group
        .process_message(backend, message_in)
        .expect_err("Could parse message despite missing confirmation tag.");

    assert_eq!(
        err,
        ProcessMessageError::ValidationError(ValidationError::MissingConfirmationTag)
    );

    // Positive case
    bob_group
        .process_message(backend, MlsMessageIn::from(original_message))
        .expect("Unexpected error.");
}

// ValSem010 Signature verification
#[apply(ciphersuites_and_backends)]
fn test_valsem010(ciphersuite: Ciphersuite, backend: &impl OpenMlsCryptoProvider) {
    let ValidationTestSetup {
        mut alice_group,
        mut bob_group,
        _alice_credential: _,
        _bob_credential: _,
        _alice_key_package: _,
        _bob_key_package: _,
    } = validation_test_setup(PURE_PLAINTEXT_WIRE_FORMAT_POLICY, ciphersuite, backend);

    // Alice needs to create a new message that Bob can process.
    let (message, _welcome) = alice_group
        .self_update(backend, None)
        .expect("Could not self update.");

    let serialized_message = message
        .tls_serialize_detached()
        .expect("Could not serialize message.");

    let mut plaintext = MlsMessageIn::tls_deserialize(&mut serialized_message.as_slice())
        .expect("Could not deserialize message.")
        .into_plaintext()
        .expect("Message was not a plaintext.");

    let original_message = plaintext.clone();

    // Invalidate signature
    plaintext.invalidate_signature();

    // The membership tag covers the signature, so we need to re-calculate it and set it
    plaintext
        .set_membership_tag(
            backend,
            &alice_group
                .group()
                .context()
                .tls_serialize_detached()
                .expect("Could not serialize the group context."),
            alice_group.group().message_secrets().membership_key(),
        )
        .expect("Error setting membership tag.");

    let message_in = MlsMessageIn::from(plaintext);

    let err = bob_group
        .process_message(backend, message_in)
        .expect_err("Could process message despite wrong signature.");

    assert_eq!(err, ProcessMessageError::InvalidSignature);

    // Positive case
    bob_group
        .process_message(backend, MlsMessageIn::from(original_message))
        .expect("Unexpected error.");
}<|MERGE_RESOLUTION|>--- conflicted
+++ resolved
@@ -194,17 +194,11 @@
 
     let current_epoch = message.epoch();
 
-<<<<<<< HEAD
-    let mut plaintext = MlsMessageIn::tls_deserialize(&mut serialized_message.as_slice())
-        .expect("Could not deserialize message.")
-        .into_plaintext()
-        .expect("Message was not a plaintext.");
-=======
     let serialized_message = message.tls_serialize_detached().unwrap();
-    let mut plaintext =
-        VerifiableMlsAuthContent::tls_deserialize(&mut serialized_message.as_slice())
-            .expect("Could not deserialize message.");
->>>>>>> 9adb5ae9
+    let mut plaintext = MlsMessageIn::tls_deserialize(&mut serialized_message.as_slice())
+        .expect("Could not deserialize message.")
+        .into_plaintext()
+        .expect("Message was not a plaintext.");
 
     let original_message = plaintext.clone();
 
