//! This module tests the validation of message framing as defined in
//! https://openmls.tech/book/message_validation.html#semantic-validation-of-message-framing

use openmls_rust_crypto::OpenMlsRustCrypto;
use openmls_traits::{types::Ciphersuite, OpenMlsCryptoProvider};
use tls_codec::{Deserialize, Serialize};

use rstest::*;
use rstest_reuse::{self, *};

use crate::{
    binary_tree::LeafNodeIndex,
    credentials::*,
    framing::*,
    group::{config::CryptoConfig, errors::*, *},
    key_packages::*,
};

use super::utils::{generate_credential_bundle, generate_key_package};

// Test setup values
struct ValidationTestSetup {
    alice_group: MlsGroup,
    bob_group: MlsGroup,
    _alice_credential: Credential,
    _bob_credential: Credential,
    _alice_key_package: KeyPackage,
    _bob_key_package: KeyPackage,
}

// Validation test setup
fn validation_test_setup(
    wire_format_policy: WireFormatPolicy,
    ciphersuite: Ciphersuite,
    backend: &impl OpenMlsCryptoProvider,
) -> ValidationTestSetup {
    let group_id = GroupId::from_slice(b"Test Group");

    // Generate credential bundles
    let alice_credential = generate_credential_bundle(
        "Alice".into(),
        CredentialType::Basic,
        ciphersuite.signature_algorithm(),
        backend,
    )
    .expect("An unexpected error occurred.");

    let bob_credential = generate_credential_bundle(
        "Bob".into(),
        CredentialType::Basic,
        ciphersuite.signature_algorithm(),
        backend,
    )
    .expect("An unexpected error occurred.");

    // Generate KeyPackages
    let alice_key_package = generate_key_package(
        &[ciphersuite],
        &alice_credential,
        Extensions::empty(),
        backend,
    )
    .expect("An unexpected error occurred.");

    let bob_key_package = generate_key_package(
        &[ciphersuite],
        &bob_credential,
        Extensions::empty(),
        backend,
    )
    .expect("An unexpected error occurred.");

    // Define the MlsGroup configuration
    let mls_group_config = MlsGroupConfig::builder()
        .wire_format_policy(wire_format_policy)
        .crypto_config(CryptoConfig::with_default_version(ciphersuite))
        .build();

    // === Alice creates a group ===
    let mut alice_group = MlsGroup::new_with_group_id(
        backend,
        &mls_group_config,
        group_id,
        alice_credential.signature_key(),
    )
    .expect("An unexpected error occurred.");

    // === Alice adds Bob & Bob joins ===
    let (_message, welcome, _group_info) = alice_group
        .add_members(backend, &[bob_key_package.clone()])
        .expect("Could not add member.");

    alice_group
        .merge_pending_commit(backend)
        .expect("error merging pending commit");

    let bob_group = MlsGroup::new_from_welcome(
        backend,
        &mls_group_config,
        welcome.into_welcome().expect("Unexpected message type."),
        Some(alice_group.export_ratchet_tree()),
    )
    .expect("error creating bob's group from welcome");

    ValidationTestSetup {
        alice_group,
        bob_group,
        _alice_credential: alice_credential,
        _bob_credential: bob_credential,
        _alice_key_package: alice_key_package,
        _bob_key_package: bob_key_package,
    }
}

// ValSem002 Group id
#[apply(ciphersuites_and_backends)]
fn test_valsem002(ciphersuite: Ciphersuite, backend: &impl OpenMlsCryptoProvider) {
    let ValidationTestSetup {
        mut alice_group,
        mut bob_group,
        _alice_credential: _,
        _bob_credential: _,
        _alice_key_package: _,
        _bob_key_package: _,
    } = validation_test_setup(PURE_PLAINTEXT_WIRE_FORMAT_POLICY, ciphersuite, backend);

<<<<<<< HEAD
    let (message, _welcome, _group_info) = alice_group
        .self_update(backend, None)
=======
    let (message, _welcome) = alice_group
        .self_update(backend)
>>>>>>> 8848c59a
        .expect("Could not self-update.");

    let serialized_message = message
        .tls_serialize_detached()
        .expect("Could not serialize message.");

    let mut plaintext = MlsMessageIn::tls_deserialize(&mut serialized_message.as_slice())
        .expect("Could not deserialize message.")
        .into_plaintext()
        .expect("Message was not a plaintext.");

    let original_message = plaintext.clone();

    plaintext.set_group_id(GroupId::from_slice(&[9, 9, 9]));

    let message_in = ProtocolMessage::from(plaintext);

    let err = bob_group
        .process_message(backend, message_in)
        .expect_err("Could parse message despite wrong group ID.");

    assert_eq!(
        err,
        ProcessMessageError::ValidationError(ValidationError::WrongGroupId)
    );

    // Positive case
    bob_group
        .process_message(backend, ProtocolMessage::from(original_message))
        .expect("Unexpected error.");
}

// ValSem003 Epoch
#[apply(ciphersuites_and_backends)]
fn test_valsem003(ciphersuite: Ciphersuite, backend: &impl OpenMlsCryptoProvider) {
    let ValidationTestSetup {
        mut alice_group,
        mut bob_group,
        _alice_credential: _,
        _bob_credential: _,
        _alice_key_package: _,
        _bob_key_package: _,
    } = validation_test_setup(PURE_PLAINTEXT_WIRE_FORMAT_POLICY, ciphersuite, backend);

    // Alice needs to create a new message that Bob can process.
<<<<<<< HEAD
    let (message, _welcome, _group_info) = alice_group
        .self_update(backend, None)
=======
    let (message, _welcome) = alice_group
        .self_update(backend)
>>>>>>> 8848c59a
        .expect("Could not self update.");
    alice_group.merge_pending_commit(backend).unwrap();

    alice_group
        .merge_pending_commit(backend)
        .expect("Could not merge commit.");

    let processed_message = bob_group
        .process_message(backend, message.into_protocol_message().unwrap())
        .expect("Could not process message.");

    if let ProcessedMessageContent::StagedCommitMessage(staged_commit) =
        processed_message.into_content()
    {
        bob_group
            .merge_staged_commit(backend, *staged_commit)
            .expect("Error merging commit.");
    } else {
        unreachable!("Expected StagedCommit.");
    }

    // Do a second Commit to increase the epoch number
<<<<<<< HEAD
    let (message, _welcome, _group_info) = alice_group
        .self_update(backend, None)
=======
    let (message, _welcome) = alice_group
        .self_update(backend)
>>>>>>> 8848c59a
        .expect("Could not add member.");

    let current_epoch = alice_group.epoch();

    let serialized_message = message.tls_serialize_detached().unwrap();
    let mut plaintext = MlsMessageIn::tls_deserialize(&mut serialized_message.as_slice())
        .expect("Could not deserialize message.")
        .into_plaintext()
        .expect("Message was not a plaintext.");

    let original_message = plaintext.clone();

    // Set the epoch too high
    plaintext.set_epoch(current_epoch.as_u64() + 1);
    let err = bob_group
        .process_message(backend, plaintext.clone())
        .expect_err("Could parse message despite wrong epoch.");
    assert_eq!(
        err,
        ProcessMessageError::ValidationError(ValidationError::WrongEpoch)
    );

    // Set the epoch too low
    plaintext.set_epoch(current_epoch.as_u64() - 1);
    let err = bob_group
        .process_message(backend, plaintext)
        .expect_err("Could parse message despite wrong epoch.");
    assert_eq!(
        err,
        ProcessMessageError::ValidationError(ValidationError::WrongEpoch)
    );

    // Positive case
    let processed_msg = bob_group
        .process_message(backend, original_message.clone())
        .unwrap();

    if let ProcessedMessageContent::StagedCommitMessage(staged_commit) =
        processed_msg.into_content()
    {
        bob_group
            .merge_staged_commit(backend, *staged_commit)
            .unwrap();
    } else {
        unreachable!();
    }

    // Processing a commit twice should fail i.e. an epoch can only be used once in a commit message
    let process_twice = bob_group.process_message(backend, original_message);
    assert_eq!(
        process_twice.unwrap_err(),
        ProcessMessageError::ValidationError(ValidationError::WrongEpoch)
    );
}

// ValSem004 Sender: Member: check the member exists
#[apply(ciphersuites_and_backends)]
fn test_valsem004(ciphersuite: Ciphersuite, backend: &impl OpenMlsCryptoProvider) {
    let ValidationTestSetup {
        mut alice_group,
        mut bob_group,
        _alice_credential: _,
        _bob_credential: _,
        _alice_key_package: _,
        _bob_key_package: _,
    } = validation_test_setup(PURE_PLAINTEXT_WIRE_FORMAT_POLICY, ciphersuite, backend);

<<<<<<< HEAD
    let (message, _welcome, _group_info) = alice_group
        .self_update(backend, None)
=======
    let (message, _welcome) = alice_group
        .self_update(backend)
>>>>>>> 8848c59a
        .expect("Could not self-update.");

    let serialized_message = message
        .tls_serialize_detached()
        .expect("Could not serialize message.");

    let mut plaintext = MlsMessageIn::tls_deserialize(&mut serialized_message.as_slice())
        .expect("Could not deserialize message.")
        .into_plaintext()
        .expect("Message was not a plaintext.");

    let original_message = plaintext.clone();

    let random_sender = Sender::build_member(LeafNodeIndex::new(987));
    plaintext.set_sender(random_sender);

    // The membership tag is checked before the sender, so we need to re-calculate it and set it
    plaintext
        .set_membership_tag_with_context(
            backend,
            &alice_group
                .group()
                .context()
                .tls_serialize_detached()
                .expect("Could not serialize the group context."),
            alice_group.group().message_secrets().membership_key(),
        )
        .expect("Error setting membership tag.");

    let message_in = ProtocolMessage::from(plaintext);

    let err = bob_group
        .process_message(backend, message_in)
        .expect_err("Could parse message despite wrong sender.");

    assert_eq!(
        err,
        ProcessMessageError::ValidationError(ValidationError::UnknownMember)
    );

    // Positive case
    bob_group
        .process_message(backend, ProtocolMessage::from(original_message))
        .expect("Unexpected error.");
}

// ValSem005 Application messages must use ciphertext
#[apply(ciphersuites_and_backends)]
fn test_valsem005(ciphersuite: Ciphersuite, backend: &impl OpenMlsCryptoProvider) {
    let ValidationTestSetup {
        mut alice_group,
        mut bob_group,
        _alice_credential: _,
        _bob_credential: _,
        _alice_key_package: _,
        _bob_key_package: _,
    } = validation_test_setup(PURE_PLAINTEXT_WIRE_FORMAT_POLICY, ciphersuite, backend);

<<<<<<< HEAD
    let (message, _welcome, _group_info) = alice_group
        .self_update(backend, None)
=======
    let (message, _welcome) = alice_group
        .self_update(backend)
>>>>>>> 8848c59a
        .expect("Could not self-update.");

    let serialized_message = message
        .tls_serialize_detached()
        .expect("Could not serialize message.");

    let mut plaintext = MlsMessageIn::tls_deserialize(&mut serialized_message.as_slice())
        .expect("Could not deserialize message.")
        .into_plaintext()
        .expect("Message was not a plaintext.");

    let original_message = plaintext.clone();

    plaintext.set_content(FramedContentBody::Application(vec![1, 2, 3].into()));

    // The membership tag is checked before verifying content encryption, so we need to re-calculate it and set it
    plaintext
        .set_membership_tag_with_context(
            backend,
            &alice_group
                .group()
                .context()
                .tls_serialize_detached()
                .expect("Could not serialize the group context."),
            alice_group.group().message_secrets().membership_key(),
        )
        .expect("Error setting membership tag.");

    let message_in = ProtocolMessage::from(plaintext);

    let err = bob_group
        .process_message(backend, message_in)
        .expect_err("Could parse message despite unencrypted application message.");

    assert_eq!(
        err,
        ProcessMessageError::ValidationError(ValidationError::UnencryptedApplicationMessage)
    );

    // Positive case
    bob_group
        .process_message(backend, ProtocolMessage::from(original_message))
        .expect("Unexpected error.");
}

// ValSem006 Ciphertext: decryption needs to work
#[apply(ciphersuites_and_backends)]
fn test_valsem006(ciphersuite: Ciphersuite, backend: &impl OpenMlsCryptoProvider) {
    let ValidationTestSetup {
        mut alice_group,
        mut bob_group,
        _alice_credential: _,
        _bob_credential: _,
        _alice_key_package: _,
        _bob_key_package: _,
    } = validation_test_setup(PURE_CIPHERTEXT_WIRE_FORMAT_POLICY, ciphersuite, backend);

    let message = alice_group
        .create_message(backend, &[1, 2, 3])
        .expect("An unexpected error occurred.");

    let serialized_message = message
        .tls_serialize_detached()
        .expect("Could not serialize message.");

    let mut ciphertext = MlsMessageIn::tls_deserialize(&mut serialized_message.as_slice())
        .expect("Could not deserialize message.")
        .into_ciphertext()
        .expect("Message was not a plaintext.");

    let original_message = ciphertext.clone();

    ciphertext.set_ciphertext(vec![1, 2, 3]);

    let message_in = ProtocolMessage::from(ciphertext);

    let err = bob_group
        .process_message(backend, message_in)
        .expect_err("Could parse message despite garbled ciphertext.");

    assert_eq!(
        err,
        ProcessMessageError::ValidationError(ValidationError::UnableToDecrypt(
            MessageDecryptionError::AeadError
        ))
    );

    // Positive case
    bob_group
        .process_message(backend, ProtocolMessage::from(original_message))
        .expect("Unexpected error.");
}

// ValSem007 Membership tag presence
#[apply(ciphersuites_and_backends)]
fn test_valsem007(ciphersuite: Ciphersuite, backend: &impl OpenMlsCryptoProvider) {
    let ValidationTestSetup {
        mut alice_group,
        mut bob_group,
        _alice_credential: _,
        _bob_credential: _,
        _alice_key_package: _,
        _bob_key_package: _,
    } = validation_test_setup(PURE_PLAINTEXT_WIRE_FORMAT_POLICY, ciphersuite, backend);

<<<<<<< HEAD
    let (message, _welcome, _group_info) = alice_group
        .self_update(backend, None)
=======
    let (message, _welcome) = alice_group
        .self_update(backend)
>>>>>>> 8848c59a
        .expect("Could not self-update.");

    let serialized_message = message
        .tls_serialize_detached()
        .expect("Could not serialize message.");

    let mut plaintext = MlsMessageIn::tls_deserialize(&mut serialized_message.as_slice())
        .expect("Could not deserialize message.")
        .into_plaintext()
        .expect("Message was not a plaintext.");

    let original_message = plaintext.clone();

    plaintext.unset_membership_tag();

    let message_in = ProtocolMessage::from(plaintext);

    let err = bob_group
        .process_message(backend, message_in)
        .expect_err("Could parse message despite missing membership tag.");

    assert_eq!(
        err,
        ProcessMessageError::ValidationError(ValidationError::MissingMembershipTag)
    );

    // Positive case
    bob_group
        .process_message(backend, ProtocolMessage::from(original_message))
        .expect("Unexpected error.");
}

// ValSem008 Membership tag verification
#[apply(ciphersuites_and_backends)]
fn test_valsem008(ciphersuite: Ciphersuite, backend: &impl OpenMlsCryptoProvider) {
    let ValidationTestSetup {
        mut alice_group,
        mut bob_group,
        _alice_credential: _,
        _bob_credential: _,
        _alice_key_package: _,
        _bob_key_package: _,
    } = validation_test_setup(PURE_PLAINTEXT_WIRE_FORMAT_POLICY, ciphersuite, backend);

    // Alice needs to create a new message that Bob can process.
<<<<<<< HEAD
    let (message, _welcome, _group_info) = alice_group
        .self_update(backend, None)
=======
    let (message, _welcome) = alice_group
        .self_update(backend)
>>>>>>> 8848c59a
        .expect("Could not self-update.");

    let serialized_message = message
        .tls_serialize_detached()
        .expect("Could not serialize message.");

    let mut plaintext = MlsMessageIn::tls_deserialize(&mut serialized_message.as_slice())
        .expect("Could not deserialize message.")
        .into_plaintext()
        .expect("Message was not a plaintext.");

    let original_message = plaintext.clone();

    plaintext.set_membership_tag_test(MembershipTag(
        Mac::new(backend, &Secret::default(), &[1, 2, 3])
            .expect("Could not compute membership tag."),
    ));

    let message_in = ProtocolMessage::from(plaintext);

    let err = bob_group
        .process_message(backend, message_in)
        .expect_err("Could process message despite wrong membership tag.");

    assert_eq!(
        err,
        ProcessMessageError::ValidationError(ValidationError::InvalidMembershipTag)
    );

    // Positive case
    bob_group
        .process_message(backend, ProtocolMessage::from(original_message))
        .expect("Unexpected error.");
}

// ValSem009 Confirmation tag presence
#[apply(ciphersuites_and_backends)]
fn test_valsem009(ciphersuite: Ciphersuite, backend: &impl OpenMlsCryptoProvider) {
    let ValidationTestSetup {
        mut alice_group,
        mut bob_group,
        _alice_credential: _,
        _bob_credential: _,
        _alice_key_package: _,
        _bob_key_package: _,
    } = validation_test_setup(PURE_PLAINTEXT_WIRE_FORMAT_POLICY, ciphersuite, backend);

<<<<<<< HEAD
    let (message, _welcome, _group_info) = alice_group
        .self_update(backend, None)
=======
    let (message, _welcome) = alice_group
        .self_update(backend)
>>>>>>> 8848c59a
        .expect("Could not self-update.");

    let serialized_message = message
        .tls_serialize_detached()
        .expect("Could not serialize message.");

    let mut plaintext = MlsMessageIn::tls_deserialize(&mut serialized_message.as_slice())
        .expect("Could not deserialize message.")
        .into_plaintext()
        .expect("Message was not a plaintext.");

    let original_message = plaintext.clone();

    plaintext.set_confirmation_tag(None);

    // The membership tag covers the confirmation tag, so we need to re-calculate it and set it
    plaintext
        .set_membership_tag_with_context(
            backend,
            &alice_group
                .group()
                .context()
                .tls_serialize_detached()
                .expect("Could not serialize the group context."),
            alice_group.group().message_secrets().membership_key(),
        )
        .expect("Error setting membership tag.");

    let message_in = ProtocolMessage::from(plaintext);

    let err = bob_group
        .process_message(backend, message_in)
        .expect_err("Could parse message despite missing confirmation tag.");

    assert_eq!(
        err,
        ProcessMessageError::ValidationError(ValidationError::MissingConfirmationTag)
    );

    // Positive case
    bob_group
        .process_message(backend, ProtocolMessage::from(original_message))
        .expect("Unexpected error.");
}

// ValSem010 Signature verification
#[apply(ciphersuites_and_backends)]
fn test_valsem010(ciphersuite: Ciphersuite, backend: &impl OpenMlsCryptoProvider) {
    let ValidationTestSetup {
        mut alice_group,
        mut bob_group,
        _alice_credential: _,
        _bob_credential: _,
        _alice_key_package: _,
        _bob_key_package: _,
    } = validation_test_setup(PURE_PLAINTEXT_WIRE_FORMAT_POLICY, ciphersuite, backend);

    // Alice needs to create a new message that Bob can process.
<<<<<<< HEAD
    let (message, _welcome, _group_info) = alice_group
        .self_update(backend, None)
=======
    let (message, _welcome) = alice_group
        .self_update(backend)
>>>>>>> 8848c59a
        .expect("Could not self update.");

    let serialized_message = message
        .tls_serialize_detached()
        .expect("Could not serialize message.");

    let mut plaintext = MlsMessageIn::tls_deserialize(&mut serialized_message.as_slice())
        .expect("Could not deserialize message.")
        .into_plaintext()
        .expect("Message was not a plaintext.");

    let original_message = plaintext.clone();

    // Invalidate signature
    plaintext.invalidate_signature();

    // The membership tag covers the signature, so we need to re-calculate it and set it
    plaintext
        .set_membership_tag_with_context(
            backend,
            &alice_group
                .group()
                .context()
                .tls_serialize_detached()
                .expect("Could not serialize the group context."),
            alice_group.group().message_secrets().membership_key(),
        )
        .expect("Error setting membership tag.");

    let message_in = ProtocolMessage::from(plaintext);

    let err = bob_group
        .process_message(backend, message_in)
        .expect_err("Could process message despite wrong signature.");

    assert_eq!(err, ProcessMessageError::InvalidSignature);

    // Positive case
    bob_group
        .process_message(backend, ProtocolMessage::from(original_message))
        .expect("Unexpected error.");
}<|MERGE_RESOLUTION|>--- conflicted
+++ resolved
@@ -124,13 +124,8 @@
         _bob_key_package: _,
     } = validation_test_setup(PURE_PLAINTEXT_WIRE_FORMAT_POLICY, ciphersuite, backend);
 
-<<<<<<< HEAD
-    let (message, _welcome, _group_info) = alice_group
-        .self_update(backend, None)
-=======
-    let (message, _welcome) = alice_group
-        .self_update(backend)
->>>>>>> 8848c59a
+    let (message, _welcome, _group_info) = alice_group
+        .self_update(backend)
         .expect("Could not self-update.");
 
     let serialized_message = message
@@ -176,13 +171,8 @@
     } = validation_test_setup(PURE_PLAINTEXT_WIRE_FORMAT_POLICY, ciphersuite, backend);
 
     // Alice needs to create a new message that Bob can process.
-<<<<<<< HEAD
-    let (message, _welcome, _group_info) = alice_group
-        .self_update(backend, None)
-=======
-    let (message, _welcome) = alice_group
-        .self_update(backend)
->>>>>>> 8848c59a
+    let (message, _welcome, _group_info) = alice_group
+        .self_update(backend)
         .expect("Could not self update.");
     alice_group.merge_pending_commit(backend).unwrap();
 
@@ -205,13 +195,8 @@
     }
 
     // Do a second Commit to increase the epoch number
-<<<<<<< HEAD
-    let (message, _welcome, _group_info) = alice_group
-        .self_update(backend, None)
-=======
-    let (message, _welcome) = alice_group
-        .self_update(backend)
->>>>>>> 8848c59a
+    let (message, _welcome, _group_info) = alice_group
+        .self_update(backend)
         .expect("Could not add member.");
 
     let current_epoch = alice_group.epoch();
@@ -279,13 +264,8 @@
         _bob_key_package: _,
     } = validation_test_setup(PURE_PLAINTEXT_WIRE_FORMAT_POLICY, ciphersuite, backend);
 
-<<<<<<< HEAD
-    let (message, _welcome, _group_info) = alice_group
-        .self_update(backend, None)
-=======
-    let (message, _welcome) = alice_group
-        .self_update(backend)
->>>>>>> 8848c59a
+    let (message, _welcome, _group_info) = alice_group
+        .self_update(backend)
         .expect("Could not self-update.");
 
     let serialized_message = message
@@ -344,13 +324,8 @@
         _bob_key_package: _,
     } = validation_test_setup(PURE_PLAINTEXT_WIRE_FORMAT_POLICY, ciphersuite, backend);
 
-<<<<<<< HEAD
-    let (message, _welcome, _group_info) = alice_group
-        .self_update(backend, None)
-=======
-    let (message, _welcome) = alice_group
-        .self_update(backend)
->>>>>>> 8848c59a
+    let (message, _welcome, _group_info) = alice_group
+        .self_update(backend)
         .expect("Could not self-update.");
 
     let serialized_message = message
@@ -456,13 +431,8 @@
         _bob_key_package: _,
     } = validation_test_setup(PURE_PLAINTEXT_WIRE_FORMAT_POLICY, ciphersuite, backend);
 
-<<<<<<< HEAD
-    let (message, _welcome, _group_info) = alice_group
-        .self_update(backend, None)
-=======
-    let (message, _welcome) = alice_group
-        .self_update(backend)
->>>>>>> 8848c59a
+    let (message, _welcome, _group_info) = alice_group
+        .self_update(backend)
         .expect("Could not self-update.");
 
     let serialized_message = message
@@ -508,13 +478,8 @@
     } = validation_test_setup(PURE_PLAINTEXT_WIRE_FORMAT_POLICY, ciphersuite, backend);
 
     // Alice needs to create a new message that Bob can process.
-<<<<<<< HEAD
-    let (message, _welcome, _group_info) = alice_group
-        .self_update(backend, None)
-=======
-    let (message, _welcome) = alice_group
-        .self_update(backend)
->>>>>>> 8848c59a
+    let (message, _welcome, _group_info) = alice_group
+        .self_update(backend)
         .expect("Could not self-update.");
 
     let serialized_message = message
@@ -562,13 +527,8 @@
         _bob_key_package: _,
     } = validation_test_setup(PURE_PLAINTEXT_WIRE_FORMAT_POLICY, ciphersuite, backend);
 
-<<<<<<< HEAD
-    let (message, _welcome, _group_info) = alice_group
-        .self_update(backend, None)
-=======
-    let (message, _welcome) = alice_group
-        .self_update(backend)
->>>>>>> 8848c59a
+    let (message, _welcome, _group_info) = alice_group
+        .self_update(backend)
         .expect("Could not self-update.");
 
     let serialized_message = message
@@ -627,13 +587,8 @@
     } = validation_test_setup(PURE_PLAINTEXT_WIRE_FORMAT_POLICY, ciphersuite, backend);
 
     // Alice needs to create a new message that Bob can process.
-<<<<<<< HEAD
-    let (message, _welcome, _group_info) = alice_group
-        .self_update(backend, None)
-=======
-    let (message, _welcome) = alice_group
-        .self_update(backend)
->>>>>>> 8848c59a
+    let (message, _welcome, _group_info) = alice_group
+        .self_update(backend)
         .expect("Could not self update.");
 
     let serialized_message = message
