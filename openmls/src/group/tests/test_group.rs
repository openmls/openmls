--- conflicted
+++ resolved
@@ -147,7 +147,6 @@
 
     // Alice updates
     let alice_new_leaf_node = group_alice
-        .treesync()
         .own_leaf_node()
         .unwrap()
         .leaf_node()
@@ -377,13 +376,6 @@
         )
         .expect("An unexpected error occurred.");
 
-<<<<<<< HEAD
-=======
-    let credential = group_alice
-        .own_leaf_node()
-        .expect("An unexpected error occurred.")
-        .credential();
->>>>>>> 59f9c0cb
     let mls_plaintext_bob: AuthenticatedContent = verifiable_plaintext
         .verify(
             backend.crypto(),
@@ -401,7 +393,6 @@
 
     // === Bob updates and commits ===
     let bob_new_leaf_node = group_bob
-        .treesync()
         .own_leaf_node()
         .unwrap()
         .leaf_node()
@@ -465,7 +456,6 @@
 
     // === Alice updates and commits ===
     let alice_new_leaf_node = group_alice
-        .treesync()
         .own_leaf_node()
         .unwrap()
         .leaf_node()
@@ -525,7 +515,6 @@
 
     // === Bob updates and Alice commits ===
     let bob_new_leaf_node = group_bob
-        .treesync()
         .own_leaf_node()
         .unwrap()
         .leaf_node()
@@ -703,14 +692,6 @@
         )
         .expect("An unexpected error occurred.");
 
-<<<<<<< HEAD
-=======
-    let credential = group_charlie
-        .own_leaf_node()
-        .expect("An unexpected error occurred.")
-        .credential();
-
->>>>>>> 59f9c0cb
     let mls_plaintext_alice: AuthenticatedContent = verifiable_plaintext
         .verify(
             backend.crypto(),
@@ -735,13 +716,6 @@
         )
         .expect("An unexpected error occurred.");
 
-<<<<<<< HEAD
-=======
-    let credential = group_charlie
-        .own_leaf_node()
-        .expect("An unexpected error occurred.")
-        .credential();
->>>>>>> 59f9c0cb
     let mls_plaintext_bob: AuthenticatedContent = verifiable_plaintext
         .verify(
             backend.crypto(),
@@ -759,7 +733,6 @@
 
     // === Charlie updates and commits ===
     let charlie_new_leaf_node = group_charlie
-        .treesync()
         .own_leaf_node()
         .unwrap()
         .leaf_node()
