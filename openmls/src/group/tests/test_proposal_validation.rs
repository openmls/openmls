//! This module tests the validation of proposals as defined in
//! https://openmls.tech/book/message_validation.html#semantic-validation-of-proposals-covered-by-a-commit

use openmls_rust_crypto::OpenMlsRustCrypto;
use openmls_traits::{key_store::OpenMlsKeyStore, OpenMlsCryptoProvider};

use rstest::*;
use rstest_reuse::{self, *};
use tls_codec::{Deserialize, Serialize};

use crate::{
    ciphersuite::signable::Signable,
    credentials::*,
    framing::{
        MlsMessageIn, MlsMessageOut, MlsPlaintext, MlsPlaintextContentType, VerifiableMlsPlaintext,
    },
    group::errors::*,
    group::*,
    key_packages::*,
    messages::{AddProposal, Proposal, ProposalOrRef, RemoveProposal, Welcome},
};

use super::utils::{generate_credential_bundle, generate_key_package_bundle};

/// Helper function to generate and output CredentialBundle and KeyPackageBundle
fn generate_credential_bundle_and_key_package_bundle(
    identity: Vec<u8>,
    ciphersuite: Ciphersuite,
    backend: &impl OpenMlsCryptoProvider,
) -> (CredentialBundle, KeyPackageBundle) {
    let credential = generate_credential_bundle(
        identity,
        CredentialType::Basic,
        ciphersuite.signature_algorithm(),
        backend,
    )
    .expect("Failed to generate CredentialBundle.");
    let credential_bundle = backend
        .key_store()
        .read::<CredentialBundle>(
            &credential
                .signature_key()
                .tls_serialize_detached()
                .expect("Error serializing signature key."),
        )
        .expect("An unexpected error occurred.");

    let key_package = generate_key_package_bundle(&[ciphersuite], &credential, vec![], backend)
        .expect("Failed to generate KeyPackage.");
    let key_package_bundle = backend
        .key_store()
        .read(
            key_package
                .hash_ref(backend.crypto())
                .expect("Could not hash KeyPackage")
                .value(),
        )
        .expect("An unexpected error occurred.");

    (credential_bundle, key_package_bundle)
}

/// Helper function to create a group and try to add `members` to it.
fn create_group_with_members(
    alice_key_package_bundle: KeyPackageBundle,
    member_key_packages: &[KeyPackage],
    backend: &impl OpenMlsCryptoProvider,
) -> Result<(MlsMessageOut, Welcome), AddMembersError> {
    let mut alice_group = MlsGroup::new(
        backend,
        &MlsGroupConfig::default(),
        GroupId::from_slice(b"Alice's Friends"),
        alice_key_package_bundle
            .key_package()
            .hash_ref(backend.crypto())
            .expect("Could not hash KeyPackage.")
            .as_slice(),
    )
    .expect("An unexpected error occurred.");

    alice_group.add_members(backend, member_key_packages)
}

struct ProposalValidationTestSetup {
    alice_group: MlsGroup,
    bob_group: MlsGroup,
}

// Validation test setup
fn validation_test_setup(
    wire_format_policy: WireFormatPolicy,
    ciphersuite: Ciphersuite,
    backend: &impl OpenMlsCryptoProvider,
) -> ProposalValidationTestSetup {
    let group_id = GroupId::from_slice(b"Test Group");

    // Generate credential bundles
    let alice_credential = generate_credential_bundle(
        "Alice".into(),
        CredentialType::Basic,
        ciphersuite.signature_algorithm(),
        backend,
    )
    .expect("An unexpected error occurred.");

    let bob_credential = generate_credential_bundle(
        "Bob".into(),
        CredentialType::Basic,
        ciphersuite.signature_algorithm(),
        backend,
    )
    .expect("An unexpected error occurred.");

    // Generate KeyPackages
    let alice_key_package =
        generate_key_package_bundle(&[ciphersuite], &alice_credential, vec![], backend)
            .expect("An unexpected error occurred.");

    let bob_key_package =
        generate_key_package_bundle(&[ciphersuite], &bob_credential, vec![], backend)
            .expect("An unexpected error occurred.");

    // Define the MlsGroup configuration

    let mls_group_config = MlsGroupConfig::builder()
        .wire_format_policy(wire_format_policy)
        .build();

    // === Alice creates a group ===
    let mut alice_group = MlsGroup::new(
        backend,
        &mls_group_config,
        group_id,
        alice_key_package
            .hash_ref(backend.crypto())
            .expect("Could not hash KeyPackage.")
            .as_slice(),
    )
    .expect("An unexpected error occurred.");

    let (_message, welcome) = alice_group
        .add_members(backend, &[bob_key_package])
        .expect("error adding Bob to group");

    alice_group
        .merge_pending_commit()
        .expect("error merging pending commit");

    let bob_group = MlsGroup::new_from_welcome(
        backend,
        &mls_group_config,
        welcome,
        Some(alice_group.export_ratchet_tree()),
    )
    .expect("error creating group from welcome");

    ProposalValidationTestSetup {
        alice_group,
        bob_group,
    }
}

fn insert_proposal_and_resign(
    backend: &impl OpenMlsCryptoProvider,
    proposal: Proposal,
    mut plaintext: VerifiableMlsPlaintext,
    original_plaintext: VerifiableMlsPlaintext,
    committer_group: &MlsGroup,
) -> VerifiableMlsPlaintext {
    let mut commit_content = if let MlsPlaintextContentType::Commit(commit) = plaintext.content() {
        commit.clone()
    } else {
        panic!("Unexpected content type.");
    };

    commit_content
        .proposals
        .push(ProposalOrRef::Proposal(proposal));

    plaintext.set_content(MlsPlaintextContentType::Commit(commit_content));

    let committer_credential_bundle = backend
        .key_store()
        .read(
            &committer_group
                .credential()
                .expect("error retrieving credential")
                .signature_key()
                .tls_serialize_detached()
                .expect("error serializing credential"),
        )
        .expect("error retrieving credential bundle");

    let serialized_context = committer_group
        .export_group_context()
        .tls_serialize_detached()
        .expect("error serializing context");
    plaintext.set_context(serialized_context.clone());

    // We have to re-sign, since we changed the content.
    let mut signed_plaintext: MlsPlaintext = plaintext
        .payload()
        .clone()
        .sign(backend, &committer_credential_bundle)
        .expect("Error signing modified payload.");

    // Set old confirmation tag
    signed_plaintext.set_confirmation_tag(
        original_plaintext
            .confirmation_tag()
            .expect("no confirmation tag on original message")
            .clone(),
    );

    let membership_key = committer_group.group().message_secrets().membership_key();

    signed_plaintext
        .set_membership_tag(backend, &serialized_context, membership_key)
        .expect("error refreshing membership tag");

    VerifiableMlsPlaintext::from_plaintext(signed_plaintext, None)
}

enum KeyUniqueness {
    /// Positive Case: the proposals have different keys.
    PositiveDifferentKey,
    /// Negative Case: the proposals have the same key.
    NegativeSameKey,
}

/// ValSem100:
/// Add Proposal:
/// Identity in proposals must be unique among proposals
#[apply(ciphersuites_and_backends)]
fn test_valsem100(ciphersuite: Ciphersuite, backend: &impl OpenMlsCryptoProvider) {
    for (bob_id, charlie_id) in [
        ("42", "42"), // Negative Case: Bob and Charlie have same identity
        ("42", "24"), // Positive Case: Bob and Charlie have different identity
    ] {
        let (_alice_credential_bundle, alice_key_package_bundle) =
            generate_credential_bundle_and_key_package_bundle("Alice".into(), ciphersuite, backend);

        // 0. Initialize Bob and Charlie
        let (_bob_credential_bundle, bob_key_package_bundle) =
            generate_credential_bundle_and_key_package_bundle(bob_id.into(), ciphersuite, backend);
        let bob_key_package = bob_key_package_bundle.key_package().clone();

        let (_charlie_credential_bundle, charlie_key_package_bundle) =
            generate_credential_bundle_and_key_package_bundle(
                charlie_id.into(),
                ciphersuite,
                backend,
            );
        let charlie_key_package = charlie_key_package_bundle.key_package().clone();

        // 1. Alice creates a group and tries to add Bob and Charlie to it
        let res = create_group_with_members(
            alice_key_package_bundle,
            &[bob_key_package, charlie_key_package],
            backend,
        );

        if bob_id == charlie_id {
            // Negative Case: we should output an error
            let err = res.expect_err("was able to add users with the same identity!");
            assert_eq!(
                err,
                AddMembersError::CreateCommitError(CreateCommitError::ProposalValidationError(
                    ProposalValidationError::DuplicateIdentityAddProposal
                ))
            );
        } else {
            // Positive Case: we should succeed
            let _ = res.expect("failed to add users with different identities!");
        }
    }

    // Before we can test reception of (invalid) proposals, we set up a new
    // group with Alice and Bob.
    let ProposalValidationTestSetup {
        mut alice_group,
        mut bob_group,
    } = validation_test_setup(*PURE_PLAINTEXT_WIRE_FORMAT_POLICY, ciphersuite, backend);

    // We now have alice create a commit with an add proposal. Then we
    // artificially add another add proposal with the same identity.
    let (_charlie_credential_bundle, charlie_key_package_bundle) =
        generate_credential_bundle_and_key_package_bundle("Charlie".into(), ciphersuite, backend);
    let charlie_key_package = charlie_key_package_bundle.key_package().clone();

    // Create the Commit with Add proposal.
    let serialized_update = alice_group
        .add_members(backend, &[charlie_key_package])
        .expect("Error creating self-update")
        .tls_serialize_detached()
        .expect("Could not serialize message.");

    let plaintext = VerifiableMlsPlaintext::tls_deserialize(&mut serialized_update.as_slice())
        .expect("Could not deserialize message.");

    // Keep the original plaintext for positive test later.
    let original_plaintext = plaintext.clone();

    // Now let's create a second proposal and insert it into the commit. We want
    // a different signature key, different hpke public key, but the same
    // identity.
    let (_charlie_credential_bundle, charlie_key_package_bundle) =
        generate_credential_bundle_and_key_package_bundle("Charlie".into(), ciphersuite, backend);
    let charlie_key_package = charlie_key_package_bundle.key_package().clone();
    let second_add_proposal = Proposal::Add(AddProposal {
        key_package: charlie_key_package,
    });

    let verifiable_plaintext: VerifiableMlsPlaintext = insert_proposal_and_resign(
        backend,
        second_add_proposal,
        plaintext,
        original_plaintext,
        &alice_group,
    );

    let update_message_in = MlsMessageIn::from(verifiable_plaintext);

    // Have bob process the resulting plaintext
    let unverified_message = bob_group
        .parse_message(update_message_in, backend)
        .expect("Could not parse message.");

    let err = bob_group
        .process_unverified_message(unverified_message, None, backend)
        .expect_err("Could process unverified message despite modified public key in path.");

    assert_eq!(
        err,
        UnverifiedMessageError::InvalidCommit(StageCommitError::ProposalValidationError(
            ProposalValidationError::DuplicateIdentityAddProposal
        ))
    );

    let original_update_plaintext =
        VerifiableMlsPlaintext::tls_deserialize(&mut serialized_update.as_slice())
            .expect("Could not deserialize message.");

    // Positive case
    let unverified_message = bob_group
        .parse_message(MlsMessageIn::from(original_update_plaintext), backend)
        .expect("Could not parse message.");
    bob_group
        .process_unverified_message(unverified_message, None, backend)
        .expect("Unexpected error.");
}

/// ValSem101:
/// Add Proposal:
/// Signature public key in proposals must be unique among proposals
#[apply(ciphersuites_and_backends)]
fn test_valsem101(ciphersuite: Ciphersuite, backend: &impl OpenMlsCryptoProvider) {
    for bob_and_charlie_share_keys in [
        KeyUniqueness::NegativeSameKey,
        KeyUniqueness::PositiveDifferentKey,
    ] {
        // 0. Initialize Alice
        let (_alice_credential_bundle, alice_key_package_bundle) =
            generate_credential_bundle_and_key_package_bundle("Alice".into(), ciphersuite, backend);

        // 1. Initialize Bob and Charlie
        let bob_signature_keypair: SignatureKeypair;
        let charlie_signature_keypair: SignatureKeypair;

        match bob_and_charlie_share_keys {
            KeyUniqueness::NegativeSameKey => {
                let shared_signature_keypair =
                    SignatureKeypair::new(ciphersuite.signature_algorithm(), backend)
                        .expect("failed to generate signature keypair");

                bob_signature_keypair = shared_signature_keypair.clone();
                charlie_signature_keypair = shared_signature_keypair.clone();
            }
            KeyUniqueness::PositiveDifferentKey => {
                bob_signature_keypair =
                    SignatureKeypair::new(ciphersuite.signature_algorithm(), backend)
                        .expect("failed to generate signature keypair");
                charlie_signature_keypair =
                    SignatureKeypair::new(ciphersuite.signature_algorithm(), backend)
                        .expect("failed to generate signature keypair");
            }
        }

        let bob_credential_bundle =
            CredentialBundle::from_parts("Bob".into(), bob_signature_keypair);
        let charlie_credential_bundle =
            CredentialBundle::from_parts("Charlie".into(), charlie_signature_keypair);

        let bob_key_package_bundle =
            KeyPackageBundle::new(&[ciphersuite], &bob_credential_bundle, backend, vec![])
                .expect("failed to generate key package");
        let bob_key_package = bob_key_package_bundle.key_package().clone();
        let charlie_key_package_bundle =
            KeyPackageBundle::new(&[ciphersuite], &charlie_credential_bundle, backend, vec![])
                .expect("failed to generate key package");
        let charlie_key_package = charlie_key_package_bundle.key_package().clone();

        // 1. Alice creates a group and tries to add Bob and Charlie to it
        let res = create_group_with_members(
            alice_key_package_bundle,
            &[bob_key_package, charlie_key_package],
            backend,
        );

        match bob_and_charlie_share_keys {
            KeyUniqueness::NegativeSameKey => {
                let err = res.expect_err("was able to add users with the same signature key!");
                assert_eq!(
                    err,
                    AddMembersError::CreateCommitError(CreateCommitError::ProposalValidationError(
                        ProposalValidationError::DuplicateSignatureKeyAddProposal
                    ))
                );
            }
            KeyUniqueness::PositiveDifferentKey => {
                let _ = res.expect("failed to add users with different signature keypairs!");
            }
        }
    }

    // Before we can test reception of (invalid) proposals, we set up a new
    // group with Alice and Bob.
    let ProposalValidationTestSetup {
        mut alice_group,
        mut bob_group,
    } = validation_test_setup(*PURE_PLAINTEXT_WIRE_FORMAT_POLICY, ciphersuite, backend);

    // We now have alice create a commit with an add proposal. Then we
    // artificially add another add proposal with a different identity,
    // different hpke public key, but the same signature public key.
    let (charlie_credential_bundle, charlie_key_package_bundle) =
        generate_credential_bundle_and_key_package_bundle("Charlie".into(), ciphersuite, backend);
    let charlie_key_package = charlie_key_package_bundle.key_package().clone();

    // Create the Commit with Add proposal.
    let serialized_update = alice_group
        .add_members(backend, &[charlie_key_package])
        .expect("Error creating self-update")
        .tls_serialize_detached()
        .expect("Could not serialize message.");

    let plaintext = VerifiableMlsPlaintext::tls_deserialize(&mut serialized_update.as_slice())
        .expect("Could not deserialize message.");

    // Keep the original plaintext for positive test later.
    let original_plaintext = plaintext.clone();

    // Now let's create a second proposal and insert it into the commit. We want
    // a different hpke key, different identity, but the same signature key.
    let dave_credential_bundle =
        CredentialBundle::from_parts("Dave".into(), charlie_credential_bundle.key_pair());

    let mut kpb_payload = KeyPackageBundlePayload::from(charlie_key_package_bundle);
    kpb_payload.exchange_credential(dave_credential_bundle.credential().clone());
    let dave_key_package_bundle = kpb_payload
        .sign(backend, &dave_credential_bundle)
        .expect("error signing credential bundle");
    let second_add_proposal = Proposal::Add(AddProposal {
        key_package: dave_key_package_bundle.key_package().clone(),
    });

    let verifiable_plaintext: VerifiableMlsPlaintext = insert_proposal_and_resign(
        backend,
        second_add_proposal,
        plaintext,
        original_plaintext,
        &alice_group,
    );

    let update_message_in = MlsMessageIn::from(verifiable_plaintext);

    // Have bob process the resulting plaintext
    let unverified_message = bob_group
        .parse_message(update_message_in, backend)
        .expect("Could not parse message.");

    let err = bob_group
        .process_unverified_message(unverified_message, None, backend)
        .expect_err("Could process unverified message despite modified public key in path.");

    assert_eq!(
        err,
        UnverifiedMessageError::InvalidCommit(StageCommitError::ProposalValidationError(
            ProposalValidationError::DuplicateSignatureKeyAddProposal
        ))
    );

    let original_update_plaintext =
        VerifiableMlsPlaintext::tls_deserialize(&mut serialized_update.as_slice())
            .expect("Could not deserialize message.");

    // Positive case
    let unverified_message = bob_group
        .parse_message(MlsMessageIn::from(original_update_plaintext), backend)
        .expect("Could not parse message.");
    bob_group
        .process_unverified_message(unverified_message, None, backend)
        .expect("Unexpected error.");
}

/// ValSem102:
/// Add Proposal:
/// HPKE init key in proposals must be unique among proposals
#[apply(ciphersuites_and_backends)]
fn test_valsem102(ciphersuite: Ciphersuite, backend: &impl OpenMlsCryptoProvider) {
    for bob_and_charlie_share_keys in [
        KeyUniqueness::NegativeSameKey,
        KeyUniqueness::PositiveDifferentKey,
    ] {
        // 0. Initialize Alice, Bob, and Charlie
        let (_alice_credential_bundle, alice_key_package_bundle) =
            generate_credential_bundle_and_key_package_bundle("Alice".into(), ciphersuite, backend);
        let (bob_credential_bundle, mut bob_key_package_bundle) =
            generate_credential_bundle_and_key_package_bundle("Bob".into(), ciphersuite, backend);
        let (charlie_credential_bundle, mut charlie_key_package_bundle) =
            generate_credential_bundle_and_key_package_bundle(
                "Charlie".into(),
                ciphersuite,
                backend,
            );

        match bob_and_charlie_share_keys {
            KeyUniqueness::NegativeSameKey => {
                let shared_leaf_secret = Secret::random(
                    bob_key_package_bundle.key_package().ciphersuite(),
                    backend,
                    bob_key_package_bundle.key_package().protocol_version(),
                )
                .expect("failed to generate random leaf secret");

                bob_key_package_bundle = KeyPackageBundle::new_from_leaf_secret(
                    &[ciphersuite],
                    backend,
                    &bob_credential_bundle,
                    vec![],
                    shared_leaf_secret.clone(),
                )
                .expect("failed to generate key package");
                charlie_key_package_bundle = KeyPackageBundle::new_from_leaf_secret(
                    &[ciphersuite],
                    backend,
                    &charlie_credential_bundle,
                    vec![],
                    shared_leaf_secret.clone(),
                )
                .expect("failed to generate key package");
            }
            KeyUniqueness::PositiveDifferentKey => {
                // don't need to do anything since the keys are already
                // different.
            }
        }

        let bob_key_package = bob_key_package_bundle.key_package().clone();
        let charlie_key_package = charlie_key_package_bundle.key_package().clone();

        // 1. Alice creates a group and tries to add Bob and Charlie to it
        let res = create_group_with_members(
            alice_key_package_bundle,
            &[bob_key_package, charlie_key_package],
            backend,
        );

        match bob_and_charlie_share_keys {
            KeyUniqueness::NegativeSameKey => {
                let err = res.expect_err("was able to add users with the same HPKE init key!");
                assert_eq!(
                    err,
                    AddMembersError::CreateCommitError(CreateCommitError::ProposalValidationError(
                        ProposalValidationError::DuplicatePublicKeyAddProposal
                    ))
                );
            }
            KeyUniqueness::PositiveDifferentKey => {
                let _ = res.expect("failed to add users with different HPKE init keys!");
            }
        }
    }

    // Before we can test reception of (invalid) proposals, we set up a new
    // group with Alice and Bob.
    let ProposalValidationTestSetup {
        mut alice_group,
        mut bob_group,
    } = validation_test_setup(*PURE_PLAINTEXT_WIRE_FORMAT_POLICY, ciphersuite, backend);

    // We now have alice create a commit with an add proposal. Then we
    // artificially add another add proposal with a different identity,
    // different signature key, but the same hpke public key.
    let (_charlie_credential_bundle, charlie_key_package_bundle) =
        generate_credential_bundle_and_key_package_bundle("Charlie".into(), ciphersuite, backend);
    let charlie_key_package = charlie_key_package_bundle.key_package().clone();

    // Create the Commit with Add proposal.
    let serialized_update = alice_group
        .add_members(backend, &[charlie_key_package])
        .expect("Error creating self-update")
        .tls_serialize_detached()
        .expect("Could not serialize message.");

    let plaintext = VerifiableMlsPlaintext::tls_deserialize(&mut serialized_update.as_slice())
        .expect("Could not deserialize message.");

    // Keep the original plaintext for positive test later.
    let original_plaintext = plaintext.clone();

    // Now let's create a second proposal and insert it into the commit. We want
    // a different signature key, different identity, but the same hpke public
    // key. The easiest way to get there is to re-sign the same KPB with a new
    // credential.
    let (dave_credential_bundle, _) =
        generate_credential_bundle_and_key_package_bundle("Dave".into(), ciphersuite, backend);
    let mut kpb_payload = KeyPackageBundlePayload::from(charlie_key_package_bundle);
    kpb_payload.exchange_credential(dave_credential_bundle.credential().clone());
    let dave_key_package_bundle = kpb_payload
        .sign(backend, &dave_credential_bundle)
        .expect("error signing credential bundle");
    let second_add_proposal = Proposal::Add(AddProposal {
        key_package: dave_key_package_bundle.key_package().clone(),
    });

    let verifiable_plaintext: VerifiableMlsPlaintext = insert_proposal_and_resign(
        backend,
        second_add_proposal,
        plaintext,
        original_plaintext,
        &alice_group,
    );

    let update_message_in = MlsMessageIn::from(verifiable_plaintext);

    // Have bob process the resulting plaintext
    let unverified_message = bob_group
        .parse_message(update_message_in, backend)
        .expect("Could not parse message.");

    let err = bob_group
        .process_unverified_message(unverified_message, None, backend)
        .expect_err("Could process unverified message despite modified public key in path.");

    assert_eq!(
        err,
        UnverifiedMessageError::InvalidCommit(StageCommitError::ProposalValidationError(
            ProposalValidationError::DuplicatePublicKeyAddProposal
        ))
    );

    let original_update_plaintext =
        VerifiableMlsPlaintext::tls_deserialize(&mut serialized_update.as_slice())
            .expect("Could not deserialize message.");

    // Positive case
    let unverified_message = bob_group
        .parse_message(MlsMessageIn::from(original_update_plaintext), backend)
        .expect("Could not parse message.");
    bob_group
        .process_unverified_message(unverified_message, None, backend)
        .expect("Unexpected error.");
}

/// ValSem103:
/// Add Proposal:
/// Identity in proposals must be unique among existing group members
#[apply(ciphersuites_and_backends)]
fn test_valsem103(ciphersuite: Ciphersuite, backend: &impl OpenMlsCryptoProvider) {
    for (alice_id, bob_id) in [
        ("42", "42"), // Negative Case: Alice and Bob have same identity
        ("42", "24"), // Positive Case: Alice and Bob have different identity
    ] {
        // 0. Initialize Alice and Bob
        let (_alice_credential_bundle, alice_key_package_bundle) =
            generate_credential_bundle_and_key_package_bundle(
                alice_id.into(),
                ciphersuite,
                backend,
            );
        let (_bob_credential_bundle, bob_key_package_bundle) =
            generate_credential_bundle_and_key_package_bundle(bob_id.into(), ciphersuite, backend);
        let bob_key_package = bob_key_package_bundle.key_package().clone();

        // 1. Alice creates a group and tries to add Bob to it
        let res = create_group_with_members(alice_key_package_bundle, &[bob_key_package], backend);

        if alice_id == bob_id {
            // Negative Case: we should output an error
            let err = res.expect_err(
                "was able to add a user with the same identity as someone in the group!",
            );
            assert_eq!(
                err,
                AddMembersError::CreateCommitError(CreateCommitError::ProposalValidationError(
                    ProposalValidationError::ExistingIdentityAddProposal
                ))
            );
        } else {
            // Positive Case: we should succeed
            let _ = res
                .expect("failed to add a user with an identity distinct from anyone in the group!");
        }
    }

    // Before we can test reception of (invalid) proposals, we set up a new
    // group with Alice and Bob.
    let ProposalValidationTestSetup {
        mut alice_group,
        mut bob_group,
    } = validation_test_setup(*PURE_PLAINTEXT_WIRE_FORMAT_POLICY, ciphersuite, backend);

    // We now have alice create a commit. Then we artificially add an Add
    // proposal with an existing identity (Bob).
    let (_bob_credential_bundle, bob_key_package_bundle) =
        generate_credential_bundle_and_key_package_bundle("Bob".into(), ciphersuite, backend);
    let bob_key_package = bob_key_package_bundle.key_package().clone();

    // Create the Commit.
    let serialized_update = alice_group
        .self_update(backend, None)
        .expect("Error creating self-update")
        .tls_serialize_detached()
        .expect("Could not serialize message.");

    let plaintext = VerifiableMlsPlaintext::tls_deserialize(&mut serialized_update.as_slice())
        .expect("Could not deserialize message.");

    // Keep the original plaintext for positive test later.
    let original_plaintext = plaintext.clone();

    let add_proposal = Proposal::Add(AddProposal {
        key_package: bob_key_package,
    });

    // Artificially add a proposal trying to add (another) Bob.
    let verifiable_plaintext: VerifiableMlsPlaintext = insert_proposal_and_resign(
        backend,
        add_proposal,
        plaintext,
        original_plaintext,
        &alice_group,
    );

    let update_message_in = MlsMessageIn::from(verifiable_plaintext);

    // Have bob process the resulting plaintext
    let unverified_message = bob_group
        .parse_message(update_message_in, backend)
        .expect("Could not parse message.");

    let err = bob_group
        .process_unverified_message(unverified_message, None, backend)
        .expect_err("Could process unverified message despite modified public key in path.");

    assert_eq!(
        err,
        UnverifiedMessageError::InvalidCommit(StageCommitError::ProposalValidationError(
            ProposalValidationError::ExistingIdentityAddProposal
        ))
    );

    let original_update_plaintext =
        VerifiableMlsPlaintext::tls_deserialize(&mut serialized_update.as_slice())
            .expect("Could not deserialize message.");

    // Positive case
    let unverified_message = bob_group
        .parse_message(MlsMessageIn::from(original_update_plaintext), backend)
        .expect("Could not parse message.");
    bob_group
        .process_unverified_message(unverified_message, None, backend)
        .expect("Unexpected error.");
}

/// ValSem104:
/// Add Proposal:
/// Signature public key in proposals must be unique among existing group
/// members
#[apply(ciphersuites_and_backends)]
fn test_valsem104(ciphersuite: Ciphersuite, backend: &impl OpenMlsCryptoProvider) {
    for alice_and_bob_share_keys in [
        KeyUniqueness::NegativeSameKey,
        KeyUniqueness::PositiveDifferentKey,
    ] {
        // 0. Initialize Alice and Bob
<<<<<<< HEAD
        let alice_signature_keypair: SignatureKeypair;
        let bob_signature_keypair: SignatureKeypair;

        match alice_and_bob_share_keys {
=======
        let (alice_signature_keypair, bob_signature_keypair) = match alice_and_bob_share_keys {
>>>>>>> 3aed350a
            KeyUniqueness::NegativeSameKey => {
                let shared_signature_keypair =
                    SignatureKeypair::new(ciphersuite.signature_algorithm(), backend)
                        .expect("failed to generate signature keypair");
<<<<<<< HEAD

                alice_signature_keypair = shared_signature_keypair.clone();
                bob_signature_keypair = shared_signature_keypair.clone();
            }
            KeyUniqueness::PositiveDifferentKey => {
                alice_signature_keypair =
                    SignatureKeypair::new(ciphersuite.signature_algorithm(), backend)
                        .expect("failed to generate signature keypair");
                bob_signature_keypair =
                    SignatureKeypair::new(ciphersuite.signature_algorithm(), backend)
                        .expect("failed to generate signature keypair");
            }
        }
=======
                (
                    shared_signature_keypair.clone(),
                    shared_signature_keypair.clone(),
                )
            }
            KeyUniqueness::PositiveDifferentKey => (
                SignatureKeypair::new(ciphersuite.signature_algorithm(), backend)
                    .expect("failed to generate signature keypair"),
                SignatureKeypair::new(ciphersuite.signature_algorithm(), backend)
                    .expect("failed to generate signature keypair"),
            ),
        };
>>>>>>> 3aed350a

        let alice_credential_bundle =
            CredentialBundle::from_parts("Alice".into(), alice_signature_keypair);
        let alice_credential = alice_credential_bundle.credential().clone();
        backend
            .key_store()
            .store(
                &alice_credential
                    .signature_key()
                    .tls_serialize_detached()
                    .expect("Error serializing signature key."),
                &alice_credential_bundle,
            )
            .expect("An unexpected error occurred.");

        let bob_credential_bundle =
            CredentialBundle::from_parts("Bob".into(), bob_signature_keypair);

        let alice_key_package_bundle =
            KeyPackageBundle::new(&[ciphersuite], &alice_credential_bundle, backend, vec![])
                .expect("failed to generate key package");
        let alice_key_package = alice_key_package_bundle.key_package().clone();
        backend
            .key_store()
            .store(
                alice_key_package
                    .hash_ref(backend.crypto())
                    .expect("Could not hash KeyPackage.")
                    .value(),
                &alice_key_package_bundle,
            )
            .expect("An unexpected error occurred.");

        let bob_key_package_bundle =
            KeyPackageBundle::new(&[ciphersuite], &bob_credential_bundle, backend, vec![])
                .expect("failed to generate key package");
        let bob_key_package = bob_key_package_bundle.key_package().clone();

        // 1. Alice creates a group and tries to add Bob to it
        let res = create_group_with_members(alice_key_package_bundle, &[bob_key_package], backend);

        match alice_and_bob_share_keys {
            KeyUniqueness::NegativeSameKey => {
                let err = res
                    .expect_err("was able to add user with same signature key as a group member!");
                assert_eq!(
                    err,
                    AddMembersError::CreateCommitError(CreateCommitError::ProposalValidationError(
                        ProposalValidationError::ExistingSignatureKeyAddProposal
                    ))
                );
            }
            KeyUniqueness::PositiveDifferentKey => {
                let _ = res.expect("failed to add user with different signature keypair!");
            }
        }
    }

<<<<<<< HEAD
    // Before we can test reception of (invalid) proposals, we set up a new
    // group with Alice and Bob.
    let ProposalValidationTestSetup {
        mut alice_group,
        mut bob_group,
    } = validation_test_setup(*PURE_PLAINTEXT_WIRE_FORMAT_POLICY, ciphersuite, backend);

    // We now have alice create a commit. Then we artificially add an Add
    // proposal with a different identity, but with the same signature public
    // key as Bob.
    // Create the Commit.
    let serialized_update = alice_group
        .self_update(backend, None)
        .expect("Error creating self-update")
        .tls_serialize_detached()
        .expect("Could not serialize message.");

    let plaintext = VerifiableMlsPlaintext::tls_deserialize(&mut serialized_update.as_slice())
        .expect("Could not deserialize message.");

    // Keep the original plaintext for positive test later.
    let original_plaintext = plaintext.clone();

    let bob_credential_bundle = backend
        .key_store()
        .read::<CredentialBundle>(
            &bob_group
                .credential()
                .expect("error retrieving credential from group")
                .signature_key()
                .tls_serialize_detached()
                .expect("Error serializing signature key."),
        )
        .expect("An unexpected error occurred.");

    // Create the credential bundle using a copy of Bob's key pair.
    let dave_credential_bundle =
        CredentialBundle::from_parts("Dave".into(), bob_credential_bundle.key_pair());

    let kpb = KeyPackageBundle::new(&[ciphersuite], &dave_credential_bundle, backend, vec![])
        .expect("error creating kpb");

    let add_proposal = Proposal::Add(AddProposal {
        key_package: kpb.key_package().clone(),
    });

    // Artificially add a proposal trying to add (another) Bob.
    let verifiable_plaintext: VerifiableMlsPlaintext = insert_proposal_and_resign(
        backend,
        add_proposal,
        plaintext,
        original_plaintext,
        &alice_group,
    );

    let update_message_in = MlsMessageIn::from(verifiable_plaintext);

    // Have bob process the resulting plaintext
    let unverified_message = bob_group
        .parse_message(update_message_in, backend)
        .expect("Could not parse message.");

    let err = bob_group
        .process_unverified_message(unverified_message, None, backend)
        .expect_err("Could process unverified message despite modified public key in path.");

    assert_eq!(
        err,
        UnverifiedMessageError::InvalidCommit(StageCommitError::ProposalValidationError(
            ProposalValidationError::ExistingSignatureKeyAddProposal
        ))
    );

    let original_update_plaintext =
        VerifiableMlsPlaintext::tls_deserialize(&mut serialized_update.as_slice())
            .expect("Could not deserialize message.");

    // Positive case
    let unverified_message = bob_group
        .parse_message(MlsMessageIn::from(original_update_plaintext), backend)
        .expect("Could not parse message.");
    bob_group
        .process_unverified_message(unverified_message, None, backend)
        .expect("Unexpected error.");
=======
    // TODO #525: Add test for incoming proposals.
>>>>>>> 3aed350a
}

/// ValSem105:
/// Add Proposal:
/// HPKE init key in proposals must be unique among existing group members
#[apply(ciphersuites_and_backends)]
fn test_valsem105(ciphersuite: Ciphersuite, backend: &impl OpenMlsCryptoProvider) {
    for alice_and_bob_share_keys in [
        KeyUniqueness::NegativeSameKey,
        KeyUniqueness::PositiveDifferentKey,
    ] {
        // 0. Initialize Alice and Bob
        let (alice_credential_bundle, mut alice_key_package_bundle) =
            generate_credential_bundle_and_key_package_bundle("Alice".into(), ciphersuite, backend);
        let (bob_credential_bundle, mut bob_key_package_bundle) =
            generate_credential_bundle_and_key_package_bundle("Bob".into(), ciphersuite, backend);

        match alice_and_bob_share_keys {
            KeyUniqueness::NegativeSameKey => {
                let shared_leaf_secret = Secret::random(
                    alice_key_package_bundle.key_package().ciphersuite(),
                    backend,
                    alice_key_package_bundle.key_package().protocol_version(),
                )
                .expect("failed to generate random leaf secret");

                alice_key_package_bundle = KeyPackageBundle::new_from_leaf_secret(
                    &[ciphersuite],
                    backend,
                    &alice_credential_bundle,
                    vec![],
                    shared_leaf_secret.clone(),
                )
                .expect("failed to generate key package");
                bob_key_package_bundle = KeyPackageBundle::new_from_leaf_secret(
                    &[ciphersuite],
                    backend,
                    &bob_credential_bundle,
                    vec![],
                    shared_leaf_secret.clone(),
                )
                .expect("failed to generate key package");
            }
            KeyUniqueness::PositiveDifferentKey => {
                // don't need to do anything since the keys are already
                // different.
            }
        }

        let alice_key_package = alice_key_package_bundle.key_package().clone();
        backend
            .key_store()
            .store(
                alice_key_package
                    .hash_ref(backend.crypto())
                    .expect("Could not hash KeyPackage.")
                    .value(),
                &alice_key_package_bundle,
            )
            .expect("An unexpected error occurred.");
        let bob_key_package = bob_key_package_bundle.key_package().clone();

        // 1. Alice creates a group and tries to add Bob to it
        let res = create_group_with_members(alice_key_package_bundle, &[bob_key_package], backend);

        match alice_and_bob_share_keys {
            KeyUniqueness::NegativeSameKey => {
                let err =
                    res.expect_err("was able to add user with same HPKE init key as group member!");
                assert_eq!(
                    err,
                    AddMembersError::CreateCommitError(CreateCommitError::ProposalValidationError(
                        ProposalValidationError::ExistingPublicKeyAddProposal
                    ))
                );
            }
            KeyUniqueness::PositiveDifferentKey => {
                let _ = res.expect("failed to add user with different HPKE init key!");
            }
        }
    }

<<<<<<< HEAD
    // Before we can test reception of (invalid) proposals, we set up a new
    // group with Alice and Bob.
    let ProposalValidationTestSetup {
        mut alice_group,
        mut bob_group,
    } = validation_test_setup(*PURE_PLAINTEXT_WIRE_FORMAT_POLICY, ciphersuite, backend);

    // We now have alice create a commit. Then we artificially add an Add
    // proposal with an existing HPKE public key.

    // Create the Commit.
    let serialized_update = alice_group
        .self_update(backend, None)
        .expect("Error creating self-update")
        .tls_serialize_detached()
        .expect("Could not serialize message.");

    let plaintext = VerifiableMlsPlaintext::tls_deserialize(&mut serialized_update.as_slice())
        .expect("Could not deserialize message.");

    // Keep the original plaintext for positive test later.
    let original_plaintext = plaintext.clone();

    // We now pull bob's public key from his leaf.
    let bob_kp = bob_group
        .group()
        .treesync()
        .own_leaf_node()
        .expect("error retrieving own leaf node")
        .key_package();
    let bob_public_key = bob_kp.hpke_init_key().clone();

    // Generate fresh key material for Dave.
    let (dave_credential_bundle, dave_kpb) =
        generate_credential_bundle_and_key_package_bundle("Dave".into(), ciphersuite, backend);
    let mut kpb_payload = KeyPackageBundlePayload::from(dave_kpb);
    // Insert Bob's public key into Dave's KPB and resign.
    kpb_payload.exchange_public_key(bob_public_key);
    let dave_key_package_bundle = kpb_payload
        .sign(backend, &dave_credential_bundle)
        .expect("error signing credential bundle");

    // Use the resulting KP to create an Add proposal.
    let add_proposal = Proposal::Add(AddProposal {
        key_package: dave_key_package_bundle.key_package().clone(),
    });

    // Artificially add a proposal trying to add someone with an existing HPKE
    // public key.
    let verifiable_plaintext: VerifiableMlsPlaintext = insert_proposal_and_resign(
        backend,
        add_proposal,
        plaintext,
        original_plaintext,
        &alice_group,
    );

    let update_message_in = MlsMessageIn::from(verifiable_plaintext);

    // Have bob process the resulting plaintext
    let unverified_message = bob_group
        .parse_message(update_message_in, backend)
        .expect("Could not parse message.");

    let err = bob_group
        .process_unverified_message(unverified_message, None, backend)
        .expect_err("Could process unverified message despite modified public key in path.");

    assert_eq!(
        err,
        UnverifiedMessageError::InvalidCommit(StageCommitError::ProposalValidationError(
            ProposalValidationError::ExistingPublicKeyAddProposal
        ))
    );

    let original_update_plaintext =
        VerifiableMlsPlaintext::tls_deserialize(&mut serialized_update.as_slice())
            .expect("Could not deserialize message.");

    // Positive case
    let unverified_message = bob_group
        .parse_message(MlsMessageIn::from(original_update_plaintext), backend)
        .expect("Could not parse message.");
    bob_group
        .process_unverified_message(unverified_message, None, backend)
        .expect("Unexpected error.");
}

// ValSem106: Not implemented yet, see TODO #580.

/// ValSem107:
/// Remove Proposal:
/// Removed member must be unique among proposals
#[apply(ciphersuites_and_backends)]
fn test_valsem107(ciphersuite: Ciphersuite, backend: &impl OpenMlsCryptoProvider) {
    // Before we can test creation or reception of (invalid) proposals, we set
    // up a new group with Alice and Bob.
    let ProposalValidationTestSetup {
        mut alice_group,
        mut bob_group,
    } = validation_test_setup(*PURE_PLAINTEXT_WIRE_FORMAT_POLICY, ciphersuite, backend);

    // We first try to make Alice create a commit with two remove proposals for
    // Bob.
    let bob_kp_ref = bob_group
        .key_package_ref()
        .expect("error getting key package ref");
    let _remove_proposal1 = alice_group
        .propose_remove_member(backend, &bob_kp_ref)
        .expect("error while creating remove proposal");
    let _remove_proposal2 = alice_group
        .propose_remove_member(backend, &bob_kp_ref)
        .expect("error while creating remove proposal");
    // TODO: Apparently there is no check to prevent this.
    let err = alice_group
        .commit_to_pending_proposals(backend)
        .expect_err("no error while trying to commit to colliding remove proposals");
    assert_eq!(err, MlsGroupError::NoMatchingCredentialBundle);

    // The same should be the case if we use another endpoint.
    let err = alice_group
        .remove_members(backend, &[bob_kp_ref.clone(), bob_kp_ref.clone()])
        .expect_err("no error while trying to remove the same member twice");
    assert_eq!(err, RemoveMembersError::NoMatchingCredentialBundle);

    // We now have alice create a commit with one remove proposal. Then we
    // artificially add a copy of that proposal.

    // Create the Commit.
    let serialized_update = alice_group
        .remove_members(backend, &[bob_kp_ref.clone()])
        .expect("Error creating self-update")
        .tls_serialize_detached()
        .expect("Could not serialize message.");

    let plaintext = VerifiableMlsPlaintext::tls_deserialize(&mut serialized_update.as_slice())
        .expect("Could not deserialize message.");

    // Keep the original plaintext for positive test later.
    let original_plaintext = plaintext.clone();

    // Create a remove proposal targeting Bob.
    let remove_proposal = Proposal::Remove(RemoveProposal {
        removed: bob_kp_ref.clone(),
    });

    // Artificially add the proposal
    let verifiable_plaintext: VerifiableMlsPlaintext = insert_proposal_and_resign(
        backend,
        remove_proposal,
        plaintext,
        original_plaintext,
        &alice_group,
    );

    let update_message_in = MlsMessageIn::from(verifiable_plaintext);

    // Have bob process the resulting plaintext
    let unverified_message = bob_group
        .parse_message(update_message_in, backend)
        .expect("Could not parse message.");

    let err = bob_group
        .process_unverified_message(unverified_message, None, backend)
        .expect_err("Could process unverified message despite modified public key in path.");

    assert_eq!(
        err,
        UnverifiedMessageError::InvalidCommit(StageCommitError::ProposalValidationError(
            ProposalValidationError::ExistingPublicKeyAddProposal
        ))
    );

    let original_update_plaintext =
        VerifiableMlsPlaintext::tls_deserialize(&mut serialized_update.as_slice())
            .expect("Could not deserialize message.");

    // Positive case
    let unverified_message = bob_group
        .parse_message(MlsMessageIn::from(original_update_plaintext), backend)
        .expect("Could not parse message.");
    bob_group
        .process_unverified_message(unverified_message, None, backend)
        .expect("Unexpected error.");
=======
    // TODO #525: Add test for incoming proposals.
>>>>>>> 3aed350a
}<|MERGE_RESOLUTION|>--- conflicted
+++ resolved
@@ -785,33 +785,11 @@
         KeyUniqueness::PositiveDifferentKey,
     ] {
         // 0. Initialize Alice and Bob
-<<<<<<< HEAD
-        let alice_signature_keypair: SignatureKeypair;
-        let bob_signature_keypair: SignatureKeypair;
-
-        match alice_and_bob_share_keys {
-=======
         let (alice_signature_keypair, bob_signature_keypair) = match alice_and_bob_share_keys {
->>>>>>> 3aed350a
             KeyUniqueness::NegativeSameKey => {
                 let shared_signature_keypair =
                     SignatureKeypair::new(ciphersuite.signature_algorithm(), backend)
                         .expect("failed to generate signature keypair");
-<<<<<<< HEAD
-
-                alice_signature_keypair = shared_signature_keypair.clone();
-                bob_signature_keypair = shared_signature_keypair.clone();
-            }
-            KeyUniqueness::PositiveDifferentKey => {
-                alice_signature_keypair =
-                    SignatureKeypair::new(ciphersuite.signature_algorithm(), backend)
-                        .expect("failed to generate signature keypair");
-                bob_signature_keypair =
-                    SignatureKeypair::new(ciphersuite.signature_algorithm(), backend)
-                        .expect("failed to generate signature keypair");
-            }
-        }
-=======
                 (
                     shared_signature_keypair.clone(),
                     shared_signature_keypair.clone(),
@@ -824,7 +802,6 @@
                     .expect("failed to generate signature keypair"),
             ),
         };
->>>>>>> 3aed350a
 
         let alice_credential_bundle =
             CredentialBundle::from_parts("Alice".into(), alice_signature_keypair);
@@ -883,7 +860,6 @@
         }
     }
 
-<<<<<<< HEAD
     // Before we can test reception of (invalid) proposals, we set up a new
     // group with Alice and Bob.
     let ProposalValidationTestSetup {
@@ -968,9 +944,6 @@
     bob_group
         .process_unverified_message(unverified_message, None, backend)
         .expect("Unexpected error.");
-=======
-    // TODO #525: Add test for incoming proposals.
->>>>>>> 3aed350a
 }
 
 /// ValSem105:
@@ -1053,7 +1026,6 @@
         }
     }
 
-<<<<<<< HEAD
     // Before we can test reception of (invalid) proposals, we set up a new
     // group with Alice and Bob.
     let ProposalValidationTestSetup {
@@ -1238,7 +1210,4 @@
     bob_group
         .process_unverified_message(unverified_message, None, backend)
         .expect("Unexpected error.");
-=======
-    // TODO #525: Add test for incoming proposals.
->>>>>>> 3aed350a
 }