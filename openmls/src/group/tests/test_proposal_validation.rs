--- conflicted
+++ resolved
@@ -9,12 +9,8 @@
 use tls_codec::{Deserialize, Serialize};
 
 use crate::{
-<<<<<<< HEAD
+    binary_tree::LeafNodeIndex,
     ciphersuite::hash_ref::ProposalRef,
-=======
-    binary_tree::LeafNodeIndex,
-    ciphersuite::{hash_ref::ProposalRef, signable::Signable},
->>>>>>> 25beb63c
     credentials::*,
     framing::{
         MlsContentBody, MlsMessageIn, MlsMessageOut, MlsPlaintext, ProcessedMessageContent, Sender,
