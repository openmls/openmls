--- conflicted
+++ resolved
@@ -1876,7 +1876,6 @@
     // Create updated leaf for Alice
     let alice_new_leaf_node = alice_group
         .group()
-        .treesync()
         .own_leaf_node()
         .unwrap()
         .leaf_node()
@@ -1952,11 +1951,9 @@
     // We first try make Alice create a commit, where she commits an update
     // proposal by bob that contains alice's existing HPKE key.
 
-<<<<<<< HEAD
     // // We begin by creating a KPB with a colliding HPKE key.
     // let bob_leaf_node = bob_group
     //     .group()
-    //     .treesync()
     //     .own_leaf_node()
     //     .expect("error getting own leaf node")
     //     .clone();
@@ -1971,43 +1968,6 @@
     //         backend,
     //     )
     //     .unwrap();
-=======
-    // We begin by creating a KPB with a colliding HPKE key.
-    let bob_leaf_node = bob_group
-        .group()
-        .own_leaf_node()
-        .expect("error getting own leaf node")
-        .clone();
-
-    let bob_credential_bundle = backend
-        .key_store()
-        .read::<CredentialBundle>(
-            &bob_group
-                .credential()
-                .expect("error fetching credential")
-                .signature_key()
-                .tls_serialize_detached()
-                .expect("Error serializing signature key."),
-        )
-        .expect("An unexpected error occurred.");
-
-    let mut update_leaf_node = bob_leaf_node;
-    update_leaf_node
-        .rekey(
-            bob_group.group_id(),
-            ciphersuite,
-            ProtocolVersion::Mls10,
-            &bob_credential_bundle,
-            backend,
-        )
-        .unwrap();
-
-    // TODO[FK]: This must go in again when #819 is finished and the leaf node
-    //           uses an encryption key that's different from the init key in the
-    //           key package.
-    //           Right now we can't do this because we don't have Bob's private
-    //           key any more.
->>>>>>> 59f9c0cb
 
     // let mut update_key_package = KeyPackage::builder().build(
     //     CryptoConfig {
