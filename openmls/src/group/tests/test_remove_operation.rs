--- conflicted
+++ resolved
@@ -64,14 +64,9 @@
             backend,
             &alice_signer,
             &mls_group_config,
-<<<<<<< HEAD
             group_id,
             alice_pk.into(),
             alice_credential,
-=======
-            group_id.clone(),
-            alice_credential.signature_key(),
->>>>>>> f2ddc9f0
         )
         .expect("An unexpected error occurred.");
 
