--- conflicted
+++ resolved
@@ -31,14 +31,6 @@
     )
     .expect("An unexpected error occurred.");
 
-<<<<<<< HEAD
-    // Generate KeyPackages
-    let key_package =
-        generate_key_package(&[ciphersuite], &credential, Extensions::empty(), backend)
-            .expect("An unexpected error occurred.");
-
-=======
->>>>>>> 4d25dfd8
     // Define the MlsGroup configuration
     let mls_group_config = MlsGroupConfig::builder()
         .wire_format_policy(wire_format_policy)
