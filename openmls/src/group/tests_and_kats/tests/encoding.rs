--- conflicted
+++ resolved
@@ -7,11 +7,7 @@
     group::{tests_and_kats::utils::*, *},
     key_packages::*,
     messages::*,
-<<<<<<< HEAD
-    treesync::node::leaf_node::LeafNodeParameters,
-=======
     treesync::LeafNodeParameters,
->>>>>>> 7d3cb92c
 };
 
 /// Creates a simple test setup for various encoding tests.
