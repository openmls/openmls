--- conflicted
+++ resolved
@@ -45,20 +45,8 @@
     CiphersuiteSignatureSchemeMismatch,
     /// Accessing the key store failed.
     #[error("Accessing the key store failed.")]
-<<<<<<< HEAD
     KeyStoreError(KeyStoreError),
-=======
-    KeyStoreError,
     /// See [`SignatureError`] for more details.
     #[error(transparent)]
     SignatureError(#[from] SignatureError),
-}
-
-/// KeyPackage new error
-#[derive(Error, Debug, PartialEq, Eq, Clone)]
-pub enum KeyPackageDeleteError {
-    /// Accessing the key store failed.
-    #[error("Accessing the key store failed.")]
-    KeyStoreError,
->>>>>>> 0aeefe47
 }