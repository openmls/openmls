//! # Key Packages
//!
//! Key packages are pre-published public keys that provide some information
//! about a user in order to facilitate the asynchronous addition of clients to
//! a group.
//!
//! A key package object specifies:
//!
//! - A **protocol version** and ciphersuite that the client supports
//! - A **public key** that others can use for key agreement
//! - A **credential** authenticating the client's application-layer identity
//! - A list of **extensions** for the key package (see [Extensions](`mod@crate::extensions`) for details)
//!
//! Key packages are intended to be used only once and SHOULD NOT be reused
//! except in case of last resort, i.e. if there's no other key package available.
//! Clients MAY generate and publish multiple KeyPackages to support multiple
//! ciphersuites.
//!
//! The value for HPKE init key MUST be a public key for the asymmetric
//! encryption scheme defined by ciphersuite, and it MUST be unique among the
//! set of key packages created by this client.
//! The whole structure is signed using the client's signature key.
//! A key package object with an invalid signature field is considered malformed.
//!
//! ## Creating key package bundles
//!
//! Key package bundles are key packages including their private key.
//! A key package bundle can be created as follows:
//!
//! ```
//! use openmls::prelude::*;
//! use openmls_rust_crypto::OpenMlsRustCrypto;
//!
//! let ciphersuite = Ciphersuite::MLS_128_DHKEMX25519_AES128GCM_SHA256_Ed25519;
//! let backend = OpenMlsRustCrypto::default();
//!
//! let credential_bundle = CredentialBundle::new(
//!     b"Sasha".to_vec(),
//!     CredentialType::Basic,
//!     SignatureScheme::from(ciphersuite),
//!     &backend,
//! )
//! .expect("Error creating credential.");
//! let key_package = KeyPackage::builder().build(
//!     CryptoConfig {
//!         ciphersuite,
//!         version: ProtocolVersion::default(),
//!     },
//!     &backend,
//!     &credential_bundle,
//! )
//! .unwrap();
//! ```
//!
//! See [`KeyPackage`] for more details and other ways to create key packages.
//!
//! ## Loading key packages
//!
//! When getting key packages from another user the serialized bytes are parsed
//! as follows;
//!
//! ```
//! use openmls::prelude::*;
//! use openmls::test_utils::hex_to_bytes;
//! use openmls_rust_crypto::OpenMlsRustCrypto;
//!
//! let key_package_bytes = hex_to_bytes(
//!         "0100010020687A9693D4FADC951B999E6EDD80B80F11747DE30620C75ED0A5F41E32\
//!          CB064C00010008000000000000000208070020AEF756C7D75DE1BEACA7D2DD17FA7A\
//!          C36F56B9BA1F7DF019BCB49A4138CEBCCB000000360002000000100000000061A0B6\
//!          2D000000006B086B9D00010000001A0201C8020001060001000200030C0001000200\
//!          030004000500080040961F9EC3D3F1BFCE673FEF39AB8BE6A8FF4D0BA40B3AA8A0DC\
//!          50CDE22482DC30A594EDDEC398F0966C3AFD67135007A6875F9873F4B521DF28827F\
//!          6A4EFF1704");
//! let key_package = KeyPackage::try_from(key_package_bytes.as_slice());
//! ```
//!
//! See [`KeyPackage`] for more details on how to use key packages.

use crate::{
    ciphersuite::{
        hash_ref::{make_key_package_ref, KeyPackageRef},
        signable::*,
        *,
    },
    credentials::*,
    error::LibraryError,
    extensions::ExtensionType,
    extensions::Extensions,
    group::config::CryptoConfig,
    treesync::{
        node::{
            encryption_keys::EncryptionKeyPair,
            leaf_node::{Capabilities, LeafNodeSource, Lifetime},
        },
        LeafNode,
    },
    versions::ProtocolVersion,
};
use openmls_traits::{
    crypto::OpenMlsCrypto,
    key_store::OpenMlsKeyStore,
    types::{Ciphersuite, SignatureScheme},
    OpenMlsCryptoProvider,
};
use serde::{Deserialize, Serialize};
use tls_codec::{
    Deserialize as TlsDeserializeTrait, Serialize as TlsSerializeTrait, TlsSerialize, TlsSize,
};

#[cfg(test)]
use crate::treesync::node::encryption_keys::EncryptionKey;

// Private
mod codec;
use errors::*;

// Public
pub mod errors;

// Tests
#[cfg(test)]
mod test_key_packages;

// Public types

/// The unsigned payload of a key package.
/// Any modification must happen on this unsigned struct. Use `sign` to get a
/// signed key package.
///
/// ```text
/// struct {
///     ProtocolVersion version;
///     CipherSuite cipher_suite;
///     HPKEPublicKey init_key;
///     LeafNode leaf_node;
///     Extension extensions<V>;
/// } KeyPackageTBS;
/// ```
#[derive(Debug, Clone, PartialEq, TlsSize, TlsSerialize, Serialize, Deserialize)]
struct KeyPackageTBS {
    protocol_version: ProtocolVersion,
    ciphersuite: Ciphersuite,
    init_key: HpkePublicKey,
    leaf_node: LeafNode,
    extensions: Extensions,
}

impl Signable for KeyPackageTBS {
    type SignedOutput = KeyPackage;

    fn unsigned_payload(&self) -> Result<Vec<u8>, tls_codec::Error> {
        self.tls_serialize_detached()
    }

    fn label(&self) -> &str {
        SIGNATURE_KEY_PACKAGE_LABEL
    }
}

impl From<KeyPackage> for KeyPackageTBS {
    fn from(kp: KeyPackage) -> Self {
        kp.payload
    }
}

/// The key package struct.
#[derive(Debug, Clone, Serialize, Deserialize)]
pub struct KeyPackage {
    payload: KeyPackageTBS,
    signature: Signature,
}

impl TryFrom<&[u8]> for KeyPackage {
    type Error = tls_codec::Error;

    fn try_from(bytes: &[u8]) -> Result<Self, Self::Error> {
        Self::tls_deserialize(&mut &*bytes)
    }
}

impl PartialEq for KeyPackage {
    fn eq(&self, other: &Self) -> bool {
        // We ignore the signature in the comparison. The same key package
        // may have different, valid signatures.
        self.payload == other.payload
    }
}

impl SignedStruct<KeyPackageTBS> for KeyPackage {
    fn from_payload(payload: KeyPackageTBS, signature: Signature) -> Self {
        Self { payload, signature }
    }
}

const SIGNATURE_KEY_PACKAGE_LABEL: &str = "KeyPackageTBS";

impl Verifiable for KeyPackage {
    fn unsigned_payload(&self) -> Result<Vec<u8>, tls_codec::Error> {
        self.payload.tls_serialize_detached()
    }

    fn signature(&self) -> &Signature {
        &self.signature
    }

    fn label(&self) -> &str {
        SIGNATURE_KEY_PACKAGE_LABEL
    }
}

/// Helper struct containing the results of building a new [`KeyPackage`].
pub(crate) struct KeyPackageCreationResult {
    pub key_package: KeyPackage,
    pub encryption_keypair: EncryptionKeyPair,
    pub init_private_key: Vec<u8>,
}

// Public `KeyPackage` functions.
impl KeyPackage {
    /// Create a key package builder.
    ///
    /// This is provided for convenience. You can also use [`KeyPackageBuilder::new`].
    pub fn builder() -> KeyPackageBuilder {
        KeyPackageBuilder::new()
    }

    /// Create a new key package for the given `ciphersuite` and `identity`.
    pub(crate) fn create<KeyStore: OpenMlsKeyStore>(
        config: CryptoConfig,
        backend: &impl OpenMlsCryptoProvider<KeyStoreProvider = KeyStore>,
        credential: &CredentialBundle, // FIXME: make credential
        extensions: Extensions,
        leaf_node_capabilities: Capabilities,
        leaf_node_extensions: Extensions,
    ) -> Result<KeyPackageCreationResult, KeyPackageNewError<KeyStore::Error>> {
        if SignatureScheme::from(config.ciphersuite) != credential.credential().signature_scheme() {
            return Err(KeyPackageNewError::CiphersuiteSignatureSchemeMismatch);
        }

        // Create a new HPKE key pair
        let ikm = Secret::random(config.ciphersuite, backend, config.version)
            .map_err(LibraryError::unexpected_crypto_error)?;
        let init_key = backend
            .crypto()
            .derive_hpke_keypair(config.ciphersuite.hpke_config(), ikm.as_slice());
        let (key_package, encryption_keypair) = Self::new_from_keys(
            config,
            backend,
            credential,
            extensions,
            leaf_node_extensions,
            init_key.public,
        )?;

<<<<<<< HEAD
        Ok((
            Self::new_from_keys(
                config,
                backend,
                credential,
                extensions,
                leaf_node_capabilities,
                leaf_node_extensions,
                init_key.public,
            )?,
            init_key.private,
        ))
=======
        Ok(KeyPackageCreationResult {
            key_package,
            encryption_keypair,
            init_private_key: init_key.private,
        })
>>>>>>> 8848c59a
    }

    /// Create a new key package for the given `ciphersuite` and `identity`.
    ///
    /// The HPKE init key must have been generated before and the private part
    /// has to be stored in the key store.
    ///
    /// This function returns the new [`KeyPackage`] as well as the
    /// encryption key ([`HpkeKeyPair`]) of the leaf node.
    ///
    /// The caller is responsible for storing the new values.
    fn new_from_keys<KeyStore: OpenMlsKeyStore>(
        config: CryptoConfig,
        backend: &impl OpenMlsCryptoProvider<KeyStoreProvider = KeyStore>,
        credential: &CredentialBundle, // FIXME: make credential
        extensions: Extensions,
        leaf_node_capabilities: Capabilities,
        leaf_node_extensions: Extensions,
        init_key: Vec<u8>,
    ) -> Result<(Self, EncryptionKeyPair), KeyPackageNewError<KeyStore::Error>> {
        // We don't need the private key here. It's stored in the key store for
        // use later when creating a group with this key package.
        let (leaf_node, encryption_key_pair) = LeafNode::new(
            config,
            credential, // FIXME
            LeafNodeSource::KeyPackage(Lifetime::default()),
            leaf_node_capabilities,
            leaf_node_extensions,
            backend,
        )?;

        let key_package = KeyPackageTBS {
            protocol_version: config.version,
            ciphersuite: config.ciphersuite,
            init_key: init_key.into(),
            leaf_node,
            extensions,
        };

        let key_package = key_package.sign(backend, credential.signature_private_key())?;

        Ok((key_package, encryption_key_pair))
    }

    /// Delete this key package and its private key from the key store.
    pub fn delete<KeyStore: OpenMlsKeyStore>(
        &self,
        backend: &impl OpenMlsCryptoProvider<KeyStoreProvider = KeyStore>,
    ) -> Result<(), KeyStore::Error> {
        backend
            .key_store()
            .delete(self.hash_ref(backend.crypto()).unwrap().as_slice())?;
        backend.key_store().delete(self.hpke_init_key().as_slice())
    }

    /// Verify that this key package is valid:
    /// * verify that the signature on this key package is valid
    /// * verify that all extensions are supported by the leaf node
    /// * make sure that the lifetime is valid
    /// Returns `Ok(())` if all checks succeed and `KeyPackageError` otherwise
    pub fn verify(
        &self,
        backend: &impl OpenMlsCryptoProvider,
    ) -> Result<(), KeyPackageVerifyError> {
        // Extension included in the extensions or leaf_node.extensions fields
        // MUST be included in the leaf_node.capabilities field.
        for extension in self.payload.extensions.iter() {
            if !self
                .payload
                .leaf_node
                .supports_extension(&extension.extension_type())
            {
                return Err(KeyPackageVerifyError::UnsupportedExtension);
            }
        }

        // Ensure validity of the life time extension in the leaf node.
        if let Some(life_time) = self.payload.leaf_node.life_time() {
            if !life_time.is_valid() {
                return Err(KeyPackageVerifyError::InvalidLifetime);
            }
        } else {
            // This assumes that we only verify key packages with leaf nodes
            // that were created for the key package.
            return Err(KeyPackageVerifyError::MissingLifetime);
        }

        // Verify the signature on this key package.
        <Self as Verifiable>::verify_no_out(
            self,
            backend,
            self.leaf_node().signature_key(),
            self.leaf_node().credential().signature_scheme(),
        )
        .map_err(|_| {
            log::error!("Key package signature is invalid.");
            KeyPackageVerifyError::InvalidSignature
        })
    }

    /// Get a reference to the extensions of this key package.
    pub fn extensions(&self) -> &Extensions {
        &self.payload.extensions
    }

    /// Check whether the this key package supports all the required extensions
    /// in the provided list.
    pub fn check_extension_support(
        &self,
        required_extensions: &[ExtensionType],
    ) -> Result<(), KeyPackageExtensionSupportError> {
        for required_extension in required_extensions.iter() {
            if !self.extensions().contains(*required_extension) {
                return Err(KeyPackageExtensionSupportError::UnsupportedExtension);
            }
        }

        Ok(())
    }

    /// Compute the [`KeyPackageRef`] of this [`KeyPackage`].
    /// The [`KeyPackageRef`] is used to identify a new member that should get
    /// added to a group.
    pub fn hash_ref(&self, backend: &impl OpenMlsCrypto) -> Result<KeyPackageRef, LibraryError> {
        make_key_package_ref(
            &self
                .tls_serialize_detached()
                .map_err(LibraryError::missing_bound_check)?,
            self.payload.ciphersuite,
            backend,
        )
        .map_err(LibraryError::unexpected_crypto_error)
    }

    /// Get the [`Ciphersuite`].
    pub fn ciphersuite(&self) -> Ciphersuite {
        self.payload.ciphersuite
    }

    /// Get the [`LeafNode`] reference.
    pub fn leaf_node(&self) -> &LeafNode {
        &self.payload.leaf_node
    }

    /// Get the public HPKE init key of this key package.
    pub fn hpke_init_key(&self) -> &HpkePublicKey {
        &self.payload.init_key
    }
}

/// Crate visible `KeyPackage` functions.
impl KeyPackage {
    /// Get the `ProtocolVersion`.
    pub(crate) fn protocol_version(&self) -> ProtocolVersion {
        self.payload.protocol_version
    }
}

/// Helpers for testing.
#[cfg(any(feature = "test-utils", test))]
impl KeyPackage {
    /// Generate a new key package with a given init key
    pub fn new_from_init_key<KeyStore: OpenMlsKeyStore>(
        config: CryptoConfig,
        backend: &impl OpenMlsCryptoProvider<KeyStoreProvider = KeyStore>,
        credential: &CredentialBundle, // FIXME: make credential
        extensions: Extensions,
        leaf_node_capabilities: Capabilities,
        leaf_node_extensions: Extensions,
        init_key: Vec<u8>,
    ) -> Result<Self, KeyPackageNewError<KeyStore::Error>> {
        let (key_package, encryption_key_pair) = Self::new_from_keys(
            config,
            backend,
            credential,
            extensions,
            leaf_node_capabilities,
            leaf_node_extensions,
            init_key,
        )?;

        // Store the key package in the key store with the hash reference as id
        // for retrieval when parsing welcome messages.
        backend
            .key_store()
            .store(
                key_package.hash_ref(backend.crypto())?.as_slice(),
                &key_package,
            )
            .map_err(KeyPackageNewError::KeyStoreError)?;

        // Store the encryption key pair in the key store.
        encryption_key_pair
            .write_to_key_store(backend)
            .map_err(KeyPackageNewError::KeyStoreError)?;

        Ok(key_package)
    }

    /// Create new key package with a leaf node encryption key set to the
    /// provided `encryption_key`.
    #[cfg(test)]
    pub(crate) fn new_from_encryption_key<KeyStore: OpenMlsKeyStore>(
        config: CryptoConfig,
        backend: &impl OpenMlsCryptoProvider<KeyStoreProvider = KeyStore>,
        credential: &CredentialBundle, // FIXME: make credential
        extensions: Extensions,
<<<<<<< HEAD
        leaf_node_capabilities: Capabilities,
        leaf_node_extensions: Extensions,
        encryption_key: tls_codec::VLBytes,
    ) -> Result<Self, KeyPackageNewError> {
=======
        encryption_key: EncryptionKey,
    ) -> Result<Self, KeyPackageNewError<KeyStore::Error>> {
>>>>>>> 8848c59a
        // Create a new HPKE init key pair
        let ikm = Secret::random(config.ciphersuite, backend, config.version).unwrap();
        let init_key = backend
            .crypto()
            .derive_hpke_keypair(config.ciphersuite.hpke_config(), ikm.as_slice());

        // Store the private part of the init_key into the key store.
        // The key is the public key.
        backend
            .key_store()
            .store(&init_key.public, &init_key.private)
            .map_err(KeyPackageNewError::KeyStoreError)?;

        // We don't need the private key here. It's stored in the key store for
        // use later when creating a group with this key package.
        let leaf_node = LeafNode::create_new_with_key(
            encryption_key,
            credential,
            LeafNodeSource::KeyPackage(Lifetime::default()),
            leaf_node_capabilities,
            leaf_node_extensions,
            backend,
        )
        .unwrap();

        let key_package = KeyPackageTBS {
            protocol_version: config.version,
            ciphersuite: config.ciphersuite,
            init_key: init_key.public.into(),
            leaf_node,
            extensions,
        };

        let key_package = key_package.sign(backend, credential.signature_private_key())?;

        // Store the key package in the key store with the hash reference as id
        // for retrieval when parsing welcome messages.
        backend
            .key_store()
            .store(
                key_package.hash_ref(backend.crypto())?.as_slice(),
                &key_package,
            )
            .map_err(KeyPackageNewError::KeyStoreError)?;

        Ok(key_package)
    }

    pub fn into_with_init_key<KeyStore: OpenMlsKeyStore>(
        self,
        config: CryptoConfig,
        backend: &impl OpenMlsCryptoProvider<KeyStoreProvider = KeyStore>,
        credential: &CredentialBundle, // FIXME: make credential
        init_key: Vec<u8>,
    ) -> Result<Self, KeyPackageNewError<KeyStore::Error>> {
        let key_package = KeyPackageTBS {
            protocol_version: config.version,
            ciphersuite: config.ciphersuite,
            init_key: init_key.into(),
            leaf_node: self.leaf_node().clone(),
            extensions: self.extensions().clone(),
        };

        let key_package = key_package.sign(backend, credential.signature_private_key())?;
        Ok(key_package)
    }

    /// Resign this key package with another credential.
    pub fn resign(
        mut self,
        backend: &impl OpenMlsCryptoProvider,
        credential: &CredentialBundle,
    ) -> Self {
        self.payload
            .leaf_node
            .set_credential(credential.credential().clone());
        self.payload
            .sign(backend, credential.signature_private_key())
            .unwrap()
    }

    /// Replace the public key in the KeyPackage.
    pub fn set_public_key(&mut self, public_key: HpkePublicKey) {
        self.payload.init_key = public_key
    }

    /// Replace the version in the KeyPackage.
    pub fn set_version(&mut self, version: ProtocolVersion) {
        self.payload.protocol_version = version
    }

    /// Replace the ciphersuite in the KeyPackage.
    pub fn set_ciphersuite(&mut self, ciphersuite: Ciphersuite) {
        self.payload.ciphersuite = ciphersuite
    }

    /// Set the [`LeafNode`].
    pub fn set_leaf_node(&mut self, leaf_node: LeafNode) {
        self.payload.leaf_node = leaf_node;
    }
}

/// Builder that helps creating (and configuring) a [`KeyPackage`].
#[derive(Default, Debug, Clone, Serialize, Deserialize)]
pub struct KeyPackageBuilder {
    key_package_extensions: Option<Extensions>,
    leaf_node_capabilities: Option<Capabilities>,
    leaf_node_extensions: Option<Extensions>,
}

impl KeyPackageBuilder {
    /// Create a key package builder.
    pub fn new() -> Self {
        Self {
            key_package_extensions: None,
            leaf_node_capabilities: None,
            leaf_node_extensions: None,
        }
    }

    /// Set the key package extensions.
    pub fn key_package_extensions(mut self, extensions: Extensions) -> Self {
        self.key_package_extensions = Some(extensions);
        self
    }

    /// Set the leaf node capabilities.
    pub fn leaf_node_capabilities(mut self, capabilities: Capabilities) -> Self {
        self.leaf_node_capabilities = Some(capabilities);
        self
    }

    /// Set the leaf node extensions.
    pub fn leaf_node_extensions(mut self, extensions: Extensions) -> Self {
        self.leaf_node_extensions = Some(extensions);
        self
    }

    pub(crate) fn build_without_key_storage<KeyStore: OpenMlsKeyStore>(
        self,
        config: CryptoConfig,
        backend: &impl OpenMlsCryptoProvider<KeyStoreProvider = KeyStore>,
        credential: &CredentialBundle, // FIXME: make credential
    ) -> Result<KeyPackageCreationResult, KeyPackageNewError<KeyStore::Error>> {
        KeyPackage::create(
            config,
            backend,
            credential,
            self.key_package_extensions.unwrap_or_default(),
            self.leaf_node_extensions.unwrap_or_default(),
        )
    }

    /// Finalize and build the key package.
    pub fn build<KeyStore: OpenMlsKeyStore>(
        self,
        config: CryptoConfig,
        backend: &impl OpenMlsCryptoProvider<KeyStoreProvider = KeyStore>,
        credential: &CredentialBundle,
    ) -> Result<KeyPackage, KeyPackageNewError<KeyStore::Error>> {
        let KeyPackageCreationResult {
            key_package,
            encryption_keypair,
            init_private_key,
        } = KeyPackage::create(
            config,
            backend,
            credential,
            self.key_package_extensions.unwrap_or_default(),
            self.leaf_node_capabilities.unwrap_or_default(),
            self.leaf_node_extensions.unwrap_or_default(),
        )?;

        // Store the key package in the key store with the hash reference as id
        // for retrieval when parsing welcome messages.
        backend
            .key_store()
            .store(
                key_package.hash_ref(backend.crypto())?.as_slice(),
                &key_package,
            )
            .map_err(KeyPackageNewError::KeyStoreError)?;

        // Store the encryption key pair in the key store.
        encryption_keypair
            .write_to_key_store(backend)
            .map_err(KeyPackageNewError::KeyStoreError)?;

        // Store the private part of the init_key into the key store.
        // The key is the public key.
        backend
            .key_store()
            .store(key_package.hpke_init_key().as_slice(), &init_private_key)
            .map_err(KeyPackageNewError::KeyStoreError)?;

        Ok(key_package)
    }
}

/// A [`KeyPackageBundle`] contains a [`KeyPackage`] and the corresponding private
/// key.
#[derive(Debug, Clone, Serialize, Deserialize)]
#[cfg_attr(test, derive(PartialEq))]
pub(crate) struct KeyPackageBundle {
    pub(crate) key_package: KeyPackage,
    pub(crate) private_key: HpkePrivateKey,
}

// Public `KeyPackageBundle` functions.
impl KeyPackageBundle {
    /// Get a reference to the public part of this bundle, i.e. the [`KeyPackage`].
    pub(crate) fn key_package(&self) -> &KeyPackage {
        &self.key_package
    }
}

#[cfg(any(feature = "test-utils", test))]
impl KeyPackageBundle {
    pub(crate) fn new(
        backend: &impl OpenMlsCryptoProvider,
        ciphersuite: Ciphersuite,
        credential_bundle: &CredentialBundle,
    ) -> Self {
        let key_package = KeyPackage::builder()
            .build(
                CryptoConfig {
                    ciphersuite,
                    version: ProtocolVersion::default(),
                },
                backend,
                credential_bundle,
            )
            .unwrap();
        let private_key: Vec<u8> = backend
            .key_store()
            .read(key_package.hpke_init_key().as_slice())
            .unwrap();
        Self {
            key_package,
            private_key: private_key.into(),
        }
    }
}<|MERGE_RESOLUTION|>--- conflicted
+++ resolved
@@ -249,30 +249,16 @@
             backend,
             credential,
             extensions,
+            leaf_node_capabilities,
             leaf_node_extensions,
             init_key.public,
         )?;
 
-<<<<<<< HEAD
-        Ok((
-            Self::new_from_keys(
-                config,
-                backend,
-                credential,
-                extensions,
-                leaf_node_capabilities,
-                leaf_node_extensions,
-                init_key.public,
-            )?,
-            init_key.private,
-        ))
-=======
         Ok(KeyPackageCreationResult {
             key_package,
             encryption_keypair,
             init_private_key: init_key.private,
         })
->>>>>>> 8848c59a
     }
 
     /// Create a new key package for the given `ciphersuite` and `identity`.
@@ -480,15 +466,10 @@
         backend: &impl OpenMlsCryptoProvider<KeyStoreProvider = KeyStore>,
         credential: &CredentialBundle, // FIXME: make credential
         extensions: Extensions,
-<<<<<<< HEAD
         leaf_node_capabilities: Capabilities,
         leaf_node_extensions: Extensions,
-        encryption_key: tls_codec::VLBytes,
-    ) -> Result<Self, KeyPackageNewError> {
-=======
         encryption_key: EncryptionKey,
     ) -> Result<Self, KeyPackageNewError<KeyStore::Error>> {
->>>>>>> 8848c59a
         // Create a new HPKE init key pair
         let ikm = Secret::random(config.ciphersuite, backend, config.version).unwrap();
         let init_key = backend
@@ -638,6 +619,7 @@
             backend,
             credential,
             self.key_package_extensions.unwrap_or_default(),
+            self.leaf_node_capabilities.unwrap_or_default(),
             self.leaf_node_extensions.unwrap_or_default(),
         )
     }
