--- conflicted
+++ resolved
@@ -166,15 +166,12 @@
     pub fn exchange_credential(&mut self, credential: Credential) {
         self.credential = credential
     }
-<<<<<<< HEAD
 
     /// Replace the public key in the KeyPackage.
     #[cfg(any(feature = "test-utils", test))]
     pub fn exchange_public_key(&mut self, public_key: HpkePublicKey) {
         self.hpke_init_key = public_key
     }
-=======
->>>>>>> 9930e839
 }
 
 /// The key package struct.
@@ -473,15 +470,11 @@
     pub fn exchange_credential(&mut self, credential: Credential) {
         self.key_package_payload.exchange_credential(credential)
     }
-<<<<<<< HEAD
-
     /// Replace the public key in the KeyPackage.
     #[cfg(any(feature = "test-utils", test))]
     pub fn exchange_public_key(&mut self, public_key: HpkePublicKey) {
         self.key_package_payload.exchange_public_key(public_key)
     }
-=======
->>>>>>> 9930e839
 }
 
 impl Signable for KeyPackageBundlePayload {
