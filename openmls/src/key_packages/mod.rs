--- conflicted
+++ resolved
@@ -429,174 +429,6 @@
     }
 }
 
-<<<<<<< HEAD
-/// Helpers for testing.
-#[cfg(any(feature = "test-utils", test))]
-#[allow(clippy::too_many_arguments)]
-impl KeyPackage {
-    /// Generate a new key package with a given init key
-    pub fn new_from_init_key<KeyStore: OpenMlsKeyStore>(
-        config: CryptoConfig,
-        provider: &impl OpenMlsProvider<KeyStoreProvider = KeyStore>,
-        signer: &impl Signer,
-        credential_with_key: CredentialWithKey,
-        extensions: Extensions,
-        leaf_node_capabilities: Capabilities,
-        leaf_node_extensions: Extensions,
-        init_key: InitKey,
-    ) -> Result<Self, KeyPackageNewError<KeyStore::Error>> {
-        let (key_package, encryption_key_pair) = Self::new_from_keys(
-            config,
-            provider,
-            signer,
-            credential_with_key,
-            Lifetime::default(),
-            extensions,
-            leaf_node_capabilities,
-            leaf_node_extensions,
-            init_key,
-        )?;
-
-        // Store the key package in the key store with the hash reference as id
-        // for retrieval when parsing welcome messages.
-        provider
-            .key_store()
-            .store(
-                key_package.hash_ref(provider.crypto())?.as_slice(),
-                &key_package,
-            )
-            .map_err(KeyPackageNewError::KeyStoreError)?;
-
-        // Store the encryption key pair in the key store.
-        encryption_key_pair
-            .write_to_key_store(provider.key_store())
-            .map_err(KeyPackageNewError::KeyStoreError)?;
-
-        Ok(key_package)
-    }
-
-    /// Create new key package with a leaf node encryption key set to the
-    /// provided `encryption_key`.
-    #[cfg(test)]
-    #[allow(clippy::too_many_arguments)]
-    pub(crate) fn new_from_encryption_key<KeyStore: OpenMlsKeyStore>(
-        config: CryptoConfig,
-        provider: &impl OpenMlsProvider<KeyStoreProvider = KeyStore>,
-        signer: &impl Signer,
-        credential_with_key: CredentialWithKey,
-        extensions: Extensions,
-        leaf_node_capabilities: Capabilities,
-        leaf_node_extensions: Extensions,
-        encryption_key: EncryptionKey,
-    ) -> Result<Self, KeyPackageNewError<KeyStore::Error>> {
-        // Create a new HPKE init key pair
-        let ikm = Secret::random(config.ciphersuite, provider.rand()).unwrap();
-        let init_key = provider
-            .crypto()
-            .derive_hpke_keypair(config.ciphersuite.hpke_config(), ikm.as_slice())
-            .map_err(|e| {
-                KeyPackageNewError::LibraryError(LibraryError::unexpected_crypto_error(e))
-            })?;
-
-        // Store the private part of the init_key into the key store.
-        // The key is the public key.
-        provider
-            .key_store()
-            .store::<HpkePrivateKey>(&init_key.public, &init_key.private)
-            .map_err(KeyPackageNewError::KeyStoreError)?;
-
-        // We don't need the private key here. It's stored in the key store for
-        // use later when creating a group with this key package.
-        let leaf_node = LeafNode::create_new_with_key(
-            encryption_key,
-            credential_with_key,
-            LeafNodeSource::KeyPackage(Lifetime::default()),
-            leaf_node_capabilities,
-            leaf_node_extensions,
-            TreeInfoTbs::KeyPackage,
-            signer,
-        )
-        .unwrap();
-
-        let key_package = KeyPackageTbs {
-            protocol_version: config.version,
-            ciphersuite: config.ciphersuite,
-            init_key: init_key.public.into(),
-            leaf_node,
-            extensions,
-        };
-
-        let key_package = key_package.sign(signer)?;
-
-        // Store the key package in the key store with the hash reference as id
-        // for retrieval when parsing welcome messages.
-        provider
-            .key_store()
-            .store(
-                key_package.hash_ref(provider.crypto())?.as_slice(),
-                &key_package,
-            )
-            .map_err(KeyPackageNewError::KeyStoreError)?;
-
-        Ok(key_package)
-    }
-
-    pub fn into_with_init_key(
-        self,
-        config: CryptoConfig,
-        signer: &impl Signer,
-        init_key: InitKey,
-    ) -> Result<Self, SignatureError> {
-        let key_package_tbs = KeyPackageTbs {
-            protocol_version: config.version,
-            ciphersuite: config.ciphersuite,
-            init_key,
-            leaf_node: self.leaf_node().clone(),
-            extensions: self.extensions().clone(),
-        };
-
-        key_package_tbs.sign(signer)
-    }
-
-    /// Resign this key package with another credential.
-    pub fn resign(mut self, signer: &impl Signer, credential_with_key: CredentialWithKey) -> Self {
-        self.payload
-            .leaf_node
-            .set_credential(credential_with_key.credential.clone());
-        self.payload
-            .leaf_node
-            .set_signature_key(credential_with_key.signature_key.clone());
-
-        self.payload
-            .leaf_node
-            .resign(signer, credential_with_key, TreeInfoTbs::KeyPackage);
-
-        self.payload.sign(signer).unwrap()
-    }
-
-    /// Replace the public key in the KeyPackage.
-    pub fn set_init_key(&mut self, init_key: InitKey) {
-        self.payload.init_key = init_key
-    }
-
-    /// Replace the version in the KeyPackage.
-    pub fn set_version(&mut self, version: ProtocolVersion) {
-        self.payload.protocol_version = version
-    }
-
-    /// Replace the ciphersuite in the KeyPackage.
-    pub fn set_ciphersuite(&mut self, ciphersuite: Ciphersuite) {
-        self.payload.ciphersuite = ciphersuite
-    }
-
-    /// Set the [`LeafNode`].
-    pub fn set_leaf_node(&mut self, leaf_node: LeafNode) {
-        self.payload.leaf_node = leaf_node;
-    }
-}
-
-=======
->>>>>>> 6ee540a2
 /// Builder that helps creating (and configuring) a [`KeyPackage`].
 #[derive(Default, Debug, Clone, Serialize, Deserialize)]
 pub struct KeyPackageBuilder {
