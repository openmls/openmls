//! # Key Packages
//!
//! Key packages are pre-published public keys that carry information about a
//! user, allowing for the asynchronous addition of clients to an MLS group.
//!
//! A key package object specifies:
//!
//! - A **protocol version** and ciphersuite that the client supports
//! - A **public key** that others can use for key agreement
//! - A **credential** authenticating the client's application-layer identity
//! - A list of **extensions** for the key package (see
//!   [Extensions](`mod@crate::extensions`) for details)
//!
//! Key packages are meant to be used only once and SHOULD NOT be reused,
//! except as a last resort—i.e., when no other key package is available.
//! Clients MAY generate and publish multiple key packages to support multiple
//! ciphersuites.
//!
//! The HPKE init key MUST be a public key for the asymmetric encryption scheme
//! defined by the ciphersuite. It MUST be unique among key packages created by
//! the client. The entire structure is signed using the client's signature key.
//! A key package object with an invalid signature field is considered malformed.
//!
//! ## Creating key package bundles
//!
//! Key package bundles are key packages that include their private key. A key
//! package bundle can be created as follows:
//!
//! ```
//! use openmls::{prelude::{*, tls_codec::*}};
//! use openmls_rust_crypto::OpenMlsRustCrypto;
//! use openmls_basic_credential::SignatureKeyPair;
//!
//! let ciphersuite = Ciphersuite::MLS_128_DHKEMX25519_AES128GCM_SHA256_Ed25519;
//! let provider = OpenMlsRustCrypto::default();
//!
//! let credential = BasicCredential::new("identity".into());
//! let signer =
//!     SignatureKeyPair::new(ciphersuite.signature_algorithm())
//!         .expect("Error generating a signature key pair.");
//! let credential_with_key = CredentialWithKey {
//!     credential: credential.into(),
//!     signature_key: signer.public().into(),
//! };
//! let key_package = KeyPackage::builder()
//!     .build(
//!         ciphersuite,
//!         &provider,
//!         &signer,
//!         credential_with_key,
//!     )
//!     .unwrap();
//! ```
//!
//! See [`KeyPackage`] for more details and other ways to create key packages.
//!
//! ## Loading key packages
//!
//! When getting key packages from another user the serialized bytes are parsed
//! as follows;
//!
//! ```
//! use openmls::prelude::{*, tls_codec::*};
//! use openmls::test_utils::hex_to_bytes;
//! use openmls_rust_crypto::OpenMlsRustCrypto;
//!
//! let provider = OpenMlsRustCrypto::default();
//! let ciphersuite = Ciphersuite::MLS_128_DHKEMX25519_AES128GCM_SHA256_Ed25519;
//!
//! let key_package_bytes = hex_to_bytes(
//!         "0001000120D4F26FCA6EF6B1CA2FDD8DCAA501730FB003323AD8C781490B94782771\
//!         B22216208E9BF17CE632EC753A9BFC624F275AA745ACD7316A5CF18B8E39CE71A80EE\
//!         137205639176E415B378BA54B9E7C678FFAA860676CEFEDFA0DD3FF692F20AC7E2632\
//!         0001086964656E74697479020001060001000200030200010C0001000200030004000\
//!         50007020001010000000064A1986E00000000776DA97E004040A71F1B7A5F78D15C3F\
//!         B215D811BADB0BBBD78B582D42E5C3672085699DCA5F90DAA57BB74A3A973789E7006\
//!         887FCE85F0E64C19C1F26C28B5752B3C3312FF3040040407B5A96167512061E78414F\
//!         E3F29B89FF2A954CB8E0A6E976EA039E0A1A0AB91B80664BDDC62BC8CBE64BC9242C4\
//!         CDC33F56A10E425A384AED029C23E1D467C0E");
//!
//! let key_package_in = KeyPackageIn::tls_deserialize(&mut key_package_bytes.as_slice())
//!     .expect("Could not deserialize KeyPackage");
//!
//! let key_package = key_package_in
//!     .validate(provider.crypto(), ProtocolVersion::Mls10)
//!     .expect("Invalid KeyPackage");
//! ```
//!
//! See [`KeyPackage`] for more details on how to use key packages.

use crate::{
    ciphersuite::{
        hash_ref::{make_key_package_ref, KeyPackageRef},
        signable::*,
        *,
    },
    credentials::*,
    error::LibraryError,
    extensions::{Extension, ExtensionType, Extensions, LastResortExtension},
    storage::OpenMlsProvider,
    treesync::{
        node::{
            encryption_keys::{EncryptionKeyPair, EncryptionPrivateKey},
            leaf_node::{Capabilities, LeafNodeSource, NewLeafNodeParams, TreeInfoTbs},
        },
        LeafNode,
    },
    versions::ProtocolVersion,
};
use openmls_traits::{
    crypto::OpenMlsCrypto, signatures::Signer, storage::StorageProvider, types::Ciphersuite,
};
use serde::{Deserialize, Serialize};
use tls_codec::{
    Serialize as TlsSerializeTrait, TlsDeserialize, TlsDeserializeBytes, TlsSerialize, TlsSize,
};

// Private
use errors::*;

// Public
pub mod errors;
pub mod key_package_in;

mod lifetime;

// Tests
#[cfg(test)]
pub(crate) mod tests;

// Public types
pub use key_package_in::KeyPackageIn;
pub use lifetime::Lifetime;

/// The unsigned payload of a key package.
/// Any modification must happen on this unsigned struct. Use `sign` to get a
/// signed key package.
///
/// ```text
/// struct {
///     ProtocolVersion version;
///     CipherSuite cipher_suite;
///     HPKEPublicKey init_key;
///     LeafNode leaf_node;
///     Extension extensions<V>;
/// } KeyPackageTBS;
/// ```
#[derive(Debug, Clone, PartialEq, TlsSize, TlsSerialize, Serialize, Deserialize)]
struct KeyPackageTbs {
    protocol_version: ProtocolVersion,
    ciphersuite: Ciphersuite,
    init_key: InitKey,
    leaf_node: LeafNode,
    extensions: Extensions,
}

impl Signable for KeyPackageTbs {
    type SignedOutput = KeyPackage;

    fn unsigned_payload(&self) -> Result<Vec<u8>, tls_codec::Error> {
        self.tls_serialize_detached()
    }

    fn label(&self) -> &str {
        SIGNATURE_KEY_PACKAGE_LABEL
    }
}

impl From<KeyPackage> for KeyPackageTbs {
    fn from(kp: KeyPackage) -> Self {
        kp.payload
    }
}

/// The key package struct.
#[derive(Debug, Clone, Serialize, Deserialize, TlsSize, TlsSerialize)]
pub struct KeyPackage {
    payload: KeyPackageTbs,
    signature: Signature,
}

impl PartialEq for KeyPackage {
    fn eq(&self, other: &Self) -> bool {
        // We ignore the signature in the comparison. The same key package
        // may have different, valid signatures.
        self.payload == other.payload
    }
}

impl SignedStruct<KeyPackageTbs> for KeyPackage {
    fn from_payload(payload: KeyPackageTbs, signature: Signature) -> Self {
        Self { payload, signature }
    }
}

const SIGNATURE_KEY_PACKAGE_LABEL: &str = "KeyPackageTBS";

/// Helper struct containing the results of building a new [`KeyPackage`].
pub(crate) struct KeyPackageCreationResult {
    pub key_package: KeyPackage,
    pub encryption_keypair: EncryptionKeyPair,
    pub init_private_key: HpkePrivateKey,
}

/// Init key for HPKE.
#[derive(
    Debug,
    Clone,
    PartialEq,
    TlsSize,
    TlsSerialize,
    Serialize,
    Deserialize,
    TlsDeserialize,
    TlsDeserializeBytes,
)]
pub struct InitKey {
    key: HpkePublicKey,
}

impl InitKey {
    /// Return the internal [`HpkePublicKey`].
    pub fn key(&self) -> &HpkePublicKey {
        &self.key
    }

    /// Return the internal [`HpkePublicKey`] as a slice.
    pub fn as_slice(&self) -> &[u8] {
        self.key.as_slice()
    }
}

impl From<Vec<u8>> for InitKey {
    fn from(key: Vec<u8>) -> Self {
        Self {
            key: HpkePublicKey::from(key),
        }
    }
}

impl From<HpkePublicKey> for InitKey {
    fn from(key: HpkePublicKey) -> Self {
        Self { key }
    }
}

// Public `KeyPackage` functions.
impl KeyPackage {
    /// Create a key package builder.
    ///
    /// This is provided for convenience. You can also use [`KeyPackageBuilder::new`].
    pub fn builder() -> KeyPackageBuilder {
        KeyPackageBuilder::new()
    }

    #[allow(clippy::too_many_arguments)]
    /// Create a new key package for the given `ciphersuite` and `identity`.
    pub(crate) fn create(
        ciphersuite: Ciphersuite,
        provider: &impl OpenMlsProvider,
        signer: &impl Signer,
        credential_with_key: CredentialWithKey,
        lifetime: Lifetime,
        extensions: Extensions,
        leaf_node_capabilities: Capabilities,
        leaf_node_extensions: Extensions,
    ) -> Result<KeyPackageCreationResult, KeyPackageNewError> {
        if ciphersuite.signature_algorithm() != signer.signature_scheme() {
            return Err(KeyPackageNewError::CiphersuiteSignatureSchemeMismatch);
        }

        // Create a new HPKE key pair
        let ikm = Secret::random(ciphersuite, provider.rand())
            .map_err(LibraryError::unexpected_crypto_error)?;
        let init_key = provider
            .crypto()
            .derive_hpke_keypair(ciphersuite.hpke_config(), ikm.as_slice())
            .map_err(|e| {
                KeyPackageNewError::LibraryError(LibraryError::unexpected_crypto_error(e))
            })?;
        let (key_package, encryption_keypair) = Self::new_from_keys(
            ciphersuite,
            provider,
            signer,
            credential_with_key,
            lifetime,
            extensions,
            leaf_node_capabilities,
            leaf_node_extensions,
            init_key.public.into(),
        )?;

        Ok(KeyPackageCreationResult {
            key_package,
            encryption_keypair,
            init_private_key: init_key.private,
        })
    }

    /// Create a new key package for the given `ciphersuite` and `identity`.
    ///
    /// The HPKE init key must have been generated before and the private part
    /// has to be stored in the key store.
    ///
    /// This function returns the new [`KeyPackage`] as well as the
    /// encryption key ([`HpkeKeyPair`]) of the leaf node.
    ///
    /// The caller is responsible for storing the new values.
    #[allow(clippy::too_many_arguments)]
    fn new_from_keys(
        ciphersuite: Ciphersuite,
        provider: &impl OpenMlsProvider,
        signer: &impl Signer,
        credential_with_key: CredentialWithKey,
        lifetime: Lifetime,
        extensions: Extensions,
        capabilities: Capabilities,
        leaf_node_extensions: Extensions,
        init_key: InitKey,
    ) -> Result<(Self, EncryptionKeyPair), KeyPackageNewError> {
        // We don't need the private key here. It's stored in the key store for
        // use later when creating a group with this key package.

        let new_leaf_node_params = NewLeafNodeParams {
            ciphersuite,
            leaf_node_source: LeafNodeSource::KeyPackage(lifetime),
            credential_with_key,
            capabilities,
            extensions: leaf_node_extensions,
            tree_info_tbs: TreeInfoTbs::KeyPackage,
        };

        let (leaf_node, encryption_key_pair) =
            LeafNode::new(provider, signer, new_leaf_node_params)?;

        let key_package_tbs = KeyPackageTbs {
            protocol_version: ProtocolVersion::default(),
            ciphersuite,
            init_key,
            leaf_node,
            extensions,
        };

        let key_package = key_package_tbs.sign(signer)?;

        Ok((key_package, encryption_key_pair))
    }

    /// Get a reference to the extensions of this key package.
    pub fn extensions(&self) -> &Extensions {
        &self.payload.extensions
    }

    /// Check whether the this key package supports all the required extensions
    /// in the provided list.
    pub fn check_extension_support(
        &self,
        required_extensions: &[ExtensionType],
    ) -> Result<(), KeyPackageExtensionSupportError> {
        for required_extension in required_extensions.iter() {
            if !self.extensions().contains(*required_extension) {
                return Err(KeyPackageExtensionSupportError::UnsupportedExtension);
            }
        }

        Ok(())
    }

    /// Compute the [`KeyPackageRef`] of this [`KeyPackage`].
    /// The [`KeyPackageRef`] is used to identify a new member that should get
    /// added to a group.
    pub fn hash_ref(&self, crypto: &impl OpenMlsCrypto) -> Result<KeyPackageRef, LibraryError> {
        make_key_package_ref(
            &self
                .tls_serialize_detached()
                .map_err(LibraryError::missing_bound_check)?,
            self.payload.ciphersuite,
            crypto,
        )
        .map_err(LibraryError::unexpected_crypto_error)
    }

    /// Get the [`Ciphersuite`].
    pub fn ciphersuite(&self) -> Ciphersuite {
        self.payload.ciphersuite
    }

    /// Get the [`LeafNode`] reference.
    pub fn leaf_node(&self) -> &LeafNode {
        &self.payload.leaf_node
    }

    /// Get the public HPKE init key of this key package.
    pub fn hpke_init_key(&self) -> &InitKey {
        &self.payload.init_key
    }

    /// Check if this KeyPackage is a last resort key package.
    pub fn last_resort(&self) -> bool {
        self.payload.extensions.contains(ExtensionType::LastResort)
    }

    /// Get the lifetime of the KeyPackage
    pub fn life_time(&self) -> &Lifetime {
<<<<<<< HEAD
=======
        // Leaf nodes contain a lifetime if an only if they are inside a KeyPackage. Since we are
        // in a KeyPackage, this can never be None and unwrap is safe.
        // TODO: get rid of the unwrap, see https://github.com/openmls/openmls/issues/1663.
>>>>>>> a5d1d392
        self.payload.leaf_node.life_time().unwrap()
    }
}

/// Crate visible `KeyPackage` functions.
impl KeyPackage {
    /// Get the `ProtocolVersion`.
    pub(crate) fn protocol_version(&self) -> ProtocolVersion {
        self.payload.protocol_version
    }
}

/// Builder that helps creating (and configuring) a [`KeyPackage`].
#[derive(Default, Debug, Clone, Serialize, Deserialize)]
pub struct KeyPackageBuilder {
    key_package_lifetime: Option<Lifetime>,
    key_package_extensions: Option<Extensions>,
    leaf_node_capabilities: Option<Capabilities>,
    leaf_node_extensions: Option<Extensions>,
    last_resort: bool,
}

impl KeyPackageBuilder {
    /// Create a key package builder.
    pub fn new() -> Self {
        Self {
            key_package_lifetime: None,
            key_package_extensions: None,
            leaf_node_capabilities: None,
            leaf_node_extensions: None,
            last_resort: false,
        }
    }

    /// Set the key package lifetime.
    pub fn key_package_lifetime(mut self, lifetime: Lifetime) -> Self {
        self.key_package_lifetime.replace(lifetime);
        self
    }

    /// Set the key package extensions.
    pub fn key_package_extensions(mut self, extensions: Extensions) -> Self {
        self.key_package_extensions.replace(extensions);
        self
    }

    /// Mark the key package as a last-resort key package via a [`LastResortExtension`].
    pub fn mark_as_last_resort(mut self) -> Self {
        self.last_resort = true;
        self
    }

    /// Set the leaf node capabilities.
    pub fn leaf_node_capabilities(mut self, capabilities: Capabilities) -> Self {
        self.leaf_node_capabilities.replace(capabilities);
        self
    }

    /// Set the leaf node extensions.
    pub fn leaf_node_extensions(mut self, extensions: Extensions) -> Self {
        self.leaf_node_extensions.replace(extensions);
        self
    }

    /// Ensure that a last-resort extension is present in the key package if the
    /// `last_resort` flag is set.
    fn ensure_last_resort(&mut self) {
        if self.last_resort {
            let last_resort_extension = Extension::LastResort(LastResortExtension::default());
            if let Some(extensions) = self.key_package_extensions.as_mut() {
                extensions.add_or_replace(last_resort_extension);
            } else {
                self.key_package_extensions = Some(Extensions::single(last_resort_extension));
            }
        }
    }

    #[cfg(test)]
    pub(crate) fn build_without_storage(
        mut self,
        ciphersuite: Ciphersuite,
        provider: &impl OpenMlsProvider,
        signer: &impl Signer,
        credential_with_key: CredentialWithKey,
    ) -> Result<KeyPackageCreationResult, KeyPackageNewError> {
        self.ensure_last_resort();
        KeyPackage::create(
            ciphersuite,
            provider,
            signer,
            credential_with_key,
            self.key_package_lifetime.unwrap_or_default(),
            self.key_package_extensions.unwrap_or_default(),
            self.leaf_node_capabilities.unwrap_or_default(),
            self.leaf_node_extensions.unwrap_or_default(),
        )
    }

    /// Finalize and build the key package.
    pub fn build(
        mut self,
        ciphersuite: Ciphersuite,
        provider: &impl OpenMlsProvider,
        signer: &impl Signer,
        credential_with_key: CredentialWithKey,
    ) -> Result<KeyPackageBundle, KeyPackageNewError> {
        self.ensure_last_resort();
        let KeyPackageCreationResult {
            key_package,
            encryption_keypair,
            init_private_key,
        } = KeyPackage::create(
            ciphersuite,
            provider,
            signer,
            credential_with_key,
            self.key_package_lifetime.unwrap_or_default(),
            self.key_package_extensions.unwrap_or_default(),
            self.leaf_node_capabilities.unwrap_or_default(),
            self.leaf_node_extensions.unwrap_or_default(),
        )?;

        // Store the key package in the key store with the hash reference as id
        // for retrieval when parsing welcome messages.
        let full_kp = KeyPackageBundle {
            key_package,
            private_init_key: init_private_key,
            private_encryption_key: encryption_keypair.private_key().clone(),
        };
        provider
            .storage()
            .write_key_package(&full_kp.key_package.hash_ref(provider.crypto())?, &full_kp)
            .map_err(|_| KeyPackageNewError::StorageError)?;

        Ok(full_kp)
    }
}

/// A [`KeyPackageBundle`] contains a [`KeyPackage`] and the init and encryption
/// private key.
///
/// This is stored to ensure the private key is handled together with the key
/// package.
#[derive(Debug, Clone, Serialize, Deserialize)]
pub struct KeyPackageBundle {
    pub(crate) key_package: KeyPackage,
    pub(crate) private_init_key: HpkePrivateKey,
    pub(crate) private_encryption_key: EncryptionPrivateKey,
}

// Public `KeyPackageBundle` functions.
impl KeyPackageBundle {
    /// Get a reference to the public part of this bundle, i.e. the [`KeyPackage`].
    pub fn key_package(&self) -> &KeyPackage {
        &self.key_package
    }

    /// Get a reference to the private init key.
    pub fn init_private_key(&self) -> &HpkePrivateKey {
        &self.private_init_key
    }

    /// Get the encryption key pair.
    pub(crate) fn encryption_key_pair(&self) -> EncryptionKeyPair {
        EncryptionKeyPair::from((
            self.key_package.leaf_node().encryption_key().clone(),
            self.private_encryption_key.clone(),
        ))
    }
}

#[cfg(any(test, feature = "test-utils"))]
impl KeyPackageBundle {
    /// Generate a new key package bundle with the private key.
    pub fn new(
        key_package: KeyPackage,
        private_init_key: HpkePrivateKey,
        private_encryption_key: EncryptionPrivateKey,
    ) -> Self {
        Self {
            key_package,
            private_init_key,
            private_encryption_key,
        }
    }

    /// Get a reference to the private encryption key.
    pub fn encryption_private_key(&self) -> &HpkePrivateKey {
        self.private_encryption_key.key()
    }
}

#[cfg(test)]
impl KeyPackageBundle {
    pub(crate) fn generate(
        provider: &impl OpenMlsProvider,
        signer: &impl Signer,
        ciphersuite: Ciphersuite,
        credential_with_key: CredentialWithKey,
    ) -> Self {
        KeyPackage::builder()
            .build(ciphersuite, provider, signer, credential_with_key)
            .unwrap()
    }
}<|MERGE_RESOLUTION|>--- conflicted
+++ resolved
@@ -402,12 +402,9 @@
 
     /// Get the lifetime of the KeyPackage
     pub fn life_time(&self) -> &Lifetime {
-<<<<<<< HEAD
-=======
         // Leaf nodes contain a lifetime if an only if they are inside a KeyPackage. Since we are
         // in a KeyPackage, this can never be None and unwrap is safe.
         // TODO: get rid of the unwrap, see https://github.com/openmls/openmls/issues/1663.
->>>>>>> a5d1d392
         self.payload.leaf_node.life_time().unwrap()
     }
 }
