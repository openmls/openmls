--- conflicted
+++ resolved
@@ -217,15 +217,9 @@
         config: CryptoConfig,
         backend: &impl OpenMlsCryptoProvider,
         credential: &CredentialBundle, // FIXME: make credential
-<<<<<<< HEAD
         extensions: Extensions,
         leaf_node_extensions: Extensions,
-    ) -> Result<Self, KeyPackageNewError> {
-=======
-        extensions: Vec<Extension>,
-        leaf_node_extensions: Vec<Extension>,
     ) -> Result<((Self, HpkeKeyPair), Vec<u8>), KeyPackageNewError> {
->>>>>>> 4d25dfd8
         if SignatureScheme::from(config.ciphersuite) != credential.credential().signature_scheme() {
             return Err(KeyPackageNewError::CiphersuiteSignatureSchemeMismatch);
         }
@@ -459,7 +453,7 @@
         config: CryptoConfig,
         backend: &impl OpenMlsCryptoProvider,
         credential: &CredentialBundle, // FIXME: make credential
-        extensions: Vec<Extension>,
+        extensions: Extensions,
         encryption_key: tls_codec::VLBytes,
     ) -> Result<Self, KeyPackageNewError> {
         // Create a new HPKE init key pair
@@ -481,7 +475,7 @@
             encryption_key,
             credential,
             LeafNodeSource::KeyPackage(Lifetime::default()),
-            vec![],
+            Extensions::empty(),
             backend,
         )
         .unwrap();
@@ -521,7 +515,7 @@
             ciphersuite: config.ciphersuite,
             init_key: init_key.into(),
             leaf_node: self.leaf_node().clone(),
-            extensions: self.extensions().to_vec(),
+            extensions: self.extensions().clone(),
         };
 
         let key_package = key_package.sign(backend, credential)?;
