--- conflicted
+++ resolved
@@ -6,9 +6,8 @@
 use openmls_traits::OpenMlsCryptoProvider;
 use tls_codec::{Serialize as TlsSerializeTrait, TlsSize, TlsVecU32};
 
-<<<<<<< HEAD
 use crate::{
-    ciphersuite::{signable::*, *},
+    ciphersuite::{hash_ref::KeyPackageRef, signable::*, *},
     config::{Config, ProtocolVersion},
     credentials::*,
     error::LibraryError,
@@ -16,18 +15,6 @@
         CapabilitiesExtension, Extension, ExtensionError, ExtensionType, LifetimeExtension,
         ParentHashExtension, RequiredCapabilitiesExtension,
     },
-=======
-use crate::ciphersuite::signable::Signable;
-use crate::ciphersuite::signable::SignedStruct;
-use crate::ciphersuite::signable::Verifiable;
-use crate::ciphersuite::{hash_ref::KeyPackageRef, *};
-use crate::config::{Config, ProtocolVersion};
-use crate::credentials::*;
-use crate::extensions::RequiredCapabilitiesExtension;
-use crate::extensions::{
-    CapabilitiesExtension, Extension, ExtensionError, ExtensionType, LifetimeExtension,
-    ParentHashExtension,
->>>>>>> fd8a3d4d
 };
 
 use serde::{
