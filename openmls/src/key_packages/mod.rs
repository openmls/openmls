//! # Key Packages
//!
//! Key packages are pre-published public keys that provide some information
//! about a user in order to facilitate the asynchronous addition of clients to
//! a group.
//!
//! A key package object specifies:
//!
//! - A **protocol version** and ciphersuite that the client supports
//! - A **public key** that others can use for key agreement
//! - A **credential** authenticating the client's application-layer identity
//! - A list of **extensions** for the key package (see [Extensions](`mod@crate::extensions`) for details)
//!
//! Key packages are intended to be used only once and SHOULD NOT be reused
//! except in case of last resort, i.e. if there's no other key package available.
//! Clients MAY generate and publish multiple KeyPackages to support multiple
//! ciphersuites.
//!
//! The value for HPKE init key MUST be a public key for the asymmetric
//! encryption scheme defined by ciphersuite, and it MUST be unique among the
//! set of key packages created by this client.
//! The whole structure is signed using the client's signature key.
//! A key package object with an invalid signature field is considered malformed.
//!
//! ## Creating key package bundles
//!
//! Key package bundles are key packages including their private key.
//! A key package bundle can be created as follows:
//!
//! ```
//! use openmls::prelude::*;
//! use openmls_rust_crypto::OpenMlsRustCrypto;
//!
//! let ciphersuite = Ciphersuite::MLS_128_DHKEMX25519_AES128GCM_SHA256_Ed25519;
//! let backend = OpenMlsRustCrypto::default();
//!
//! let credential_bundle = CredentialBundle::new(
//!     b"Sasha".to_vec(),
//!     CredentialType::Basic,
//!     SignatureScheme::from(ciphersuite),
//!     &backend,
//! )
//! .expect("Error creating credential.");
//! let key_package = KeyPackage::builder().build(
//!     CryptoConfig {
//!         ciphersuite,
//!         version: ProtocolVersion::default(),
//!     },
//!     &backend,
//!     &credential_bundle,
//! )
//! .unwrap();
//! ```
//!
//! See [`KeyPackage`] for more details and other ways to create key packages.
//!
//! ## Loading key packages
//!
//! When getting key packages from another user the serialized bytes are parsed
//! as follows;
//!
//! ```
//! use openmls::prelude::*;
//! use openmls::test_utils::hex_to_bytes;
//! use openmls_rust_crypto::OpenMlsRustCrypto;
//!
//! let key_package_bytes = hex_to_bytes(
//!         "0100010020687A9693D4FADC951B999E6EDD80B80F11747DE30620C75ED0A5F41E32\
//!          CB064C00010008000000000000000208070020AEF756C7D75DE1BEACA7D2DD17FA7A\
//!          C36F56B9BA1F7DF019BCB49A4138CEBCCB000000360002000000100000000061A0B6\
//!          2D000000006B086B9D00010000001A0201C8020001060001000200030C0001000200\
//!          030004000500080040961F9EC3D3F1BFCE673FEF39AB8BE6A8FF4D0BA40B3AA8A0DC\
//!          50CDE22482DC30A594EDDEC398F0966C3AFD67135007A6875F9873F4B521DF28827F\
//!          6A4EFF1704");
//! let key_package = KeyPackage::try_from(key_package_bytes.as_slice());
//! ```
//!
//! See [`KeyPackage`] for more details on how to use key packages.

use crate::{
    ciphersuite::{
        hash_ref::{make_key_package_ref, KeyPackageRef},
        signable::*,
        *,
    },
    credentials::*,
    error::LibraryError,
    extensions::ExtensionType,
    extensions::Extensions,
    group::config::CryptoConfig,
    treesync::{
<<<<<<< HEAD
        node::{
            encryption_keys::{EncryptionKey, EncryptionKeyPair},
            leaf_node::{LeafNodeSource, Lifetime},
        },
=======
        node::leaf_node::{Capabilities, LeafNodeSource, Lifetime},
>>>>>>> 0aeefe47
        LeafNode,
    },
    versions::ProtocolVersion,
};
use openmls_traits::{
    crypto::OpenMlsCrypto,
    key_store::OpenMlsKeyStore,
    types::{Ciphersuite, SignatureScheme},
    OpenMlsCryptoProvider,
};
use serde::{Deserialize, Serialize};
use tls_codec::{
    Deserialize as TlsDeserializeTrait, Serialize as TlsSerializeTrait, TlsSerialize, TlsSize,
};

// Private
mod codec;
use errors::*;

// Public
pub mod errors;

// Tests
#[cfg(test)]
mod test_key_packages;

// Public types

/// The unsigned payload of a key package.
/// Any modification must happen on this unsigned struct. Use `sign` to get a
/// signed key package.
///
/// ```text
/// struct {
///     ProtocolVersion version;
///     CipherSuite cipher_suite;
///     HPKEPublicKey init_key;
///     LeafNode leaf_node;
///     Extension extensions<V>;
/// } KeyPackageTBS;
/// ```
#[derive(Debug, Clone, PartialEq, TlsSize, TlsSerialize, Serialize, Deserialize)]
struct KeyPackageTBS {
    protocol_version: ProtocolVersion,
    ciphersuite: Ciphersuite,
    init_key: HpkePublicKey,
    leaf_node: LeafNode,
    extensions: Extensions,
}

impl Signable for KeyPackageTBS {
    type SignedOutput = KeyPackage;

    fn unsigned_payload(&self) -> Result<Vec<u8>, tls_codec::Error> {
        self.tls_serialize_detached()
    }

    fn label(&self) -> &str {
        SIGNATURE_KEY_PACKAGE_LABEL
    }
}

impl From<KeyPackage> for KeyPackageTBS {
    fn from(kp: KeyPackage) -> Self {
        kp.payload
    }
}

/// The key package struct.
#[derive(Debug, Clone, Serialize, Deserialize)]
pub struct KeyPackage {
    payload: KeyPackageTBS,
    signature: Signature,
}

impl TryFrom<&[u8]> for KeyPackage {
    type Error = tls_codec::Error;

    fn try_from(bytes: &[u8]) -> Result<Self, Self::Error> {
        Self::tls_deserialize(&mut &*bytes)
    }
}

impl PartialEq for KeyPackage {
    fn eq(&self, other: &Self) -> bool {
        // We ignore the signature in the comparison. The same key package
        // may have different, valid signatures.
        self.payload == other.payload
    }
}

impl SignedStruct<KeyPackageTBS> for KeyPackage {
    fn from_payload(payload: KeyPackageTBS, signature: Signature) -> Self {
        Self { payload, signature }
    }
}

const SIGNATURE_KEY_PACKAGE_LABEL: &str = "KeyPackageTBS";

impl Verifiable for KeyPackage {
    fn unsigned_payload(&self) -> Result<Vec<u8>, tls_codec::Error> {
        self.payload.tls_serialize_detached()
    }

    fn signature(&self) -> &Signature {
        &self.signature
    }

    fn label(&self) -> &str {
        SIGNATURE_KEY_PACKAGE_LABEL
    }
}

struct KeyPackageCreationResult {
    key_package: KeyPackage,
    encryption_keypair: EncryptionKeyPair,
    init_private_key: Vec<u8>,
}

// Public `KeyPackage` functions.
impl KeyPackage {
    /// Create a key package builder.
    ///
    /// This is provided for convenience. You can also use [`KeyPackageBuilder::new`].
    pub fn builder() -> KeyPackageBuilder {
        KeyPackageBuilder::new()
    }

    /// Create a new key package for the given `ciphersuite` and `identity`.
    fn create<KeyStore: OpenMlsKeyStore>(
        config: CryptoConfig,
        backend: &impl OpenMlsCryptoProvider<KeyStoreProvider = KeyStore>,
        credential: &CredentialBundle, // FIXME: make credential
        extensions: Extensions,
        leaf_node_extensions: Extensions,
    ) -> Result<KeyPackageCreationResult, KeyPackageNewError<KeyStore::Error>> {
        if SignatureScheme::from(config.ciphersuite) != credential.credential().signature_scheme() {
            return Err(KeyPackageNewError::CiphersuiteSignatureSchemeMismatch);
        }

        // Create a new HPKE key pair
        let ikm = Secret::random(config.ciphersuite, backend, config.version)
            .map_err(LibraryError::unexpected_crypto_error)?;
        let init_key = backend
            .crypto()
            .derive_hpke_keypair(config.ciphersuite.hpke_config(), ikm.as_slice());
        let (key_package, encryption_keypair) = Self::new_from_keys(
            config,
            backend,
            credential,
            extensions,
            leaf_node_extensions,
            init_key.public,
        )?;

        Ok(KeyPackageCreationResult {
            key_package,
            encryption_keypair,
            init_private_key: init_key.private,
        })
    }

    /// Create a new key package for the given `ciphersuite` and `identity`.
    ///
    /// The HPKE init key must have been generated before and the private part
    /// has to be stored in the key store.
    ///
    /// This function returns the new [`KeyPackage`] as well as the
    /// encryption key ([`HpkeKeyPair`]) of the leaf node.
    ///
    /// The caller is responsible for storing the new values.
    fn new_from_keys<KeyStore: OpenMlsKeyStore>(
        config: CryptoConfig,
        backend: &impl OpenMlsCryptoProvider<KeyStoreProvider = KeyStore>,
        credential: &CredentialBundle, // FIXME: make credential
        extensions: Extensions,
        leaf_node_extensions: Extensions,
        init_key: Vec<u8>,
    ) -> Result<(Self, EncryptionKeyPair), KeyPackageNewError<KeyStore::Error>> {
        // We don't need the private key here. It's stored in the key store for
        // use later when creating a group with this key package.
        let (leaf_node, encryption_key_pair) = LeafNode::new(
            config,
            credential, // FIXME
            LeafNodeSource::KeyPackage(Lifetime::default()),
            Capabilities::default(),
            leaf_node_extensions,
            backend,
        )?;

        let key_package = KeyPackageTBS {
            protocol_version: config.version,
            ciphersuite: config.ciphersuite,
            init_key: init_key.into(),
            leaf_node,
            extensions,
        };

        let key_package = key_package.sign(backend, credential.signature_private_key())?;

        Ok((key_package, encryption_key_pair))
    }

    /// Delete this key package and its private key from the key store.
    pub fn delete<KeyStore: OpenMlsKeyStore>(
        &self,
        backend: &impl OpenMlsCryptoProvider<KeyStoreProvider = KeyStore>,
    ) -> Result<(), KeyStore::Error> {
        backend
            .key_store()
            .delete(self.hash_ref(backend.crypto()).unwrap().as_slice())?;
        backend.key_store().delete(self.hpke_init_key().as_slice())
    }

    /// Verify that this key package is valid:
    /// * verify that the signature on this key package is valid
    /// * verify that all extensions are supported by the leaf node
    /// * make sure that the lifetime is valid
    /// Returns `Ok(())` if all checks succeed and `KeyPackageError` otherwise
    pub fn verify(
        &self,
        backend: &impl OpenMlsCryptoProvider,
    ) -> Result<(), KeyPackageVerifyError> {
        // Extension included in the extensions or leaf_node.extensions fields
        // MUST be included in the leaf_node.capabilities field.
        for extension in self.payload.extensions.iter() {
            if !self
                .payload
                .leaf_node
                .supports_extension(&extension.extension_type())
            {
                return Err(KeyPackageVerifyError::UnsupportedExtension);
            }
        }

        // Ensure validity of the life time extension in the leaf node.
        if let Some(life_time) = self.payload.leaf_node.life_time() {
            if !life_time.is_valid() {
                return Err(KeyPackageVerifyError::InvalidLifetime);
            }
        } else {
            // This assumes that we only verify key packages with leaf nodes
            // that were created for the key package.
            return Err(KeyPackageVerifyError::MissingLifetime);
        }

        // Verify the signature on this key package.
        <Self as Verifiable>::verify_no_out(
            self,
            backend,
            self.leaf_node().signature_key(),
            self.leaf_node().credential().signature_scheme(),
        )
        .map_err(|_| {
            log::error!("Key package signature is invalid.");
            KeyPackageVerifyError::InvalidSignature
        })
    }

    /// Get a reference to the extensions of this key package.
    pub fn extensions(&self) -> &Extensions {
        &self.payload.extensions
    }

    /// Check whether the this key package supports all the required extensions
    /// in the provided list.
    pub fn check_extension_support(
        &self,
        required_extensions: &[ExtensionType],
    ) -> Result<(), KeyPackageExtensionSupportError> {
        for required_extension in required_extensions.iter() {
            if !self.extensions().contains(*required_extension) {
                return Err(KeyPackageExtensionSupportError::UnsupportedExtension);
            }
        }

        Ok(())
    }

    /// Compute the [`KeyPackageRef`] of this [`KeyPackage`].
    /// The [`KeyPackageRef`] is used to identify a new member that should get
    /// added to a group.
    pub fn hash_ref(&self, backend: &impl OpenMlsCrypto) -> Result<KeyPackageRef, LibraryError> {
        make_key_package_ref(
            &self
                .tls_serialize_detached()
                .map_err(LibraryError::missing_bound_check)?,
            self.payload.ciphersuite,
            backend,
        )
        .map_err(LibraryError::unexpected_crypto_error)
    }

    /// Get the [`Ciphersuite`].
    pub fn ciphersuite(&self) -> Ciphersuite {
        self.payload.ciphersuite
    }

    /// Get the [`LeafNode`] reference.
    pub fn leaf_node(&self) -> &LeafNode {
        &self.payload.leaf_node
    }

    /// Get the public HPKE init key of this key package.
    pub fn hpke_init_key(&self) -> &HpkePublicKey {
        &self.payload.init_key
    }
}

/// Crate visible `KeyPackage` functions.
impl KeyPackage {
    /// Get the `ProtocolVersion`.
    pub(crate) fn protocol_version(&self) -> ProtocolVersion {
        self.payload.protocol_version
    }
}

/// Helpers for testing.
#[cfg(any(feature = "test-utils", test))]
impl KeyPackage {
    /// Generate a new key package with a given init key
    pub fn new_from_init_key<KeyStore: OpenMlsKeyStore>(
        config: CryptoConfig,
        backend: &impl OpenMlsCryptoProvider<KeyStoreProvider = KeyStore>,
        credential: &CredentialBundle, // FIXME: make credential
        extensions: Extensions,
        leaf_node_extensions: Extensions,
        init_key: Vec<u8>,
    ) -> Result<Self, KeyPackageNewError<KeyStore::Error>> {
        let (key_package, encryption_key_pair) = Self::new_from_keys(
            config,
            backend,
            credential,
            extensions,
            leaf_node_extensions,
            init_key,
        )?;

        // Store the key package in the key store with the hash reference as id
        // for retrieval when parsing welcome messages.
        backend
            .key_store()
            .store(
                key_package.hash_ref(backend.crypto())?.as_slice(),
                &key_package,
            )
            .map_err(KeyPackageNewError::KeyStoreError)?;

        // Store the encryption key pair in the key store.
        encryption_key_pair
            .write_to_key_store(backend)
            .map_err(KeyPackageNewError::KeyStoreError)?;

        Ok(key_package)
    }

    /// Create new key package with a leaf node encryption key set to the
    /// provided `encryption_key`.
    pub fn new_from_encryption_key<KeyStore: OpenMlsKeyStore>(
        config: CryptoConfig,
        backend: &impl OpenMlsCryptoProvider<KeyStoreProvider = KeyStore>,
        credential: &CredentialBundle, // FIXME: make credential
        extensions: Extensions,
        encryption_key: EncryptionKey,
    ) -> Result<Self, KeyPackageNewError<KeyStore::Error>> {
        // Create a new HPKE init key pair
        let ikm = Secret::random(config.ciphersuite, backend, config.version).unwrap();
        let init_key = backend
            .crypto()
            .derive_hpke_keypair(config.ciphersuite.hpke_config(), ikm.as_slice());

        // Store the private part of the init_key into the key store.
        // The key is the public key.
        backend
            .key_store()
            .store(&init_key.public, &init_key.private)
            .map_err(KeyPackageNewError::KeyStoreError)?;

        // We don't need the private key here. It's stored in the key store for
        // use later when creating a group with this key package.
        let leaf_node = LeafNode::create_new_with_key(
            encryption_key,
            credential,
            LeafNodeSource::KeyPackage(Lifetime::default()),
            Capabilities::default(),
            Extensions::empty(),
            backend,
        )
        .unwrap();

        let key_package = KeyPackageTBS {
            protocol_version: config.version,
            ciphersuite: config.ciphersuite,
            init_key: init_key.public.into(),
            leaf_node,
            extensions,
        };

        let key_package = key_package.sign(backend, credential.signature_private_key())?;

        // Store the key package in the key store with the hash reference as id
        // for retrieval when parsing welcome messages.
        backend
            .key_store()
            .store(
                key_package.hash_ref(backend.crypto())?.as_slice(),
                &key_package,
            )
            .map_err(KeyPackageNewError::KeyStoreError)?;

        Ok(key_package)
    }

    pub fn into_with_init_key<KeyStore: OpenMlsKeyStore>(
        self,
        config: CryptoConfig,
        backend: &impl OpenMlsCryptoProvider<KeyStoreProvider = KeyStore>,
        credential: &CredentialBundle, // FIXME: make credential
        init_key: Vec<u8>,
    ) -> Result<Self, KeyPackageNewError<KeyStore>> {
        let key_package = KeyPackageTBS {
            protocol_version: config.version,
            ciphersuite: config.ciphersuite,
            init_key: init_key.into(),
            leaf_node: self.leaf_node().clone(),
            extensions: self.extensions().clone(),
        };

        let key_package = key_package.sign(backend, credential.signature_private_key())?;
        Ok(key_package)
    }

    /// Resign this key package with another credential.
    pub fn resign(
        mut self,
        backend: &impl OpenMlsCryptoProvider,
        credential: &CredentialBundle,
    ) -> Self {
        self.payload
            .leaf_node
            .set_credential(credential.credential().clone());
        self.payload
            .sign(backend, credential.signature_private_key())
            .unwrap()
    }

    /// Replace the public key in the KeyPackage.
    pub fn set_public_key(&mut self, public_key: HpkePublicKey) {
        self.payload.init_key = public_key
    }

    /// Replace the version in the KeyPackage.
    pub fn set_version(&mut self, version: ProtocolVersion) {
        self.payload.protocol_version = version
    }

    /// Replace the ciphersuite in the KeyPackage.
    pub fn set_ciphersuite(&mut self, ciphersuite: Ciphersuite) {
        self.payload.ciphersuite = ciphersuite
    }

    /// Set the [`LeafNode`].
    pub fn set_leaf_node(&mut self, leaf_node: LeafNode) {
        self.payload.leaf_node = leaf_node;
    }
}

/// Builder that helps creating (and configuring) a [`KeyPackage`].
#[derive(Default, Debug, Clone, Serialize, Deserialize)]
pub struct KeyPackageBuilder {
    key_package_extensions: Option<Extensions>,
    leaf_node_extensions: Option<Extensions>,
}

impl KeyPackageBuilder {
    /// Create a key package builder.
    pub fn new() -> Self {
        Self {
            key_package_extensions: None,
            leaf_node_extensions: None,
        }
    }

    /// Set the key package extensions.
    pub fn key_package_extensions(mut self, extensions: Extensions) -> Self {
        self.key_package_extensions = Some(extensions);
        self
    }

    /// Set the leaf node extensions.
    pub fn leaf_node_extensions(mut self, extensions: Extensions) -> Self {
        self.leaf_node_extensions = Some(extensions);
        self
    }

    /// Finalize and build the key package.
    pub fn build<KeyStore: OpenMlsKeyStore>(
        self,
        config: CryptoConfig,
        backend: &impl OpenMlsCryptoProvider<KeyStoreProvider = KeyStore>,
        credential: &CredentialBundle,
    ) -> Result<KeyPackage, KeyPackageNewError<KeyStore::Error>> {
        let KeyPackageCreationResult {
            key_package,
            encryption_keypair,
            init_private_key,
        } = KeyPackage::create(
            config,
            backend,
            credential,
            self.key_package_extensions.unwrap_or_default(),
            self.leaf_node_extensions.unwrap_or_default(),
        )?;

        // Store the key package in the key store with the hash reference as id
        // for retrieval when parsing welcome messages.
        backend
            .key_store()
            .store(
                key_package.hash_ref(backend.crypto())?.as_slice(),
                &key_package,
            )
            .map_err(KeyPackageNewError::KeyStoreError)?;

        // Store the encryption key pair in the key store.
        encryption_keypair
            .write_to_key_store(backend)
            .map_err(KeyPackageNewError::KeyStoreError)?;

        // Store the private part of the init_key into the key store.
        // The key is the public key.
        backend
            .key_store()
            .store(key_package.hpke_init_key().as_slice(), &init_private_key)
            .map_err(KeyPackageNewError::KeyStoreError)?;

        Ok(key_package)
    }
}

/// A [`KeyPackageBundle`] contains a [`KeyPackage`] and the corresponding private
/// key.
#[derive(Debug, Clone, Serialize, Deserialize)]
#[cfg_attr(test, derive(PartialEq))]
pub(crate) struct KeyPackageBundle {
    pub(crate) key_package: KeyPackage,
    pub(crate) private_key: HpkePrivateKey,
}

// Public `KeyPackageBundle` functions.
impl KeyPackageBundle {
    /// Get a reference to the public part of this bundle, i.e. the [`KeyPackage`].
    pub(crate) fn key_package(&self) -> &KeyPackage {
        &self.key_package
    }
}

#[cfg(any(feature = "test-utils", test))]
impl KeyPackageBundle {
    pub(crate) fn new(
        backend: &impl OpenMlsCryptoProvider,
        ciphersuite: Ciphersuite,
        credential_bundle: &CredentialBundle,
    ) -> Self {
        let key_package = KeyPackage::builder()
            .build(
                CryptoConfig {
                    ciphersuite,
                    version: ProtocolVersion::default(),
                },
                backend,
                credential_bundle,
            )
            .unwrap();
        let private_key: Vec<u8> = backend
            .key_store()
            .read(key_package.hpke_init_key().as_slice())
            .unwrap();
        Self {
            key_package,
            private_key: private_key.into(),
        }
    }
}<|MERGE_RESOLUTION|>--- conflicted
+++ resolved
@@ -89,14 +89,10 @@
     extensions::Extensions,
     group::config::CryptoConfig,
     treesync::{
-<<<<<<< HEAD
         node::{
             encryption_keys::{EncryptionKey, EncryptionKeyPair},
-            leaf_node::{LeafNodeSource, Lifetime},
+            leaf_node::{Capabilities, LeafNodeSource, Lifetime},
         },
-=======
-        node::leaf_node::{Capabilities, LeafNodeSource, Lifetime},
->>>>>>> 0aeefe47
         LeafNode,
     },
     versions::ProtocolVersion,
