--- conflicted
+++ resolved
@@ -11,12 +11,7 @@
         AeadKey, AeadNonce, Signature,
     },
     extensions::Extensions,
-<<<<<<< HEAD
-    framing::InterimTranscriptHashInput,
-    group::{GroupContext, GroupEpoch, GroupId},
-=======
-    group::GroupContext,
->>>>>>> 3fdc48d8
+    group::{GroupContext, GroupId},
     messages::ConfirmationTag,
 };
 
