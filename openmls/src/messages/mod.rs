--- conflicted
+++ resolved
@@ -267,23 +267,8 @@
         self.payload.signer
     }
 
-<<<<<<< HEAD
-    #[cfg(test)]
+    #[cfg(any(feature = "test-utils", test))]
     pub(crate) fn into_verifiable_group_info(self) -> VerifiableGroupInfo {
-=======
-    /// Re-sign the group info.
-    #[cfg(test)]
-    pub(crate) fn re_sign(
-        self,
-        credential_bundle: &CredentialBundle,
-        backend: &impl OpenMlsCryptoProvider,
-    ) -> Result<Self, LibraryError> {
-        self.payload.sign(backend, credential_bundle)
-    }
-
-    #[cfg(any(feature = "test-utils", test))]
-    pub fn into_verifiable_group_info(self) -> VerifiableGroupInfo {
->>>>>>> 3f8c4b62
         VerifiableGroupInfo {
             payload: GroupInfoTBS {
                 group_context: self.payload.group_context,
