use crate::ciphersuite::{signable::*, *};
use crate::config::ProtocolVersion;
use crate::extensions::*;
use crate::group::*;
use crate::schedule::psk::PreSharedKeys;
use crate::schedule::JoinerSecret;
use crate::tree::{index::*, *};

use openmls_traits::OpenMlsCryptoProvider;
use serde::{Deserialize, Serialize};

mod codec;

pub mod errors;
pub(crate) mod proposals;
pub(crate) mod public_group_state;

pub use codec::*;
pub use errors::*;
use proposals::*;
use tls_codec::{
    Serialize as TlsSerializeTrait, Size, TlsByteVecU32, TlsByteVecU8, TlsDeserialize,
    TlsSerialize, TlsSize, TlsVecU32,
};

#[cfg(test)]
mod tests;

#[cfg(test)]
use crate::credentials::{CredentialBundle, CredentialError};

#[cfg(any(feature = "test-utils", test))]
use crate::schedule::{
    psk::{ExternalPsk, Psk, PskType::External},
    PreSharedKeyId,
};

/// Welcome Messages
///
/// > 11.2.2. Welcoming New Members
///
/// ```text
/// struct {
///   ProtocolVersion version = mls10;
///   CipherSuite cipher_suite;
///   EncryptedGroupSecrets secrets<0..2^32-1>;
///   opaque encrypted_group_info<1..2^32-1>;
/// } Welcome;
/// ```
#[derive(Clone, Debug, PartialEq, TlsDeserialize, TlsSerialize, TlsSize)]
pub struct Welcome {
    version: ProtocolVersion,
    cipher_suite: CiphersuiteName,
    pub(crate) secrets: TlsVecU32<EncryptedGroupSecrets>,
    pub(crate) encrypted_group_info: TlsByteVecU32,
}

/// EncryptedGroupSecrets
///
/// > 11.2.2. Welcoming New Members
///
/// ```text
/// struct {
///   opaque key_package_hash<1..255>;
///   HPKECiphertext encrypted_group_secrets;
/// } EncryptedGroupSecrets;
/// ```
#[derive(Clone, Debug, PartialEq, TlsDeserialize, TlsSerialize, TlsSize)]
pub struct EncryptedGroupSecrets {
    pub key_package_hash: TlsByteVecU8,
    pub encrypted_group_secrets: HpkeCiphertext,
}

impl Welcome {
    /// Create a new welcome message from the provided data.
    /// Note that secrets and the encrypted group info are consumed.
    pub(crate) fn new(
        version: ProtocolVersion,
        cipher_suite: &'static Ciphersuite,
        secrets: Vec<EncryptedGroupSecrets>,
        encrypted_group_info: Vec<u8>,
    ) -> Self {
        Self {
            version,
            cipher_suite: cipher_suite.name(),
            secrets: secrets.into(),
            encrypted_group_info: encrypted_group_info.into(),
        }
    }

    /// Get a reference to the ciphersuite in this Welcome message.
    pub(crate) fn ciphersuite(&self) -> CiphersuiteName {
        self.cipher_suite
    }

    /// Get a reference to the encrypted group secrets in this Welcome message.
    pub fn secrets(&self) -> &[EncryptedGroupSecrets] {
        self.secrets.as_slice()
    }

    /// Get a reference to the encrypted group info.
    pub(crate) fn encrypted_group_info(&self) -> &[u8] {
        self.encrypted_group_info.as_slice()
    }

    /// Get a reference to the protocol version in the `Welcome`.
    pub(crate) fn version(&self) -> &ProtocolVersion {
        &self.version
    }

    /// Set the welcome's encrypted group info.
    #[cfg(test)]
    pub fn set_encrypted_group_info(&mut self, encrypted_group_info: Vec<u8>) {
        self.encrypted_group_info = encrypted_group_info.into();
    }
}

#[derive(
    Debug, PartialEq, Clone, Serialize, Deserialize, TlsDeserialize, TlsSerialize, TlsSize,
)]
pub struct Commit {
    pub(crate) proposals: TlsVecU32<ProposalOrRef>,
    pub(crate) path: Option<UpdatePath>,
}

impl Commit {
    /// Returns `true` if the commit contains an update path. `false` otherwise.
    pub fn has_path(&self) -> bool {
        self.path.is_some()
    }

    #[cfg(any(feature = "test-utils", test))]
    pub fn path(&self) -> &Option<UpdatePath> {
        &self.path
    }
}

/// Confirmation tag field of MlsPlaintext. For type safety this is a wrapper
/// around a `Mac`.
#[derive(
    Debug, PartialEq, Clone, Serialize, Deserialize, TlsDeserialize, TlsSerialize, TlsSize,
)]
pub struct ConfirmationTag(pub(crate) Mac);

#[derive(TlsDeserialize, TlsSerialize, TlsSize)]
pub(crate) struct GroupInfoPayload {
    group_id: GroupId,
    epoch: GroupEpoch,
    tree_hash: TlsByteVecU8,
    confirmed_transcript_hash: TlsByteVecU8,
    extensions: TlsVecU32<Extension>,
    confirmation_tag: ConfirmationTag,
    signer_index: LeafIndex,
}

impl GroupInfoPayload {
    /// Create a new group info payload struct.
    pub(crate) fn new(
        group_id: GroupId,
        epoch: GroupEpoch,
        tree_hash: Vec<u8>,
        confirmed_transcript_hash: Vec<u8>,
        extensions: Vec<Extension>,
        confirmation_tag: ConfirmationTag,
        signer_index: LeafIndex,
    ) -> Self {
        Self {
            group_id,
            epoch,
            tree_hash: tree_hash.into(),
            confirmed_transcript_hash: confirmed_transcript_hash.into(),
            extensions: extensions.into(),
            confirmation_tag,
            signer_index,
        }
    }
}

impl Signable for GroupInfoPayload {
    type SignedOutput = GroupInfo;

    fn unsigned_payload(&self) -> Result<Vec<u8>, tls_codec::Error> {
        self.tls_serialize_detached()
    }
}

/// GroupInfo
///
/// The struct is split into the payload and the signature.
/// `GroupInfoPayload` holds the actual values, stored in `payload` here.
///
/// > 11.2.2. Welcoming New Members
///
/// ```text
/// struct {
///   opaque group_id<0..255>;
///   uint64 epoch;
///   opaque tree_hash<0..255>;
///   opaque confirmed_transcript_hash<0..255>;
///   Extension extensions<0..2^32-1>;
///   MAC confirmation_tag;
///   uint32 signer_index;
///   opaque signature<0..2^16-1>;
/// } GroupInfo;
/// ```
pub(crate) struct GroupInfo {
    payload: GroupInfoPayload,
    signature: Signature,
}

impl GroupInfo {
    /// Get the tree hash as byte slice.
    pub(crate) fn tree_hash(&self) -> &[u8] {
        self.payload.tree_hash.as_slice()
    }

    /// Get the signer index.
    pub(crate) fn signer_index(&self) -> LeafIndex {
        self.payload.signer_index
    }

    /// Get the group ID.
    pub(crate) fn group_id(&self) -> &GroupId {
        &self.payload.group_id
    }

    /// Get the epoch.
    pub(crate) fn epoch(&self) -> GroupEpoch {
        self.payload.epoch
    }

    /// Get the confirmed transcript hash.
    pub(crate) fn confirmed_transcript_hash(&self) -> &[u8] {
        self.payload.confirmed_transcript_hash.as_slice()
    }

    /// Get the confirmed tag.
    pub(crate) fn confirmation_tag(&self) -> &ConfirmationTag {
        &self.payload.confirmation_tag
    }

    /// Get the extensions.
    pub(crate) fn extensions(&self) -> &[Extension] {
        self.payload.extensions.as_slice()
    }

    /// Set the group info's extensions.
    #[cfg(test)]
    pub(crate) fn set_extensions(&mut self, extensions: Vec<Extension>) {
        self.payload.extensions = extensions.into();
    }

    /// Re-sign the group info.
    #[cfg(test)]
    pub(crate) fn re_sign(
        self,
        credential_bundle: &CredentialBundle,
        backend: &impl OpenMlsCryptoProvider,
    ) -> Result<Self, CredentialError> {
        self.payload.sign(backend, credential_bundle)
    }
}

impl Verifiable for GroupInfo {
    fn unsigned_payload(&self) -> Result<Vec<u8>, tls_codec::Error> {
        self.payload.unsigned_payload()
    }

    fn signature(&self) -> &Signature {
        &self.signature
    }
}

impl SignedStruct<GroupInfoPayload> for GroupInfo {
    fn from_payload(payload: GroupInfoPayload, signature: Signature) -> Self {
        Self { payload, signature }
    }
}

/// PathSecret
///
/// > 11.2.2. Welcoming New Members
///
/// ```text
/// struct {
///   opaque path_secret<1..255>;
/// } PathSecret;
/// ```
#[derive(Debug, Serialize, Deserialize, TlsSerialize, TlsDeserialize, TlsSize)]
#[cfg_attr(any(feature = "test-utils", test), derive(PartialEq, Clone))]
pub struct PathSecret {
    pub(crate) path_secret: Secret,
}

impl From<Secret> for PathSecret {
    fn from(path_secret: Secret) -> Self {
        Self { path_secret }
    }
}

/// GroupSecrets
///
/// > 11.2.2. Welcoming New Members
///
/// ```text
/// struct {
///   opaque joiner_secret<1..255>;
///   optional<PathSecret> path_secret;
///   optional<PreSharedKeys> psks;
/// } GroupSecrets;
/// ```
#[derive(TlsDeserialize, TlsSize)]
pub(crate) struct GroupSecrets {
    pub(crate) joiner_secret: JoinerSecret,
    pub(crate) path_secret: Option<PathSecret>,
    pub(crate) psks: PreSharedKeys,
}

#[derive(TlsSerialize, TlsSize)]
struct EncodedGroupSecrets<'a> {
    pub(crate) joiner_secret: &'a JoinerSecret,
    pub(crate) path_secret: Option<&'a PathSecret>,
    pub(crate) psks: &'a PreSharedKeys,
}

impl GroupSecrets {
    /// Create new encoded group secrets.
    pub(crate) fn new_encoded<'a>(
        joiner_secret: &JoinerSecret,
        path_secret: Option<&'a PathSecret>,
        psks: &'a PreSharedKeys,
    ) -> Result<Vec<u8>, tls_codec::Error> {
        EncodedGroupSecrets {
            joiner_secret,
            path_secret,
            psks,
        }
        .tls_serialize_detached()
    }

    /// Set the config for the secrets, i.e. cipher suite and MLS version.
    pub(crate) fn config(
        mut self,
        ciphersuite: &'static Ciphersuite,
        mls_version: ProtocolVersion,
    ) -> GroupSecrets {
        self.joiner_secret.config(ciphersuite, mls_version);
        if let Some(s) = &mut self.path_secret {
            s.path_secret.config(ciphersuite, mls_version);
        }
        self
    }

    #[cfg(any(feature = "test-utils", test))]
    pub fn random_encoded(
        ciphersuite: &'static Ciphersuite,
        backend: &impl OpenMlsCryptoProvider,
        version: ProtocolVersion,
    ) -> Result<Vec<u8>, tls_codec::Error> {
        use openmls_traits::random::OpenMlsRand;

        let psk_id = PreSharedKeyId::new(
            External,
            Psk::External(ExternalPsk::new(
                backend
                    .rand()
                    .random_vec(ciphersuite.hash_length())
                    .unwrap(),
            )),
            backend
                .rand()
                .random_vec(ciphersuite.hash_length())
                .unwrap(),
        );
        let psks = PreSharedKeys {
            psks: vec![psk_id].into(),
        };

        GroupSecrets::new_encoded(
            &JoinerSecret::random(ciphersuite, backend, version),
            Some(&PathSecret {
                path_secret: Secret::random(ciphersuite, backend, version),
            }),
            &psks,
        )
    }
<<<<<<< HEAD
=======
}

/// PublicGroupState
///
/// ```text
/// struct {
///     CipherSuite cipher_suite;
///     opaque group_id<0..255>;
///     uint64 epoch;
///     opaque tree_hash<0..255>;
///     opaque interim_transcript_hash<0..255>;
///     Extension extensions<0..2^32-1>;
///     HPKEPublicKey external_pub;
///     uint32 signer_index;
///     opaque signature<0..2^16-1>;
/// } PublicGroupState;
/// ```
#[derive(PartialEq, Debug, TlsSerialize, TlsDeserialize, TlsSize)]
pub struct PublicGroupState {
    pub(crate) ciphersuite: CiphersuiteName,
    pub(crate) group_id: GroupId,
    pub(crate) epoch: GroupEpoch,
    pub(crate) tree_hash: TlsByteVecU8,
    pub(crate) interim_transcript_hash: TlsByteVecU8,
    pub(crate) extensions: TlsVecU32<Extension>,
    pub(crate) external_pub: HpkePublicKey,
    pub(crate) signer_index: LeafIndex,
    pub(crate) signature: Signature,
}

impl PublicGroupState {
    /// Creates a new `PublicGroupState` struct from the current internal state
    /// of the group and signs it.
    pub(crate) fn new(
        mls_group: &MlsGroup,
        credential_bundle: &CredentialBundle,
        backend: &impl OpenMlsCryptoProvider,
    ) -> Result<Self, CredentialError> {
        let ciphersuite = mls_group.ciphersuite();
        let (_external_priv, external_pub) = mls_group
            .epoch_secrets()
            .external_secret()
            .derive_external_keypair(ciphersuite)
            .into_keys();

        let group_id = mls_group.group_id().clone();
        let epoch = mls_group.context().epoch();
        let tree_hash = mls_group.tree().tree_hash(backend).into();
        let interim_transcript_hash = mls_group.interim_transcript_hash().into();
        let extensions = mls_group.extensions().into();

        let pgstbs = PublicGroupStateTbs {
            group_id: &group_id,
            epoch: &epoch,
            tree_hash: &tree_hash,
            interim_transcript_hash: &interim_transcript_hash,
            extensions: &extensions,
            external_pub: &external_pub,
        };
        let signature = pgstbs.sign(backend, credential_bundle)?;
        Ok(Self {
            ciphersuite: ciphersuite.name(),
            group_id,
            epoch,
            tree_hash,
            interim_transcript_hash,
            extensions,
            external_pub,
            signer_index: mls_group.sender_index(),
            signature,
        })
    }
}

impl Verifiable for PublicGroupState {
    fn unsigned_payload(&self) -> Result<Vec<u8>, tls_codec::Error> {
        PublicGroupStateTbs {
            group_id: &self.group_id,
            epoch: &self.epoch,
            tree_hash: &self.tree_hash,
            interim_transcript_hash: &self.interim_transcript_hash,
            extensions: &self.extensions,
            external_pub: &self.external_pub,
        }
        .tls_serialize_detached()
    }

    fn signature(&self) -> &Signature {
        &self.signature
    }
}

/// PublicGroupStateTBS
///
/// ```text
/// struct {
///     opaque group_id<0..255>;
///     uint64 epoch;
///     opaque tree_hash<0..255>;
///     opaque interim_transcript_hash<0..255>;
///     Extension extensions<0..2^32-1>;
///     HPKEPublicKey external_pub;
/// } PublicGroupStateTBS;
/// ```
#[derive(TlsSerialize, TlsSize)]
pub(crate) struct PublicGroupStateTbs<'a> {
    pub(crate) group_id: &'a GroupId,
    pub(crate) epoch: &'a GroupEpoch,
    pub(crate) tree_hash: &'a TlsByteVecU8,
    pub(crate) interim_transcript_hash: &'a TlsByteVecU8,
    pub(crate) extensions: &'a TlsVecU32<Extension>,
    pub(crate) external_pub: &'a HpkePublicKey,
}

impl<'a> Signable for PublicGroupStateTbs<'a> {
    type SignedOutput = Signature;

    fn unsigned_payload(&self) -> Result<Vec<u8>, tls_codec::Error> {
        self.tls_serialize_detached()
    }
>>>>>>> ad320324
}<|MERGE_RESOLUTION|>--- conflicted
+++ resolved
@@ -5,8 +5,8 @@
 use crate::schedule::psk::PreSharedKeys;
 use crate::schedule::JoinerSecret;
 use crate::tree::{index::*, *};
-
 use openmls_traits::OpenMlsCryptoProvider;
+
 use serde::{Deserialize, Serialize};
 
 mod codec;
@@ -384,127 +384,4 @@
             &psks,
         )
     }
-<<<<<<< HEAD
-=======
-}
-
-/// PublicGroupState
-///
-/// ```text
-/// struct {
-///     CipherSuite cipher_suite;
-///     opaque group_id<0..255>;
-///     uint64 epoch;
-///     opaque tree_hash<0..255>;
-///     opaque interim_transcript_hash<0..255>;
-///     Extension extensions<0..2^32-1>;
-///     HPKEPublicKey external_pub;
-///     uint32 signer_index;
-///     opaque signature<0..2^16-1>;
-/// } PublicGroupState;
-/// ```
-#[derive(PartialEq, Debug, TlsSerialize, TlsDeserialize, TlsSize)]
-pub struct PublicGroupState {
-    pub(crate) ciphersuite: CiphersuiteName,
-    pub(crate) group_id: GroupId,
-    pub(crate) epoch: GroupEpoch,
-    pub(crate) tree_hash: TlsByteVecU8,
-    pub(crate) interim_transcript_hash: TlsByteVecU8,
-    pub(crate) extensions: TlsVecU32<Extension>,
-    pub(crate) external_pub: HpkePublicKey,
-    pub(crate) signer_index: LeafIndex,
-    pub(crate) signature: Signature,
-}
-
-impl PublicGroupState {
-    /// Creates a new `PublicGroupState` struct from the current internal state
-    /// of the group and signs it.
-    pub(crate) fn new(
-        mls_group: &MlsGroup,
-        credential_bundle: &CredentialBundle,
-        backend: &impl OpenMlsCryptoProvider,
-    ) -> Result<Self, CredentialError> {
-        let ciphersuite = mls_group.ciphersuite();
-        let (_external_priv, external_pub) = mls_group
-            .epoch_secrets()
-            .external_secret()
-            .derive_external_keypair(ciphersuite)
-            .into_keys();
-
-        let group_id = mls_group.group_id().clone();
-        let epoch = mls_group.context().epoch();
-        let tree_hash = mls_group.tree().tree_hash(backend).into();
-        let interim_transcript_hash = mls_group.interim_transcript_hash().into();
-        let extensions = mls_group.extensions().into();
-
-        let pgstbs = PublicGroupStateTbs {
-            group_id: &group_id,
-            epoch: &epoch,
-            tree_hash: &tree_hash,
-            interim_transcript_hash: &interim_transcript_hash,
-            extensions: &extensions,
-            external_pub: &external_pub,
-        };
-        let signature = pgstbs.sign(backend, credential_bundle)?;
-        Ok(Self {
-            ciphersuite: ciphersuite.name(),
-            group_id,
-            epoch,
-            tree_hash,
-            interim_transcript_hash,
-            extensions,
-            external_pub,
-            signer_index: mls_group.sender_index(),
-            signature,
-        })
-    }
-}
-
-impl Verifiable for PublicGroupState {
-    fn unsigned_payload(&self) -> Result<Vec<u8>, tls_codec::Error> {
-        PublicGroupStateTbs {
-            group_id: &self.group_id,
-            epoch: &self.epoch,
-            tree_hash: &self.tree_hash,
-            interim_transcript_hash: &self.interim_transcript_hash,
-            extensions: &self.extensions,
-            external_pub: &self.external_pub,
-        }
-        .tls_serialize_detached()
-    }
-
-    fn signature(&self) -> &Signature {
-        &self.signature
-    }
-}
-
-/// PublicGroupStateTBS
-///
-/// ```text
-/// struct {
-///     opaque group_id<0..255>;
-///     uint64 epoch;
-///     opaque tree_hash<0..255>;
-///     opaque interim_transcript_hash<0..255>;
-///     Extension extensions<0..2^32-1>;
-///     HPKEPublicKey external_pub;
-/// } PublicGroupStateTBS;
-/// ```
-#[derive(TlsSerialize, TlsSize)]
-pub(crate) struct PublicGroupStateTbs<'a> {
-    pub(crate) group_id: &'a GroupId,
-    pub(crate) epoch: &'a GroupEpoch,
-    pub(crate) tree_hash: &'a TlsByteVecU8,
-    pub(crate) interim_transcript_hash: &'a TlsByteVecU8,
-    pub(crate) extensions: &'a TlsVecU32<Extension>,
-    pub(crate) external_pub: &'a HpkePublicKey,
-}
-
-impl<'a> Signable for PublicGroupStateTbs<'a> {
-    type SignedOutput = Signature;
-
-    fn unsigned_payload(&self) -> Result<Vec<u8>, tls_codec::Error> {
-        self.tls_serialize_detached()
-    }
->>>>>>> ad320324
 }