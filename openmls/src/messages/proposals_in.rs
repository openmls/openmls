//! # Proposals
//!
//! This module defines all the different types of Proposals.

use crate::{
    ciphersuite::{hash_ref::ProposalRef, signable::Verifiable},
    credentials::CredentialWithKey,
    framing::SenderContext,
    group::errors::ValidationError,
    key_packages::*,
    prelude::Extensions,
    treesync::node::leaf_node::{LeafNodeIn, TreePosition, VerifiableLeafNode},
    versions::ProtocolVersion,
};

use openmls_traits::{crypto::OpenMlsCrypto, types::Ciphersuite};
use serde::{Deserialize, Serialize};
use tls_codec::{TlsDeserialize, TlsDeserializeBytes, TlsSerialize, TlsSize};

use super::{
    proposals::{
        AddProposal, ExternalInitProposal, GroupContextExtensionProposal, PreSharedKeyProposal,
        Proposal, ProposalOrRef, ProposalType, ReInitProposal, RemoveProposal, UpdateProposal,
    },
    CustomProposal,
};

#[cfg(feature = "extensions-draft-08")]
use super::proposals::AppEphemeralProposal;

/// Proposal.
///
/// This `enum` contains the different proposals in its variants.
///
/// ```c
/// // draft-ietf-mls-protocol-17
/// struct {
///     ProposalType msg_type;
///     select (Proposal.msg_type) {
///         case add:                      Add;
///         case update:                   Update;
///         case remove:                   Remove;
///         case psk:                      PreSharedKey;
///         case reinit:                   ReInit;
///         case external_init:            ExternalInit;
///         case group_context_extensions: GroupContextExtensions;
///     };
/// } Proposal;
/// ```
#[derive(Debug, PartialEq, Clone, Serialize, Deserialize)]
#[allow(missing_docs)]
#[repr(u16)]
pub enum ProposalIn {
    Add(Box<AddProposalIn>),
    Update(Box<UpdateProposalIn>),
    Remove(Box<RemoveProposal>),
    PreSharedKey(Box<PreSharedKeyProposal>),
    ReInit(Box<ReInitProposal>),
    ExternalInit(Box<ExternalInitProposal>),
<<<<<<< HEAD
    GroupContextExtensions(Box<GroupContextExtensionProposalIn>),
    // # Extensions
    // TODO(#916): `AppAck` is not in draft-ietf-mls-protocol-17 but
    //             was moved to `draft-ietf-mls-extensions-00`.
    AppAck(Box<AppAckProposal>),
=======
    GroupContextExtensions(Box<GroupContextExtensionProposal>),
>>>>>>> 18ed2b39
    // A SelfRemove proposal is an empty struct.
    SelfRemove,
    #[cfg(feature = "extensions-draft-08")]
    AppEphemeral(Box<AppEphemeralProposal>),
    Custom(Box<CustomProposal>),
}

impl ProposalIn {
    /// Returns the proposal type.
    pub fn proposal_type(&self) -> ProposalType {
        match self {
            ProposalIn::Add(_) => ProposalType::Add,
            ProposalIn::Update(_) => ProposalType::Update,
            ProposalIn::Remove(_) => ProposalType::Remove,
            ProposalIn::PreSharedKey(_) => ProposalType::PreSharedKey,
            ProposalIn::ReInit(_) => ProposalType::Reinit,
            ProposalIn::ExternalInit(_) => ProposalType::ExternalInit,
            ProposalIn::GroupContextExtensions(_) => ProposalType::GroupContextExtensions,
            ProposalIn::SelfRemove => ProposalType::SelfRemove,
            #[cfg(feature = "extensions-draft-08")]
            ProposalIn::AppEphemeral(_) => ProposalType::AppEphemeral,
            ProposalIn::Custom(custom_proposal) => {
                ProposalType::Custom(custom_proposal.proposal_type())
            }
        }
    }

    /// Indicates whether a Commit containing this [ProposalIn] requires a path.
    pub fn is_path_required(&self) -> bool {
        self.proposal_type().is_path_required()
    }

    /// Returns a [`Proposal`] after successful validation.
    pub(crate) fn validate(
        self,
        crypto: &impl OpenMlsCrypto,
        ciphersuite: Ciphersuite,
        sender_context: Option<SenderContext>,
        protocol_version: ProtocolVersion,
    ) -> Result<Proposal, ValidationError> {
        Ok(match self {
            ProposalIn::Add(add) => Proposal::Add(Box::new(add.validate(
                crypto,
                protocol_version,
                ciphersuite,
            )?)),
            ProposalIn::Update(update) => {
                let sender_context =
                    sender_context.ok_or(ValidationError::CommitterIncludedOwnUpdate)?;
                Proposal::Update(Box::new(update.validate(
                    crypto,
                    ciphersuite,
                    sender_context,
                )?))
            }
            ProposalIn::Remove(remove) => Proposal::Remove(remove),
            ProposalIn::PreSharedKey(psk) => Proposal::PreSharedKey(psk),
            ProposalIn::ReInit(reinit) => Proposal::ReInit(reinit),
            ProposalIn::ExternalInit(external_init) => Proposal::ExternalInit(external_init),
            ProposalIn::GroupContextExtensions(group_context_extension) => {
                Proposal::group_context_extensions(group_context_extension.validate()?)
            }
            ProposalIn::SelfRemove => Proposal::SelfRemove,
            #[cfg(feature = "extensions-draft-08")]
            ProposalIn::AppEphemeral(app_ephemeral) => Proposal::AppEphemeral(app_ephemeral),
            ProposalIn::Custom(custom) => Proposal::Custom(custom),
        })
    }
}

/// Add Proposal.
///
/// An Add proposal requests that a client with a specified [`KeyPackage`] be added to the group.
///
/// ```c
/// // draft-ietf-mls-protocol-17
/// struct {
///     KeyPackage key_package;
/// } Add;
/// ```
#[derive(
    Debug,
    PartialEq,
    Clone,
    Serialize,
    Deserialize,
    TlsSerialize,
    TlsDeserialize,
    TlsDeserializeBytes,
    TlsSize,
)]
pub struct AddProposalIn {
    key_package: KeyPackageIn,
}

impl AddProposalIn {
    pub(crate) fn unverified_credential(&self) -> CredentialWithKey {
        self.key_package.unverified_credential()
    }

    /// Returns a [`AddProposal`] after successful validation.
    pub(crate) fn validate(
        self,
        crypto: &impl OpenMlsCrypto,
        protocol_version: ProtocolVersion,
        ciphersuite: Ciphersuite,
    ) -> Result<AddProposal, ValidationError> {
        let key_package = self.key_package.validate(crypto, protocol_version)?;
        // Verify that the ciphersuite is valid
        if key_package.ciphersuite() != ciphersuite {
            return Err(ValidationError::InvalidAddProposalCiphersuite);
        }
        Ok(AddProposal { key_package })
    }
}

/// Update Proposal.
///
/// An Update proposal is a similar mechanism to [`AddProposalIn`] with the distinction that it
/// replaces the sender's leaf node instead of adding a new leaf to the tree.
///
/// ```c
/// // draft-ietf-mls-protocol-17
/// struct {
///     LeafNode leaf_node;
/// } Update;
/// ```
#[derive(
    Debug,
    PartialEq,
    Eq,
    Clone,
    Serialize,
    Deserialize,
    TlsDeserialize,
    TlsDeserializeBytes,
    TlsSerialize,
    TlsSize,
)]
pub struct UpdateProposalIn {
    leaf_node: LeafNodeIn,
}

impl UpdateProposalIn {
    /// Returns a [`UpdateProposal`] after successful validation.
    pub(crate) fn validate(
        self,
        crypto: &impl OpenMlsCrypto,
        ciphersuite: Ciphersuite,
        sender_context: SenderContext,
    ) -> Result<UpdateProposal, ValidationError> {
        let leaf_node = match self.leaf_node.into_verifiable_leaf_node() {
            VerifiableLeafNode::Update(mut leaf_node) => {
                let tree_position = match sender_context {
                    SenderContext::Member((group_id, leaf_index)) => {
                        TreePosition::new(group_id, leaf_index)
                    }
                    _ => return Err(ValidationError::InvalidSenderType),
                };
                leaf_node.add_tree_position(tree_position);
                let pk = &leaf_node
                    .signature_key()
                    .clone()
                    .into_signature_public_key_enriched(ciphersuite.signature_algorithm());

                leaf_node
                    .verify(crypto, pk)
                    .map_err(|_| ValidationError::InvalidLeafNodeSignature)?
            }
            _ => return Err(ValidationError::InvalidLeafNodeSourceType),
        };

        Ok(UpdateProposal { leaf_node })
    }
}

// Crate-only types

/// Type of Proposal, either by value or by reference.
#[derive(
    Debug,
    PartialEq,
    Clone,
    Serialize,
    Deserialize,
    TlsSerialize,
    TlsDeserialize,
    TlsDeserializeBytes,
    TlsSize,
)]
#[repr(u8)]
#[allow(missing_docs)]
pub(crate) enum ProposalOrRefIn {
    #[tls_codec(discriminant = 1)]
    Proposal(Box<ProposalIn>),
    Reference(Box<ProposalRef>),
}

impl ProposalOrRefIn {
    /// Returns a [`ProposalOrRef`] after successful validation.
    pub(crate) fn validate(
        self,
        crypto: &impl OpenMlsCrypto,
        ciphersuite: Ciphersuite,
        protocol_version: ProtocolVersion,
    ) -> Result<ProposalOrRef, ValidationError> {
        Ok(match self {
            ProposalOrRefIn::Proposal(proposal_in) => ProposalOrRef::Proposal(Box::new(
                proposal_in.validate(crypto, ciphersuite, None, protocol_version)?,
            )),
            ProposalOrRefIn::Reference(reference) => ProposalOrRef::Reference(reference),
        })
    }
}

// The following `From` implementation breaks abstraction layers and MUST
// NOT be made available outside of tests or "test-utils".
#[cfg(any(feature = "test-utils", test))]
impl From<AddProposalIn> for AddProposal {
    fn from(value: AddProposalIn) -> Self {
        Self {
            key_package: value.key_package.into(),
        }
    }
}

#[cfg(any(feature = "test-utils", test))]
impl From<AddProposalIn> for Box<AddProposal> {
    fn from(value: AddProposalIn) -> Self {
        Box::new(AddProposal {
            key_package: value.key_package.into(),
        })
    }
}

impl From<AddProposal> for Box<AddProposalIn> {
    fn from(value: AddProposal) -> Self {
        Box::new(AddProposalIn {
            key_package: value.key_package.into(),
        })
    }
}

// The following `From` implementation( breaks abstraction layers and MUST
// NOT be made available outside of tests or "test-utils".
#[cfg(any(feature = "test-utils", test))]
impl From<UpdateProposalIn> for UpdateProposal {
    fn from(value: UpdateProposalIn) -> Self {
        Self {
            leaf_node: value.leaf_node.into(),
        }
    }
}

impl From<UpdateProposal> for UpdateProposalIn {
    fn from(value: UpdateProposal) -> Self {
        Self {
            leaf_node: value.leaf_node.into(),
        }
    }
}

// The following `From` implementation breaks abstraction layers and MUST
// NOT be made available outside of tests or "test-utils".
#[cfg(any(feature = "test-utils", test))]
impl From<GroupContextExtensionProposalIn> for GroupContextExtensionProposal {
    fn from(value: GroupContextExtensionProposalIn) -> Self {
        Self::new(value.extensions_tbv.try_into().unwrap())
    }
}

#[cfg(any(feature = "test-utils", test))]
impl From<GroupContextExtensionProposalIn> for Box<GroupContextExtensionProposal> {
    fn from(value: GroupContextExtensionProposalIn) -> Self {
        Box::new(GroupContextExtensionProposal::new(
            value.extensions_tbv.try_into().unwrap(),
        ))
    }
}

impl From<GroupContextExtensionProposal> for GroupContextExtensionProposalIn {
    fn from(value: crate::messages::proposals::GroupContextExtensionProposal) -> Self {
        Self {
            extensions_tbv: value.extensions().into(),
        }
    }
}

impl From<GroupContextExtensionProposal> for Box<GroupContextExtensionProposalIn> {
    fn from(value: GroupContextExtensionProposal) -> Self {
        Box::new(GroupContextExtensionProposalIn {
            extensions_tbv: value.extensions().into(),
        })
    }
}

#[cfg(any(feature = "test-utils", test))]
impl From<UpdateProposalIn> for Box<UpdateProposal> {
    fn from(value: UpdateProposalIn) -> Self {
        Box::new(UpdateProposal {
            leaf_node: value.leaf_node.into(),
        })
    }
}

impl From<UpdateProposal> for Box<UpdateProposalIn> {
    fn from(value: UpdateProposal) -> Self {
        Box::new(UpdateProposalIn {
            leaf_node: value.leaf_node.into(),
        })
    }
}

#[cfg(any(feature = "test-utils", test))]
impl From<ProposalIn> for crate::messages::proposals::Proposal {
    fn from(proposal: ProposalIn) -> Self {
        match proposal {
            ProposalIn::Add(add) => Self::Add((*add).into()),
            ProposalIn::Update(update) => Self::Update((*update).into()),
            ProposalIn::Remove(remove) => Self::Remove(remove),
            ProposalIn::PreSharedKey(psk) => Self::PreSharedKey(psk),
            ProposalIn::ReInit(reinit) => Self::ReInit(reinit),
            ProposalIn::ExternalInit(external_init) => Self::ExternalInit(external_init),
            ProposalIn::GroupContextExtensions(group_context_extension) => {
                Self::GroupContextExtensions((*group_context_extension).into())
            }
            ProposalIn::SelfRemove => Self::SelfRemove,
            #[cfg(feature = "extensions-draft-08")]
            ProposalIn::AppEphemeral(app_ephemeral) => Self::AppEphemeral(app_ephemeral),
            ProposalIn::Custom(other) => Self::Custom(other),
        }
    }
}

impl From<crate::messages::proposals::Proposal> for ProposalIn {
    fn from(proposal: crate::messages::proposals::Proposal) -> Self {
        match proposal {
            Proposal::Add(add) => Self::Add((*add).into()),
            Proposal::Update(update) => Self::Update((*update).into()),
            Proposal::Remove(remove) => Self::Remove(remove),
            Proposal::PreSharedKey(psk) => Self::PreSharedKey(psk),
            Proposal::ReInit(reinit) => Self::ReInit(reinit),
            Proposal::ExternalInit(external_init) => Self::ExternalInit(external_init),
            Proposal::GroupContextExtensions(group_context_extension) => {
                Self::GroupContextExtensions((*group_context_extension).into())
            }
            Proposal::SelfRemove => Self::SelfRemove,
            #[cfg(feature = "extensions-draft-08")]
            Proposal::AppEphemeral(app_ephemeral) => Self::AppEphemeral(app_ephemeral),
            Proposal::Custom(other) => Self::Custom(other),
        }
    }
}

#[cfg(any(feature = "test-utils", test))]
impl From<ProposalOrRefIn> for crate::messages::proposals::ProposalOrRef {
    fn from(proposal: ProposalOrRefIn) -> Self {
        match proposal {
            ProposalOrRefIn::Proposal(proposal) => Self::Proposal(Box::new((*proposal).into())),
            ProposalOrRefIn::Reference(reference) => Self::Reference(reference),
        }
    }
}

impl From<crate::messages::proposals::ProposalOrRef> for ProposalOrRefIn {
    fn from(proposal: crate::messages::proposals::ProposalOrRef) -> Self {
        match proposal {
            crate::messages::proposals::ProposalOrRef::Proposal(proposal) => {
                Self::Proposal(Box::new((*proposal).into()))
            }
            crate::messages::proposals::ProposalOrRef::Reference(reference) => {
                Self::Reference(reference)
            }
        }
    }
}

/// GroupContext Extension Proposal.
#[derive(
    Debug,
    PartialEq,
    Clone,
    Serialize,
    Deserialize,
    TlsSerialize,
    TlsDeserialize,
    TlsDeserializeBytes,
    TlsSize,
)]
pub struct GroupContextExtensionProposalIn {
    extensions_tbv: Extensions,
}

impl GroupContextExtensionProposalIn {
    pub(crate) fn validate(self) -> Result<GroupContextExtensionProposal, ValidationError> {
        let group_context_extensions = self.extensions_tbv;
        Ok(GroupContextExtensionProposal::new(
            group_context_extensions.try_into()?,
        ))
    }
}<|MERGE_RESOLUTION|>--- conflicted
+++ resolved
@@ -57,15 +57,7 @@
     PreSharedKey(Box<PreSharedKeyProposal>),
     ReInit(Box<ReInitProposal>),
     ExternalInit(Box<ExternalInitProposal>),
-<<<<<<< HEAD
     GroupContextExtensions(Box<GroupContextExtensionProposalIn>),
-    // # Extensions
-    // TODO(#916): `AppAck` is not in draft-ietf-mls-protocol-17 but
-    //             was moved to `draft-ietf-mls-extensions-00`.
-    AppAck(Box<AppAckProposal>),
-=======
-    GroupContextExtensions(Box<GroupContextExtensionProposal>),
->>>>>>> 18ed2b39
     // A SelfRemove proposal is an empty struct.
     SelfRemove,
     #[cfg(feature = "extensions-draft-08")]
