use crate::{ciphersuite::Ciphersuite, test_utils::*};
use tls_codec::{Deserialize, Serialize};

use crate::{
    ciphersuite::signable::Verifiable,
    config::Config,
    credentials::{CredentialBundle, CredentialType},
    group::{
        create_commit_params::CreateCommitParams,
        proposals::{ProposalStore, StagedProposal},
        GroupId, WireFormat,
    },
    key_packages::KeyPackageBundle,
    messages::{
        public_group_state::{PublicGroupState, VerifiablePublicGroupState},
        LeafIndex, MlsGroup,
    },
    prelude::FramingParameters,
};

/// Tests the creation of a `PublicGroupState` and verifies it was correctly
/// signed
#[apply(ciphersuites_and_backends)]
fn test_pgs(ciphersuite: &'static Ciphersuite, backend: &impl OpenMlsCryptoProvider) {
    let group_aad = b"Alice's test group";
    let framing_parameters = FramingParameters::new(group_aad, WireFormat::MlsPlaintext);

    // Define credential bundles
    let alice_credential_bundle = CredentialBundle::new(
        "Alice".into(),
        CredentialType::Basic,
        ciphersuite.signature_scheme(),
        backend,
    )
    .expect("An unexpected error occurred.");
    let bob_credential_bundle = CredentialBundle::new(
        "Bob".into(),
        CredentialType::Basic,
        ciphersuite.signature_scheme(),
        backend,
    )
    .expect("An unexpected error occurred.");

    // Generate KeyPackages
    let bob_key_package_bundle = KeyPackageBundle::new(
        &[ciphersuite.name()],
        &bob_credential_bundle,
        backend,
        Vec::new(),
    )
    .expect("An unexpected error occurred.");
    let bob_key_package = bob_key_package_bundle.key_package();

    let alice_key_package_bundle = KeyPackageBundle::new(
        &[ciphersuite.name()],
        &alice_credential_bundle,
        backend,
        Vec::new(),
    )
    .expect("An unexpected error occurred.");

    // Alice creates a group
    let mut group_alice = MlsGroup::builder(GroupId::random(backend), alice_key_package_bundle)
        .build(backend)
        .expect("Could not create group.");

    // Alice adds Bob
    let bob_add_proposal = group_alice
        .create_add_proposal(
            framing_parameters,
            &alice_credential_bundle,
            bob_key_package.clone(),
            backend,
        )
        .expect("Could not create proposal.");

    let proposal_store = ProposalStore::from_staged_proposal(
        StagedProposal::from_mls_plaintext(ciphersuite, backend, bob_add_proposal)
            .expect("Could not create StagedProposal."),
    );
    let params = CreateCommitParams::builder()
        .framing_parameters(framing_parameters)
        .credential_bundle(&alice_credential_bundle)
        .proposal_store(&proposal_store)
        .build();
    let (commit, _welcome_option, kpb_option) = match group_alice.create_commit(params, backend) {
        Ok(c) => c,
        Err(e) => panic!("Error creating commit: {:?}", e),
    };

    let staged_commit = group_alice
        .stage_commit(
            &commit,
            &proposal_store,
<<<<<<< HEAD
            &[kpb_option.expect("No KeyPackageBundle")],
=======
            &[kpb_option.clone().expect("No KeyPackageBundle")],
            None,
>>>>>>> 646c46d2
            backend,
        )
        .expect("Could not stage Commit");
    group_alice
        .merge_commit(staged_commit)
        .expect("error merging commit");

    let pgs = group_alice
        .export_public_group_state(backend, &alice_credential_bundle)
        .expect("Could not export the public group state");

    // Make sure Alice is the signer
    assert_eq!(pgs.signer_index, LeafIndex::from(0u32));

    let encoded = pgs.tls_serialize_detached().expect("Could not encode");
    let verifiable_pgs = VerifiablePublicGroupState::tls_deserialize(&mut encoded.as_slice())
        .expect("Could not decode");

    let pgs_decoded: PublicGroupState = verifiable_pgs
        .verify(backend, alice_credential_bundle.credential())
        .expect("error verifiying public group state");

    assert_eq!(pgs, pgs_decoded)
}<|MERGE_RESOLUTION|>--- conflicted
+++ resolved
@@ -13,7 +13,7 @@
     key_packages::KeyPackageBundle,
     messages::{
         public_group_state::{PublicGroupState, VerifiablePublicGroupState},
-        LeafIndex, MlsGroup,
+        MlsGroup,
     },
     prelude::FramingParameters,
 };
@@ -92,12 +92,7 @@
         .stage_commit(
             &commit,
             &proposal_store,
-<<<<<<< HEAD
             &[kpb_option.expect("No KeyPackageBundle")],
-=======
-            &[kpb_option.clone().expect("No KeyPackageBundle")],
-            None,
->>>>>>> 646c46d2
             backend,
         )
         .expect("Could not stage Commit");
@@ -110,7 +105,7 @@
         .expect("Could not export the public group state");
 
     // Make sure Alice is the signer
-    assert_eq!(pgs.signer_index, LeafIndex::from(0u32));
+    assert_eq!(pgs.signer_index, 0u32);
 
     let encoded = pgs.tls_serialize_detached().expect("Could not encode");
     let verifiable_pgs = VerifiablePublicGroupState::tls_deserialize(&mut encoded.as_slice())
