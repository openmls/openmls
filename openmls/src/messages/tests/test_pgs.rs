use openmls_rust_crypto::OpenMlsRustCrypto;
use tls_codec::{Deserialize, Serialize};

use crate::{
    ciphersuite::signable::Verifiable,
    config::Config,
<<<<<<< HEAD
    credentials::{CredentialBundle, CredentialType},
    group::WireFormat,
=======
    group::{create_commit::Proposals, WireFormat},
>>>>>>> ad320324
    key_packages::KeyPackageBundle,
    messages::{
        public_group_state::{PublicGroupState, VerifiablePublicGroupState},
        LeafIndex, MlsGroup, MlsGroupConfig,
    },
    prelude::FramingParameters,
};

/// Tests the creation of a `PublicGroupState` and verifies it was correctly
/// signed
#[test]
fn test_pgs() {
    let crypto = OpenMlsRustCrypto::default();
    for ciphersuite in Config::supported_ciphersuites() {
        let group_aad = b"Alice's test group";
        let framing_parameters = FramingParameters::new(group_aad, WireFormat::MlsPlaintext);

        // Define credential bundles
        let alice_credential_bundle = CredentialBundle::new(
            "Alice".into(),
            CredentialType::Basic,
            ciphersuite.signature_scheme(),
            &crypto,
        )
        .unwrap();
        let bob_credential_bundle = CredentialBundle::new(
            "Bob".into(),
            CredentialType::Basic,
            ciphersuite.signature_scheme(),
            &crypto,
        )
        .unwrap();

        // Generate KeyPackages
        let bob_key_package_bundle = KeyPackageBundle::new(
            &[ciphersuite.name()],
            &bob_credential_bundle,
            &crypto,
            Vec::new(),
        )
        .unwrap();
        let bob_key_package = bob_key_package_bundle.key_package();

        let alice_key_package_bundle = KeyPackageBundle::new(
            &[ciphersuite.name()],
            &alice_credential_bundle,
            &crypto,
            Vec::new(),
        )
        .unwrap();

        // Alice creates a group
        let group_id = [1, 2, 3, 4];
        let mut group_alice = MlsGroup::new(
            &group_id,
            ciphersuite.name(),
            &crypto,
            alice_key_package_bundle,
            MlsGroupConfig::default(),
            None, /* Initial PSK */
            None, /* MLS version */
        )
        .expect("Could not create group.");

        // Alice adds Bob
        let bob_add_proposal = group_alice
            .create_add_proposal(
                framing_parameters,
                &alice_credential_bundle,
                bob_key_package.clone(),
                &crypto,
            )
            .expect("Could not create proposal.");
        let (commit, _welcome_option, kpb_option) = match group_alice.create_commit(
            framing_parameters,
            &alice_credential_bundle,
            Proposals {
                proposals_by_reference: &[&bob_add_proposal],
                proposals_by_value: &[],
            },
            true,
            None,
            &crypto,
        ) {
            Ok(c) => c,
            Err(e) => panic!("Error creating commit: {:?}", e),
        };

        group_alice
            .apply_commit(
                &commit,
                &[&bob_add_proposal],
                &[kpb_option.expect("No KeyPackageBundle")],
                None,
                &crypto,
            )
            .expect("Could not apply Commit");

        let pgs = group_alice
            .export_public_group_state(&crypto, &alice_credential_bundle)
            .expect("Could not export the public group state");

        // Make sure Alice is the signer
        assert_eq!(pgs.signer_index, LeafIndex::from(0u32));

<<<<<<< HEAD
        // Test codec and verification
=======
        // Verify the signature
        assert!(pgs
            .verify_no_out(&crypto, alice_credential_bundle.credential())
            .is_ok());

        // Test codec
>>>>>>> ad320324
        let encoded = pgs.tls_serialize_detached().expect("Could not encode");
        let verifiable_pgs = VerifiablePublicGroupState::tls_deserialize(&mut encoded.as_slice())
            .expect("Could not decode");

        let pgs_decoded: PublicGroupState = verifiable_pgs
            .verify(alice_credential_bundle.credential())
            .expect("error verifiying public group state");

        assert_eq!(pgs, pgs_decoded)
    }
}<|MERGE_RESOLUTION|>--- conflicted
+++ resolved
@@ -4,12 +4,8 @@
 use crate::{
     ciphersuite::signable::Verifiable,
     config::Config,
-<<<<<<< HEAD
     credentials::{CredentialBundle, CredentialType},
-    group::WireFormat,
-=======
     group::{create_commit::Proposals, WireFormat},
->>>>>>> ad320324
     key_packages::KeyPackageBundle,
     messages::{
         public_group_state::{PublicGroupState, VerifiablePublicGroupState},
@@ -115,22 +111,12 @@
         // Make sure Alice is the signer
         assert_eq!(pgs.signer_index, LeafIndex::from(0u32));
 
-<<<<<<< HEAD
-        // Test codec and verification
-=======
-        // Verify the signature
-        assert!(pgs
-            .verify_no_out(&crypto, alice_credential_bundle.credential())
-            .is_ok());
-
-        // Test codec
->>>>>>> ad320324
         let encoded = pgs.tls_serialize_detached().expect("Could not encode");
         let verifiable_pgs = VerifiablePublicGroupState::tls_deserialize(&mut encoded.as_slice())
             .expect("Could not decode");
 
         let pgs_decoded: PublicGroupState = verifiable_pgs
-            .verify(alice_credential_bundle.credential())
+            .verify(&crypto, alice_credential_bundle.credential())
             .expect("error verifiying public group state");
 
         assert_eq!(pgs, pgs_decoded)
