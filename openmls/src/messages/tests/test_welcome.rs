#![allow(non_snake_case)]

use crate::{
    ciphersuite::{
        signable::Signable, AeadKey, AeadNonce, Ciphersuite, CiphersuiteName, Mac, Secret,
    },
    config::{Config, ProtocolVersion},
    credentials::{CredentialBundle, CredentialType},
    group::{GroupEpoch, GroupId},
    messages::{ConfirmationTag, EncryptedGroupSecrets, GroupInfoPayload, Welcome},
<<<<<<< HEAD
=======
    test_utils::*,
    tree::index::LeafIndex,
>>>>>>> 04401ee2
};

use openmls_rust_crypto::OpenMlsRustCrypto;
use openmls_traits::{crypto::OpenMlsCrypto, OpenMlsCryptoProvider};
use tls_codec::{Deserialize, Serialize};

<<<<<<< HEAD
macro_rules! test_welcome_msg {
    ($name:ident, $ciphersuite:expr, $version:expr) => {
        #[test]
        fn $name() {
            let crypto = OpenMlsRustCrypto::default();
            // We use this dummy group info in all test cases.
            let group_info = GroupInfoPayload::new(
                GroupId::random(&crypto),
                GroupEpoch(123),
                vec![1, 2, 3, 4, 5, 6, 7, 8, 9],
                vec![1, 1, 1],
                &Vec::new(),
                &Vec::new(),
                ConfirmationTag(Mac {
                    mac_value: vec![1, 2, 3, 4, 5].into(),
                }),
                8u32,
            );

            // We need a credential bundle to sign the group info.
            let credential_bundle = CredentialBundle::new(
                "XXX".into(),
                CredentialType::Basic,
                $ciphersuite.signature_scheme(),
                &crypto,
            )
            .expect("An unexpected error occurred.");
            let group_info = group_info
                .sign(&crypto, &credential_bundle)
                .expect("Error signing GroupInfo");
=======
#[apply(ciphersuites_and_backends)]
fn test_welcome_msg(ciphersuite: &'static Ciphersuite, backend: &impl OpenMlsCryptoProvider) {
    // TODO #600: Investigate why evercrypt throws an error here
    // Suppress warning
    let _backend = backend;
    // Only use RustCrypto for now
    let backend = &OpenMlsRustCrypto::default();
    test_welcome_message_with_version(ciphersuite, backend, Config::supported_versions()[0]);
}
>>>>>>> 04401ee2

fn test_welcome_message_with_version(
    ciphersuite: &'static Ciphersuite,
    backend: &impl OpenMlsCryptoProvider,
    version: ProtocolVersion,
) {
    let crypto = OpenMlsRustCrypto::default();
    // We use this dummy group info in all test cases.
    let group_info = GroupInfoPayload::new(
        GroupId::random(&crypto),
        GroupEpoch(123),
        vec![1, 2, 3, 4, 5, 6, 7, 8, 9],
        vec![1, 1, 1],
        &Vec::new(),
        &Vec::new(),
        ConfirmationTag(Mac {
            mac_value: vec![1, 2, 3, 4, 5].into(),
        }),
        LeafIndex::from(8u32),
    );

    // We need a credential bundle to sign the group info.
    let credential_bundle = CredentialBundle::new(
        "XXX".into(),
        CredentialType::Basic,
        ciphersuite.signature_scheme(),
        backend,
    )
    .expect("An unexpected error occurred.");
    let group_info = group_info
        .sign(&crypto, &credential_bundle)
        .expect("Error signing GroupInfo");

    // Generate key and nonce for the symmetric cipher.
    let welcome_key = AeadKey::random(ciphersuite, backend.rand());
    let welcome_nonce = AeadNonce::random(&crypto);

    // Generate receiver key pair.
    let receiver_key_pair = backend.crypto().derive_hpke_keypair(
        ciphersuite.hpke_config(),
        Secret::random(ciphersuite, backend, None)
            .expect("Not enough randomness.")
            .as_slice(),
    );
    let hpke_info = b"group info welcome test info";
    let hpke_aad = b"group info welcome test aad";
    let hpke_input = b"these should be the group secrets";
    let key_package_hash = vec![0, 0, 0, 0];
    let secrets = vec![EncryptedGroupSecrets {
        key_package_hash: key_package_hash.clone().into(),
        encrypted_group_secrets: crypto.crypto().hpke_seal(
            ciphersuite.hpke_config(),
            receiver_key_pair.public.as_slice(),
            hpke_info,
            hpke_aad,
            hpke_input,
        ),
    }];

    // Encrypt the group info.
    let encrypted_group_info = welcome_key
        .aead_seal(
            &crypto,
            &group_info
                .tls_serialize_detached()
                .expect("An unexpected error occurred."),
            &[],
            &welcome_nonce,
        )
        .expect("An unexpected error occurred.");

    // Now build the welcome message.
    let msg = Welcome::new(version, ciphersuite, secrets, encrypted_group_info.clone());

    // Encode, decode and re-assemble
    let msg_encoded = msg
        .tls_serialize_detached()
        .expect("An unexpected error occurred.");
    println!("encoded msg: {:?}", msg_encoded);
    let msg_decoded = Welcome::tls_deserialize(&mut msg_encoded.as_slice())
        .expect("An unexpected error occurred.");

    // Check that the welcome message is the same
    assert_eq!(msg_decoded.version, version);
    assert_eq!(msg_decoded.cipher_suite, ciphersuite.name());
    for secret in msg_decoded.secrets.iter() {
        assert_eq!(
            key_package_hash.as_slice(),
            secret.key_package_hash.as_slice()
        );
        let ptxt = crypto
            .crypto()
            .hpke_open(
                ciphersuite.hpke_config(),
                &secret.encrypted_group_secrets,
                &receiver_key_pair.private,
                hpke_info,
                hpke_aad,
            )
            .expect("Error decrypting valid ciphertext in Welcome message test.");
        assert_eq!(&hpke_input[..], &ptxt[..]);
    }
    assert_eq!(
        msg_decoded.encrypted_group_info.as_slice(),
        encrypted_group_info.as_slice()
    );
}

#[test]
fn invalid_welcomes() {
    // An almost good welcome message.
    let mut bytes = &[
        2u8, 0, 2, 0, 0, 0, 90, 4, 0, 0, 0, 0, 0, 32, 183, 76, 159, 248, 180, 5, 79, 86, 242, 165,
        206, 103, 47, 8, 110, 250, 81, 48, 206, 185, 186, 104, 220, 181, 245, 106, 134, 32, 97,
        233, 141, 26, 0, 49, 13, 203, 68, 119, 97, 90, 172, 36, 170, 239, 80, 191, 63, 146, 177,
        211, 151, 152, 93, 117, 192, 136, 96, 22, 168, 213, 67, 165, 244, 165, 183, 228, 88, 62,
        232, 36, 220, 224, 93, 216, 155, 210, 167, 34, 112, 7, 73, 42, 2, 0, 0, 0, 71, 254, 148,
        190, 32, 30, 92, 51, 15, 16, 11, 46, 196, 65, 132, 142, 111, 177, 115, 21, 218, 71, 51,
        118, 228, 188, 12, 134, 23, 216, 51, 20, 138, 215, 232, 62, 216, 119, 242, 93, 164, 250,
        100, 223, 214, 94, 85, 139, 159, 205, 193, 153, 181, 243, 139, 12, 78, 253, 200, 47, 207,
        79, 86, 82, 63, 217, 126, 204, 178, 24, 199, 49,
    ] as &[u8];
    let msg = Welcome::tls_deserialize(&mut bytes);
    assert!(msg.is_err());
}<|MERGE_RESOLUTION|>--- conflicted
+++ resolved
@@ -8,49 +8,12 @@
     credentials::{CredentialBundle, CredentialType},
     group::{GroupEpoch, GroupId},
     messages::{ConfirmationTag, EncryptedGroupSecrets, GroupInfoPayload, Welcome},
-<<<<<<< HEAD
-=======
-    test_utils::*,
-    tree::index::LeafIndex,
->>>>>>> 04401ee2
 };
 
 use openmls_rust_crypto::OpenMlsRustCrypto;
 use openmls_traits::{crypto::OpenMlsCrypto, OpenMlsCryptoProvider};
 use tls_codec::{Deserialize, Serialize};
 
-<<<<<<< HEAD
-macro_rules! test_welcome_msg {
-    ($name:ident, $ciphersuite:expr, $version:expr) => {
-        #[test]
-        fn $name() {
-            let crypto = OpenMlsRustCrypto::default();
-            // We use this dummy group info in all test cases.
-            let group_info = GroupInfoPayload::new(
-                GroupId::random(&crypto),
-                GroupEpoch(123),
-                vec![1, 2, 3, 4, 5, 6, 7, 8, 9],
-                vec![1, 1, 1],
-                &Vec::new(),
-                &Vec::new(),
-                ConfirmationTag(Mac {
-                    mac_value: vec![1, 2, 3, 4, 5].into(),
-                }),
-                8u32,
-            );
-
-            // We need a credential bundle to sign the group info.
-            let credential_bundle = CredentialBundle::new(
-                "XXX".into(),
-                CredentialType::Basic,
-                $ciphersuite.signature_scheme(),
-                &crypto,
-            )
-            .expect("An unexpected error occurred.");
-            let group_info = group_info
-                .sign(&crypto, &credential_bundle)
-                .expect("Error signing GroupInfo");
-=======
 #[apply(ciphersuites_and_backends)]
 fn test_welcome_msg(ciphersuite: &'static Ciphersuite, backend: &impl OpenMlsCryptoProvider) {
     // TODO #600: Investigate why evercrypt throws an error here
@@ -60,7 +23,6 @@
     let backend = &OpenMlsRustCrypto::default();
     test_welcome_message_with_version(ciphersuite, backend, Config::supported_versions()[0]);
 }
->>>>>>> 04401ee2
 
 fn test_welcome_message_with_version(
     ciphersuite: &'static Ciphersuite,
