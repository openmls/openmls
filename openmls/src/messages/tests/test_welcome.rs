use crate::{
    binary_tree::LeafNodeIndex,
    ciphersuite::{hash_ref::KeyPackageRef, signable::Signable, AeadKey, AeadNonce, Mac, Secret},
    credentials::{errors::CredentialError, CredentialBundle, CredentialType},
<<<<<<< HEAD
    extensions::Extensions,
    group::{config::CryptoConfig, errors::WelcomeError, GroupId, MlsGroup, MlsGroupConfig},
=======
    group::{config::CryptoConfig, errors::WelcomeError, GroupId, MlsGroup, MlsGroupConfigBuilder},
>>>>>>> 4d25dfd8
    key_packages::KeyPackage,
    messages::{
        ConfirmationTag, EncryptedGroupSecrets, GroupInfo, GroupInfoTBS, GroupSecrets, Welcome,
    },
    schedule::{psk::PskSecret, KeySchedule},
    versions::ProtocolVersion,
};

use rstest::*;
use rstest_reuse::{self, *};

use crate::group::GroupContext;
use openmls_rust_crypto::OpenMlsRustCrypto;
use openmls_traits::{
    crypto::OpenMlsCrypto,
    key_store::OpenMlsKeyStore,
    types::{Ciphersuite, SignatureScheme},
    OpenMlsCryptoProvider,
};
use tls_codec::{Deserialize, Serialize};

/// Helper function
fn generate_credential_bundle(
    identity: Vec<u8>,
    credential_type: CredentialType,
    signature_algorithm: SignatureScheme,
    backend: &impl OpenMlsCryptoProvider,
) -> Result<CredentialBundle, CredentialError> {
    let cb = CredentialBundle::new(identity, credential_type, signature_algorithm, backend)?;
    let credential = cb.credential().clone();
    backend
        .key_store()
        .store(
            &credential
                .signature_key()
                .tls_serialize_detached()
                .expect("Error serializing signature key."),
            &cb,
        )
        .expect("An unexpected error occurred.");
    Ok(cb)
}

/// This test detects discrepancies between ciphersuites in the GroupInfo of a
/// Welcome message and the KeyPackage of a new member. We expect that to fail
/// as the ciphersuite should be identical in the Welcome message, the GroupInfo
/// and the KeyPackage.
#[apply(ciphersuites_and_backends)]
fn test_welcome_ciphersuite_mismatch(
    ciphersuite: Ciphersuite,
    backend: &impl OpenMlsCryptoProvider,
) {
    // We need a ciphersuite that is different from the current one to create
    // the mismatch
    let mismatched_ciphersuite = match ciphersuite {
        Ciphersuite::MLS_128_DHKEMX25519_AES128GCM_SHA256_Ed25519 => {
            Ciphersuite::MLS_128_DHKEMX25519_CHACHA20POLY1305_SHA256_Ed25519
        }
        _ => Ciphersuite::MLS_128_DHKEMX25519_AES128GCM_SHA256_Ed25519,
    };

    let group_id = GroupId::random(backend);
    let mls_group_config = MlsGroupConfigBuilder::new()
        .crypto_config(CryptoConfig::with_default_version(ciphersuite))
        .build();

    // Create credential bundles
    let alice_credential_bundle = generate_credential_bundle(
        b"Alice".to_vec(),
        CredentialType::Basic,
        ciphersuite.signature_algorithm(),
        backend,
    )
    .expect("Could not create credential bundle.");

    let bob_credential_bundle = generate_credential_bundle(
        b"Bob".to_vec(),
        CredentialType::Basic,
        ciphersuite.signature_algorithm(),
        backend,
    )
    .expect("Could not create credential bundle.");

    // Create key packages
    let bob_kp = KeyPackage::builder()
        .build(
            CryptoConfig {
                ciphersuite,
                version: ProtocolVersion::default(),
            },
            backend,
            &bob_credential_bundle,
        )
        .unwrap();

    let bob_private_key: Vec<u8> = backend
        .key_store()
        .read(bob_kp.hpke_init_key().as_slice())
        .unwrap();

    // === Alice creates a group  and adds Bob ===
    let mut alice_group = MlsGroup::new_with_group_id(
        backend,
        &mls_group_config,
        group_id,
        alice_credential_bundle.credential().signature_key(),
    )
    .expect("An unexpected error occurred.");

    let (_queued_message, mut welcome) = alice_group
        .add_members(backend, &[bob_kp.clone()])
        .expect("Could not add member to group.");

    alice_group
        .merge_pending_commit()
        .expect("error merging pending commit");

    let original_welcome = welcome.clone();

    // === Deconstruct the Welcome message and change the ciphersuite ===

    let egs = welcome.secrets[0].clone();

    let group_secrets_bytes = backend
        .crypto()
        .hpke_open(
            ciphersuite.hpke_config(),
            egs.encrypted_group_secrets(),
            &bob_private_key,
            &[],
            &[],
        )
        .expect("Could not decrypt group secrets.");
    let group_secrets = GroupSecrets::tls_deserialize(&mut group_secrets_bytes.as_slice())
        .expect("Could not deserialize group secrets.")
        .config(ciphersuite, ProtocolVersion::Mls10);
    let joiner_secret = group_secrets.joiner_secret;

    // Prepare the PskSecret
    let psk_secret = PskSecret::new(ciphersuite, backend, &group_secrets.psks)
        .expect("Could not create PskSecret.");

    // Create key schedule
    let key_schedule = KeySchedule::init(ciphersuite, backend, joiner_secret, psk_secret)
        .expect("Could not create KeySchedule.");

    // Derive welcome key & nonce from the key schedule
    let (welcome_key, welcome_nonce) = key_schedule
        .welcome(backend)
        .expect("Using the key schedule in the wrong state")
        .derive_welcome_key_nonce(backend)
        .expect("Could not derive welcome key and nonce.");

    let group_info_bytes = welcome_key
        .aead_open(backend, welcome.encrypted_group_info(), &[], &welcome_nonce)
        .expect("Could not decrypt GroupInfo.");
    let mut group_info = GroupInfo::tls_deserialize(&mut group_info_bytes.as_slice())
        .expect("Could not deserialize GroupInfo.");

    // Manipulate the ciphersuite in the GroupInfo
    group_info
        .payload
        .group_context
        .set_ciphersuite(mismatched_ciphersuite);

    // === Reconstruct the Welcome message and try to process it ===

    let group_info_bytes = group_info
        .tls_serialize_detached()
        .expect("Could not serialize GroupInfo.");

    let encrypted_group_info = welcome_key
        .aead_seal(backend, &group_info_bytes, &[], &welcome_nonce)
        .expect("Could not encrypt GroupInfo.");

    welcome.encrypted_group_info = encrypted_group_info.into();

    // Bob tries to join the group
    let err = MlsGroup::new_from_welcome(
        backend,
        &mls_group_config,
        welcome,
        Some(alice_group.export_ratchet_tree()),
    )
    .expect_err("Created a group from an invalid Welcome.");

    assert_eq!(err, WelcomeError::GroupInfoCiphersuiteMismatch);

    // === Process the original Welcome ===

    // We need to store the key package key again because it has been consumed
    // already
    backend
        .key_store()
        .store(
            bob_kp.hash_ref(backend.crypto()).unwrap().as_slice(),
            &bob_kp,
        )
        .unwrap();
    backend
        .key_store()
        .store(bob_kp.hpke_init_key().as_slice(), &bob_private_key)
        .unwrap();

    let _group = MlsGroup::new_from_welcome(
        backend,
        &mls_group_config,
        original_welcome,
        Some(alice_group.export_ratchet_tree()),
    )
    .expect("Error creating group from a valid Welcome.");
}

#[apply(ciphersuites_and_backends)]
fn test_welcome_msg(ciphersuite: Ciphersuite, backend: &impl OpenMlsCryptoProvider) {
    test_welcome_message_with_version(ciphersuite, backend, ProtocolVersion::Mls10);
}

fn test_welcome_message_with_version(
    ciphersuite: Ciphersuite,
    backend: &impl OpenMlsCryptoProvider,
    version: ProtocolVersion,
) {
    // We use this dummy group info in all test cases.
    let group_info_tbs = {
        let group_context = GroupContext::new(
            ciphersuite,
            GroupId::random(backend),
            123,
            vec![1, 2, 3, 4, 5, 6, 7, 8, 9],
            vec![1, 1, 1],
            Extensions::empty(),
        );

        GroupInfoTBS::new(
            group_context,
            Extensions::empty(),
            ConfirmationTag(Mac {
                mac_value: vec![1, 2, 3, 4, 5].into(),
            }),
            LeafNodeIndex::new(1),
        )
    };

    // We need a credential bundle to sign the group info.
    let credential_bundle = CredentialBundle::new(
        "XXX".into(),
        CredentialType::Basic,
        ciphersuite.signature_algorithm(),
        backend,
    )
    .expect("An unexpected error occurred.");
    let group_info = group_info_tbs
        .sign(backend, &credential_bundle)
        .expect("Error signing GroupInfo");

    // Generate key and nonce for the symmetric cipher.
    let welcome_key = AeadKey::random(ciphersuite, backend.rand());
    let welcome_nonce = AeadNonce::random(backend);

    // Generate receiver key pair.
    let receiver_key_pair = backend.crypto().derive_hpke_keypair(
        ciphersuite.hpke_config(),
        Secret::random(ciphersuite, backend, None)
            .expect("Not enough randomness.")
            .as_slice(),
    );
    let hpke_info = b"group info welcome test info";
    let hpke_aad = b"group info welcome test aad";
    let hpke_input = b"these should be the group secrets";
    let new_member = KeyPackageRef::from_slice(&[0u8; 16]);
    let secrets = vec![EncryptedGroupSecrets {
        new_member: new_member.clone(),
        encrypted_group_secrets: backend.crypto().hpke_seal(
            ciphersuite.hpke_config(),
            receiver_key_pair.public.as_slice(),
            hpke_info,
            hpke_aad,
            hpke_input,
        ),
    }];

    // Encrypt the group info.
    let encrypted_group_info = welcome_key
        .aead_seal(
            backend,
            &group_info
                .tls_serialize_detached()
                .expect("An unexpected error occurred."),
            &[],
            &welcome_nonce,
        )
        .expect("An unexpected error occurred.");

    // Now build the welcome message.
    let msg = Welcome::new(version, ciphersuite, secrets, encrypted_group_info.clone());

    // Encode, decode and re-assemble
    let msg_encoded = msg
        .tls_serialize_detached()
        .expect("An unexpected error occurred.");
    println!("encoded msg: {:?}", msg_encoded);
    let msg_decoded = Welcome::tls_deserialize(&mut msg_encoded.as_slice())
        .expect("An unexpected error occurred.");

    // Check that the welcome message is the same
    assert_eq!(msg_decoded.version, version);
    assert_eq!(msg_decoded.cipher_suite, ciphersuite);
    for secret in msg_decoded.secrets.iter() {
        assert_eq!(new_member.as_slice(), secret.new_member.as_slice());
        let ptxt = backend
            .crypto()
            .hpke_open(
                ciphersuite.hpke_config(),
                &secret.encrypted_group_secrets,
                &receiver_key_pair.private,
                hpke_info,
                hpke_aad,
            )
            .expect("Error decrypting valid ciphertext in Welcome message test.");
        assert_eq!(&hpke_input[..], &ptxt[..]);
    }
    assert_eq!(
        msg_decoded.encrypted_group_info.as_slice(),
        encrypted_group_info.as_slice()
    );
}

#[test]
fn invalid_welcomes() {
    // An almost good welcome message.
    let mut bytes = &[
        2u8, 0, 2, 0, 0, 0, 90, 4, 0, 0, 0, 0, 0, 32, 183, 76, 159, 248, 180, 5, 79, 86, 242, 165,
        206, 103, 47, 8, 110, 250, 81, 48, 206, 185, 186, 104, 220, 181, 245, 106, 134, 32, 97,
        233, 141, 26, 0, 49, 13, 203, 68, 119, 97, 90, 172, 36, 170, 239, 80, 191, 63, 146, 177,
        211, 151, 152, 93, 117, 192, 136, 96, 22, 168, 213, 67, 165, 244, 165, 183, 228, 88, 62,
        232, 36, 220, 224, 93, 216, 155, 210, 167, 34, 112, 7, 73, 42, 2, 0, 0, 0, 71, 254, 148,
        190, 32, 30, 92, 51, 15, 16, 11, 46, 196, 65, 132, 142, 111, 177, 115, 21, 218, 71, 51,
        118, 228, 188, 12, 134, 23, 216, 51, 20, 138, 215, 232, 62, 216, 119, 242, 93, 164, 250,
        100, 223, 214, 94, 85, 139, 159, 205, 193, 153, 181, 243, 139, 12, 78, 253, 200, 47, 207,
        79, 86, 82, 63, 217, 126, 204, 178, 24, 199, 49,
    ] as &[u8];
    let msg = Welcome::tls_deserialize(&mut bytes);
    assert!(msg.is_err());
}<|MERGE_RESOLUTION|>--- conflicted
+++ resolved
@@ -2,12 +2,8 @@
     binary_tree::LeafNodeIndex,
     ciphersuite::{hash_ref::KeyPackageRef, signable::Signable, AeadKey, AeadNonce, Mac, Secret},
     credentials::{errors::CredentialError, CredentialBundle, CredentialType},
-<<<<<<< HEAD
     extensions::Extensions,
-    group::{config::CryptoConfig, errors::WelcomeError, GroupId, MlsGroup, MlsGroupConfig},
-=======
     group::{config::CryptoConfig, errors::WelcomeError, GroupId, MlsGroup, MlsGroupConfigBuilder},
->>>>>>> 4d25dfd8
     key_packages::KeyPackage,
     messages::{
         ConfirmationTag, EncryptedGroupSecrets, GroupInfo, GroupInfoTBS, GroupSecrets, Welcome,
