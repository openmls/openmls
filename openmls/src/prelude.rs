--- conflicted
+++ resolved
@@ -9,14 +9,9 @@
     WireFormat,
 };
 // Errors
-<<<<<<< HEAD
-pub use crate::error::ErrorString;
 pub use crate::group::errors::{
     CreateCommitError, FramingValidationError, MlsGroupError, StageCommitError, WelcomeError,
 };
-=======
-pub use crate::group::errors::{CreateCommitError, MlsGroupError, StageCommitError, WelcomeError};
->>>>>>> 497484c0
 
 // Indexes
 pub use crate::tree::index::LeafIndex;
