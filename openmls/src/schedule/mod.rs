//! # Key schedule
//!
//! This module contains the types and implementations for key schedule operations.
//! It exposes the [`EpochAuthenticator`] & [`ResumptionPsk`].

// Internal documentation
//
// The key schedule is introduced in Section 9 of the
// MLS specification. The key schedule evolves in epochs, where in each epoch
// new key material is injected.
//
// The flow of the key schedule is as follows (from Section 9 of the MLS
// specification):
//
// ```text
//                  init_secret_[n-1]
//                         |
//                         V
//    commit_secret -> KDF.Extract
//                         |
//                         V
//                   DeriveSecret(., "joiner")
//                         |
//                         V
//                    joiner_secret
//                         |
//                         V
// psk_secret (or 0) -> KDF.Extract (= intermediary_secret)
//                         |
//                         +--> DeriveSecret(., "welcome")
//                         |    = welcome_secret
//                         |
//                         V
//                   ExpandWithLabel(., "epoch", GroupContext_[n], KDF.Nh)
//                         |
//                         V
//                    epoch_secret
//                         |
//                         +--> DeriveSecret(., <label>)
//                         |    = <secret>
//                         |
//                         V
//                   DeriveSecret(., "init")
//                         |
//                         V
//                   init_secret_[n]
// ```
//
// Each of the secrets in the key schedule (with exception of the
// welcome_secret) is represented by its own struct to ensure that the keys are
// not confused with one-another and/or that the schedule is not derived
// out-of-order.
//
// ## The real key schedules
// The key schedule as described in the spec isn't really one key schedule.
// The `joiner_secret` is an intermediate value *and* an output value. This
// must never be the case within a key schedule. The actual key schedule is
// therefore only the second half starting with the `joiner_secret`, which
// indeed is what happens when starting a group from a welcome message.
//
// The `joiner_secret` is computed as
//
// ```text
//     DeriveSecret(KDF.Extract(init_secret_[n-1], commit_secret), "joiner")
// ```
//
// or
//
// ```text
//                  init_secret_[n-1]
//                         |
//                         V
//    commit_secret -> KDF.Extract
//                         |
//                         V
//                   DeriveSecret(., "joiner")
//                         |
//                         V
//                    joiner_secret
// ```
//
// The remainder of the key schedule then starts with the `joiner_secret` and
// `psk_secret`. Note that the following graph also adds the `GroupContext_[n]`
// as input, which is omitted in the spec.
// Further note that the derivation of the secrets from the `epoch_secret` is
// simplified here.
//
// ```text
//                    joiner_secret
//                         |
//                         V
// psk_secret (or 0) -> KDF.Extract
//                         |
//                         +--> DeriveSecret(., "welcome")
//                         |    = welcome_secret
//                         |
//                         V
// GroupContext_[n] -> ExpandWithLabel(., "epoch", GroupContext_[n], KDF.Nh)
//                         |
//                         V
//                    epoch_secret
//                         |
//                         v
//                 DeriveSecret(., <label>)
//                     = <secret>
// ```
//
// with
//
// ```text
// | secret                  | label           |
// |:------------------------|:----------------|
// | `init_secret`           | "init"          |
// | `sender_data_secret`    | "sender data"   |
// | `encryption_secret`     | "encryption"    |
// | `exporter_secret`       | "exporter"      |
// | `epoch_authenticator`   | "authentication"|
// | `external_secret`       | "external"      |
// | `confirmation_key`      | "confirm"       |
// | `membership_key`        | "membership"    |
// | `resumption_psk`        | "resumption"    |
// ```

use crate::{
    binary_tree::LeafIndex,
    ciphersuite::{AeadKey, AeadNonce, HpkePrivateKey, Mac, Secret},
    error::LibraryError,
<<<<<<< HEAD
    framing::{MembershipTag, MlsPlaintextTbmPayload},
    messages::{ConfirmationTag, GroupInfo, PathSecret},
=======
    framing::{MembershipTag, MlsContentTbm},
    messages::{public_group_state::PublicGroupState, ConfirmationTag, PathSecret},
>>>>>>> 9f80174c
    tree::secret_tree::SecretTree,
    versions::ProtocolVersion,
};
use openmls_traits::{crypto::OpenMlsCrypto, types::*, OpenMlsCryptoProvider};
use serde::{Deserialize, Serialize};
use tls_codec::{TlsDeserialize, TlsSerialize, TlsSize};

// Public
pub mod codec;
pub mod errors;

// Crate
pub(crate) mod message_secrets;
pub(crate) mod psk;

// Private
use errors::*;
use message_secrets::MessageSecrets;
use psk::*;

// Tests
#[cfg(any(feature = "test-utils", test))]
pub mod kat_key_schedule;
#[cfg(test)]
mod unit_tests;

// Public types

/// A group secret that can be used among members to prove that a member was part of a group in a given epoch.
#[derive(Clone, Debug, Serialize, Deserialize)]
#[cfg_attr(test, derive(PartialEq))]
pub struct ResumptionPsk {
    secret: Secret,
}

impl ResumptionPsk {
    /// Derive an `ResumptionPsk` from an `EpochSecret`.
    fn new(
        backend: &impl OpenMlsCryptoProvider,
        epoch_secret: &EpochSecret,
    ) -> Result<Self, CryptoError> {
        let secret = epoch_secret.secret.derive_secret(backend, "resumption")?;
        Ok(Self { secret })
    }

    /// Returns the secret as a slice.
    pub fn as_slice(&self) -> &[u8] {
        self.secret.as_slice()
    }
}

/// A secret that can be used among members to make sure everyone has the same
/// group state.
#[derive(Debug, Serialize, Deserialize)]
#[cfg_attr(test, derive(PartialEq))]
pub struct EpochAuthenticator {
    secret: Secret,
}

impl EpochAuthenticator {
    /// Derive an `EpochAuthenticator` from an `EpochSecret`.
    fn new(
        backend: &impl OpenMlsCryptoProvider,
        epoch_secret: &EpochSecret,
    ) -> Result<Self, CryptoError> {
        let secret = epoch_secret
            .secret
            .derive_secret(backend, "authentication")?;
        Ok(Self { secret })
    }

    /// Returns the secret as a slice.
    pub fn as_slice(&self) -> &[u8] {
        self.secret.as_slice()
    }
}

// Crate-only types

#[derive(Debug, Default, Serialize, Deserialize)]
#[cfg_attr(test, derive(PartialEq))]
#[cfg_attr(any(feature = "test-utils", test), derive(Clone))]
pub(crate) struct CommitSecret {
    secret: Secret,
}

impl From<PathSecret> for CommitSecret {
    fn from(path_secret: PathSecret) -> Self {
        CommitSecret {
            secret: path_secret.secret(),
        }
    }
}

impl CommitSecret {
    /// Create a CommitSecret consisting of an all-zero string of length
    /// `hash_length`.
    pub(crate) fn zero_secret(ciphersuite: Ciphersuite, version: ProtocolVersion) -> Self {
        CommitSecret {
            secret: Secret::zero(ciphersuite, version),
        }
    }

    #[cfg(any(feature = "test-utils", test))]
    pub(crate) fn random(ciphersuite: Ciphersuite, rng: &impl OpenMlsCryptoProvider) -> Self {
        Self {
            secret: Secret::random(ciphersuite, rng, None /* MLS version */)
                .expect("Not enough randomness."),
        }
    }

    #[cfg(any(feature = "test-utils", test))]
    pub(crate) fn as_slice(&self) -> &[u8] {
        self.secret.as_slice()
    }
}

/// The `InitSecret` is used to connect the next epoch to the current one.
#[derive(Debug, Serialize, Deserialize)]
#[cfg_attr(test, derive(PartialEq))]
pub(crate) struct InitSecret {
    secret: Secret,
}

impl From<Secret> for InitSecret {
    fn from(secret: Secret) -> Self {
        Self { secret }
    }
}

/// Creates a string from the given MLS `ProtocolVersion` for the computation of
/// the `init_secret` when creating or processing a commit with an external init
/// proposal. TODO: #628.
fn hpke_info_from_version(version: ProtocolVersion) -> &'static str {
    match version {
        ProtocolVersion::Mls10 => "MLS 1.0 external init",
        ProtocolVersion::Mls10Draft11 => "MLS 1.0 Draft 11 external init",
    }
}

impl InitSecret {
    /// Derive an `InitSecret` from an `EpochSecret`.
    fn new(
        backend: &impl OpenMlsCryptoProvider,
        epoch_secret: EpochSecret,
    ) -> Result<Self, CryptoError> {
        let secret = epoch_secret.secret.derive_secret(backend, "init")?;
        log_crypto!(trace, "Init secret: {:x?}", secret);
        Ok(InitSecret { secret })
    }

    /// Sample a fresh, random `InitSecret` for the creation of a new group.
    pub(crate) fn random(
        ciphersuite: Ciphersuite,
        backend: &impl OpenMlsCryptoProvider,
        version: ProtocolVersion,
    ) -> Result<Self, CryptoError> {
        Ok(InitSecret {
            secret: Secret::random(ciphersuite, backend, version)?,
        })
    }

    /// Create an `InitSecret` and the corresponding `kem_output` from a public
    /// group state.
    pub(crate) fn from_public_group_state(
        backend: &impl OpenMlsCryptoProvider,
        group_info: &GroupInfo,
        external_pub: &[u8],
    ) -> Result<(Self, Vec<u8>), KeyScheduleError> {
        let ciphersuite = group_info.group_context().ciphersuite();
        let version = group_info.group_context().protocol_version();
        let (kem_output, raw_init_secret) = backend.crypto().hpke_setup_sender_and_export(
            ciphersuite.hpke_config(),
            external_pub,
            &[],
            hpke_info_from_version(version).as_bytes(),
            ciphersuite.hash_length(),
        )?;
        Ok((
            InitSecret {
                secret: Secret::from_slice(&raw_init_secret, version, ciphersuite),
            },
            kem_output,
        ))
    }

    /// Create an `InitSecret` from a `kem_output`.
    pub(crate) fn from_kem_output(
        backend: &impl OpenMlsCryptoProvider,
        ciphersuite: Ciphersuite,
        version: ProtocolVersion,
        external_priv: &HpkePrivateKey,
        kem_output: &[u8],
    ) -> Result<Self, LibraryError> {
        let raw_init_secret = backend
            .crypto()
            .hpke_setup_receiver_and_export(
                ciphersuite.hpke_config(),
                kem_output,
                external_priv.as_slice(),
                &[],
                hpke_info_from_version(version).as_bytes(),
                ciphersuite.hash_length(),
            )
            .map_err(LibraryError::unexpected_crypto_error)?;
        Ok(InitSecret {
            secret: Secret::from_slice(&raw_init_secret, version, ciphersuite),
        })
    }

    #[cfg(any(feature = "test-utils", test))]
    pub(crate) fn clone(&self) -> Self {
        Self {
            secret: self.secret.clone(),
        }
    }

    #[cfg(any(feature = "test-utils", test))]
    pub(crate) fn as_slice(&self) -> &[u8] {
        self.secret.as_slice()
    }
}

#[derive(TlsDeserialize, TlsSerialize, TlsSize)]
pub(crate) struct JoinerSecret {
    secret: Secret,
}

impl JoinerSecret {
    /// Derive a `JoinerSecret` from an optional `CommitSecret` and an
    /// `EpochSecrets` object, which contains the necessary `InitSecret`. The
    /// `CommitSecret` needs to be present if the current commit is not a
    /// partial commit.
    pub(crate) fn new(
        backend: &impl OpenMlsCryptoProvider,
        commit_secret_option: impl Into<Option<CommitSecret>>,
        init_secret: &InitSecret,
    ) -> Result<Self, CryptoError> {
        let intermediate_secret = init_secret.secret.hkdf_extract(
            backend,
            commit_secret_option.into().as_ref().map(|cs| &cs.secret),
        )?;
        let secret = intermediate_secret.derive_secret(backend, "joiner")?;
        log_crypto!(trace, "Joiner secret: {:x?}", secret);
        Ok(JoinerSecret { secret })
    }

    /// Set the config for the secret, i.e. ciphersuite and MLS version.
    pub(crate) fn config(&mut self, ciphersuite: Ciphersuite, mls_version: ProtocolVersion) {
        self.secret.config(ciphersuite, mls_version);
    }

    #[cfg(any(feature = "test-utils", test))]
    pub(crate) fn clone(&self) -> Self {
        Self {
            secret: self.secret.clone(),
        }
    }

    #[cfg(any(feature = "test-utils", test))]
    pub(crate) fn as_slice(&self) -> &[u8] {
        self.secret.as_slice()
    }

    #[cfg(any(feature = "test-utils", test))]
    pub(crate) fn random(
        ciphersuite: Ciphersuite,
        backend: &impl OpenMlsCryptoProvider,
        version: ProtocolVersion,
    ) -> Self {
        Self {
            secret: Secret::random(ciphersuite, backend, version).expect("Not enough randomness."),
        }
    }
}

// Different states of the key schedule
#[derive(Debug, PartialEq)]
enum State {
    Initial,
    Context,
    Done,
}

pub(crate) struct KeySchedule {
    ciphersuite: Ciphersuite,
    intermediate_secret: Option<IntermediateSecret>,
    epoch_secret: Option<EpochSecret>,
    state: State,
}

impl KeySchedule {
    /// Initialize the key schedule and return it.
    pub(crate) fn init(
        ciphersuite: Ciphersuite,
        backend: &impl OpenMlsCryptoProvider,
        joiner_secret: JoinerSecret,
        psk: impl Into<Option<PskSecret>>,
    ) -> Result<Self, LibraryError> {
        log::debug!("Initializing the key schedule with {:?} ...", ciphersuite);
        log_crypto!(
            trace,
            "  joiner_secret: {:x?}",
            joiner_secret.secret.as_slice()
        );
        let psk = psk.into();
        log_crypto!(trace, "  {}", if psk.is_some() { "with PSK" } else { "" });
        let intermediate_secret = IntermediateSecret::new(backend, &joiner_secret, psk)
            .map_err(LibraryError::unexpected_crypto_error)?;
        Ok(Self {
            ciphersuite,
            intermediate_secret: Some(intermediate_secret),
            epoch_secret: None,
            state: State::Initial,
        })
    }

    /// Derive the welcome secret.
    /// Note that this has to be called before the context is added.
    pub(crate) fn welcome(
        &self,
        backend: &impl OpenMlsCryptoProvider,
    ) -> Result<WelcomeSecret, KeyScheduleError> {
        if self.state != State::Initial || self.intermediate_secret.is_none() {
            log::error!("Trying to derive a welcome secret while not in the initial state.");
            return Err(KeyScheduleError::InvalidState(ErrorState::Init));
        }

        // We can return a library error here, because there must be a mistake in the state machine
        let intermediate_secret = self
            .intermediate_secret
            .as_ref()
            .ok_or_else(|| LibraryError::custom("state machine error"))?;

        Ok(WelcomeSecret::new(backend, intermediate_secret)?)
    }

    /// Add the group context to the key schedule.
    pub(crate) fn add_context(
        &mut self,
        backend: &impl OpenMlsCryptoProvider,
        serialized_group_context: &[u8],
    ) -> Result<(), KeyScheduleError> {
        log::trace!(
            "Adding context to key schedule. {:?}",
            serialized_group_context
        );
        if self.state != State::Initial || self.intermediate_secret.is_none() {
            log::error!(
                "Trying to add context to the key schedule while not in the initial state."
            );
            return Err(KeyScheduleError::InvalidState(ErrorState::Init));
        }
        self.state = State::Context;

        // We can return a library error here, because there must be a mistake in the state machine
        let intermediate_secret = self
            .intermediate_secret
            .take()
            .ok_or_else(|| LibraryError::custom("state machine error"))?;

        log_crypto!(
            trace,
            "  intermediate_secret: {:x?}",
            intermediate_secret.secret.as_slice()
        );

        self.epoch_secret = Some(EpochSecret::new(
            self.ciphersuite,
            backend,
            intermediate_secret,
            serialized_group_context,
        )?);
        self.intermediate_secret = None;
        Ok(())
    }

    /// Derive the epoch secrets.
    /// If the `with_init_secret` argument is `true`, the init secret is derived and
    /// part of the `EpochSecrets`. Otherwise not.
    pub(crate) fn epoch_secrets(
        &mut self,
        backend: &impl OpenMlsCryptoProvider,
    ) -> Result<EpochSecrets, KeyScheduleError> {
        if self.state != State::Context || self.epoch_secret.is_none() {
            log::error!("Trying to derive the epoch secrets while not in the right state.");
            return Err(KeyScheduleError::InvalidState(ErrorState::Context));
        }
        self.state = State::Done;

        let epoch_secret = match self.epoch_secret.take() {
            Some(epoch_secret) => epoch_secret,
            // We can return a library error here, because there must be a mistake in the state machine
            None => return Err(LibraryError::custom("state machine error").into()),
        };

        Ok(EpochSecrets::new(backend, epoch_secret)?)
    }
}

/// The intermediate secret includes the optional PSK and is used to later
/// derive the welcome secret and epoch secret
struct IntermediateSecret {
    secret: Secret,
}

impl IntermediateSecret {
    /// Derive an `IntermediateSecret` from a `JoinerSecret` and an optional
    /// PSK.
    fn new(
        backend: &impl OpenMlsCryptoProvider,
        joiner_secret: &JoinerSecret,
        psk: Option<PskSecret>,
    ) -> Result<Self, CryptoError> {
        log_crypto!(trace, "PSK input: {:x?}", psk.as_ref().map(|p| p.secret()));
        let secret = joiner_secret
            .secret
            .hkdf_extract(backend, psk.as_ref().map(|p| p.secret()))?;
        log_crypto!(trace, "Intermediate secret: {:x?}", secret);
        Ok(Self { secret })
    }
}

pub(crate) struct WelcomeSecret {
    secret: Secret,
}

impl WelcomeSecret {
    /// Derive a `WelcomeSecret` from to decrypt a `Welcome` message.
    fn new(
        backend: &impl OpenMlsCryptoProvider,
        intermediate_secret: &IntermediateSecret,
    ) -> Result<Self, CryptoError> {
        let secret = intermediate_secret
            .secret
            .derive_secret(backend, "welcome")?;
        log_crypto!(trace, "Welcome secret: {:x?}", secret);
        Ok(WelcomeSecret { secret })
    }

    /// Derive an `AeadKey` and an `AeadNonce` from the `WelcomeSecret`,
    /// consuming it in the process.
    pub(crate) fn derive_welcome_key_nonce(
        self,
        backend: &impl OpenMlsCryptoProvider,
    ) -> Result<(AeadKey, AeadNonce), CryptoError> {
        let welcome_nonce = self.derive_aead_nonce(backend)?;
        let welcome_key = self.derive_aead_key(backend)?;
        Ok((welcome_key, welcome_nonce))
    }

    /// Derive a new AEAD key from a `WelcomeSecret`.
    fn derive_aead_key(
        &self,
        backend: &impl OpenMlsCryptoProvider,
    ) -> Result<AeadKey, CryptoError> {
        log::trace!(
            "WelcomeSecret.derive_aead_key with {}",
            self.secret.ciphersuite()
        );
        let aead_secret = self.secret.hkdf_expand(
            backend,
            b"key",
            self.secret.ciphersuite().aead_key_length(),
        )?;
        Ok(AeadKey::from_secret(aead_secret))
    }

    /// Derive a new AEAD nonce from a `WelcomeSecret`.
    fn derive_aead_nonce(
        &self,
        backend: &impl OpenMlsCryptoProvider,
    ) -> Result<AeadNonce, CryptoError> {
        let nonce_secret = self.secret.hkdf_expand(
            backend,
            b"nonce",
            self.secret.ciphersuite().aead_nonce_length(),
        )?;
        Ok(AeadNonce::from_secret(nonce_secret))
    }

    #[cfg(any(feature = "test-utils", test))]
    pub(crate) fn as_slice(&self) -> &[u8] {
        self.secret.as_slice()
    }
}

/// An intermediate secret in the key schedule, the `EpochSecret` is used to
/// create an `EpochSecrets` object and is finally consumed when creating that
/// epoch's `InitSecret`.
struct EpochSecret {
    secret: Secret,
}

impl EpochSecret {
    /// Derive an `EpochSecret` from a `JoinerSecret`
    fn new(
        ciphersuite: Ciphersuite,
        backend: &impl OpenMlsCryptoProvider,
        intermediate_secret: IntermediateSecret,
        serialized_group_context: &[u8],
    ) -> Result<Self, CryptoError> {
        let secret = intermediate_secret.secret.kdf_expand_label(
            backend,
            "epoch",
            serialized_group_context,
            ciphersuite.hash_length(),
        )?;
        log_crypto!(trace, "Epoch secret: {:x?}", secret);
        Ok(EpochSecret { secret })
    }
}

/// The `EncryptionSecret` is used to create a `SecretTree`.
pub(crate) struct EncryptionSecret {
    secret: Secret,
}

impl EncryptionSecret {
    /// Derive an encryption secret from a reference to an `EpochSecret`.
    fn new(
        backend: &impl OpenMlsCryptoProvider,
        epoch_secret: &EpochSecret,
    ) -> Result<Self, CryptoError> {
        Ok(EncryptionSecret {
            secret: epoch_secret.secret.derive_secret(backend, "encryption")?,
        })
    }

    /// Create a `SecretTree` from the `encryption_secret` contained in the
    /// `EpochSecrets`. The `encryption_secret` is consumed, allowing us to achieve FS.
    pub(crate) fn create_secret_tree(
        self,
        treesize: LeafIndex,
        own_index: LeafIndex,
    ) -> SecretTree {
        SecretTree::new(self, treesize.into(), own_index.into())
    }

    pub(crate) fn consume_secret(self) -> Secret {
        self.secret
    }

    /// Create a random `EncryptionSecret`. For testing purposes only.
    #[cfg(test)]
    pub(crate) fn random(ciphersuite: Ciphersuite, rng: &impl OpenMlsCryptoProvider) -> Self {
        EncryptionSecret {
            secret: Secret::random(ciphersuite, rng, None /* MLS version */)
                .expect("Not enough randomness."),
        }
    }

    #[cfg(any(feature = "test-utils", test))]
    pub(crate) fn as_slice(&self) -> &[u8] {
        self.secret.as_slice()
    }

    #[cfg(any(feature = "test-utils", test))]
    #[doc(hidden)]
    /// Create a new secret from a byte vector.
    pub(crate) fn from_slice(
        bytes: &[u8],
        mls_version: ProtocolVersion,
        ciphersuite: Ciphersuite,
    ) -> Self {
        Self {
            secret: Secret::from_slice(bytes, mls_version, ciphersuite),
        }
    }
}

/// A secret that we can derive secrets from, that are used outside of OpenMLS.
#[derive(Debug, Serialize, Deserialize)]
#[cfg_attr(test, derive(PartialEq))]
pub(crate) struct ExporterSecret {
    secret: Secret,
}

impl ExporterSecret {
    /// Derive an `ExporterSecret` from an `EpochSecret`.
    fn new(
        backend: &impl OpenMlsCryptoProvider,
        epoch_secret: &EpochSecret,
    ) -> Result<Self, CryptoError> {
        let secret = epoch_secret.secret.derive_secret(backend, "exporter")?;
        Ok(ExporterSecret { secret })
    }

    #[cfg(any(feature = "test-utils", test))]
    pub(crate) fn as_slice(&self) -> &[u8] {
        self.secret.as_slice()
    }

    /// Derive a `Secret` from the exporter secret. We return `Vec<u8>` here, so
    /// it can be used outside of OpenMLS. This function is made available for
    /// use from the outside through [`crate::group::core_group::export_secret`].
    pub(crate) fn derive_exported_secret(
        &self,
        ciphersuite: Ciphersuite,
        backend: &impl OpenMlsCryptoProvider,
        label: &str,
        context: &[u8],
        key_length: usize,
    ) -> Result<Vec<u8>, CryptoError> {
        let context_hash = &backend
            .crypto()
            .hash(ciphersuite.hash_algorithm(), context)?;
        Ok(self
            .secret
            .derive_secret(backend, label)?
            .kdf_expand_label(backend, label, context_hash, key_length)?
            .as_slice()
            .to_vec())
    }
}

/// A secret used when joining a group with an external Commit.
#[derive(Debug, Serialize, Deserialize)]
#[cfg_attr(test, derive(PartialEq))]
pub(crate) struct ExternalSecret {
    secret: Secret,
}

impl ExternalSecret {
    /// Derive an `ExternalSecret` from an `EpochSecret`.
    fn new(
        backend: &impl OpenMlsCryptoProvider,
        epoch_secret: &EpochSecret,
    ) -> Result<Self, CryptoError> {
        let secret = epoch_secret.secret.derive_secret(backend, "external")?;
        Ok(Self { secret })
    }

    /// Derive the external keypair for External Commits
    pub(crate) fn derive_external_keypair(
        &self,
        crypto: &impl OpenMlsCrypto,
        ciphersuite: Ciphersuite,
    ) -> HpkeKeyPair {
        crypto.derive_hpke_keypair(ciphersuite.hpke_config(), self.secret.as_slice())
    }

    #[cfg(any(feature = "test-utils", test))]
    pub(crate) fn as_slice(&self) -> &[u8] {
        self.secret.as_slice()
    }
}

/// The confirmation key is used to calculate the `ConfirmationTag`.
#[derive(Debug, Serialize, Deserialize)]
#[cfg_attr(test, derive(PartialEq))]
pub(crate) struct ConfirmationKey {
    secret: Secret,
}

impl ConfirmationKey {
    /// Derive an `ConfirmationKey` from an `EpochSecret`.
    fn new(
        backend: &impl OpenMlsCryptoProvider,
        epoch_secret: &EpochSecret,
    ) -> Result<Self, CryptoError> {
        log::debug!("Computing confirmation key.");
        log_crypto!(
            trace,
            "  epoch_secret {:x?}",
            epoch_secret.secret.as_slice()
        );
        let secret = epoch_secret.secret.derive_secret(backend, "confirm")?;
        Ok(Self { secret })
    }

    /// Create a new confirmation tag.
    ///
    /// >  11.2. Commit
    ///
    /// ```text
    /// MLSPlaintext.confirmation_tag =
    ///     MAC(confirmation_key, GroupContext.confirmed_transcript_hash)
    /// ```
    pub(crate) fn tag(
        &self,
        backend: &impl OpenMlsCryptoProvider,
        confirmed_transcript_hash: &[u8],
    ) -> Result<ConfirmationTag, CryptoError> {
        log::debug!("Computing confirmation tag.");
        log_crypto!(trace, "  confirmation key {:x?}", self.secret.as_slice());
        log_crypto!(trace, "  transcript hash  {:x?}", confirmed_transcript_hash);
        Ok(ConfirmationTag(Mac::new(
            backend,
            &self.secret,
            confirmed_transcript_hash,
        )?))
    }

    #[cfg(any(feature = "test-utils", test))]
    pub(crate) fn from_secret(secret: Secret) -> Self {
        Self { secret }
    }

    #[cfg(any(feature = "test-utils", test))]
    pub(crate) fn as_slice(&self) -> &[u8] {
        self.secret.as_slice()
    }

    #[cfg(test)]
    pub(crate) fn random(ciphersuite: Ciphersuite, rng: &impl OpenMlsCryptoProvider) -> Self {
        Self {
            secret: Secret::random(ciphersuite, rng, None /* MLS version */)
                .expect("Not enough randomness."),
        }
    }
}

/// The membership key is used to calculate the `MembershipTag`.
#[derive(Debug, Serialize, Deserialize)]
#[cfg_attr(test, derive(PartialEq))]
pub(crate) struct MembershipKey {
    secret: Secret,
}

impl MembershipKey {
    /// Derive an `MembershipKey` from an `EpochSecret`.
    fn new(
        backend: &impl OpenMlsCryptoProvider,
        epoch_secret: &EpochSecret,
    ) -> Result<Self, CryptoError> {
        let secret = epoch_secret.secret.derive_secret(backend, "membership")?;
        Ok(Self { secret })
    }

    /// Create a new membership tag.
    ///
    /// 9.1 Content Authentication
    ///
    /// ```text
    /// membership_tag = MAC(membership_key, MLSPlaintextTBM);
    /// ```
    pub(crate) fn tag(
        &self,
        backend: &impl OpenMlsCryptoProvider,
        tbm_payload: MlsContentTbm,
    ) -> Result<MembershipTag, LibraryError> {
        Ok(MembershipTag(
            Mac::new(
                backend,
                &self.secret,
                &tbm_payload
                    .into_bytes()
                    .map_err(LibraryError::missing_bound_check)?,
            )
            .map_err(LibraryError::unexpected_crypto_error)?,
        ))
    }

    #[cfg(any(feature = "test-utils", test))]
    pub(crate) fn from_secret(secret: Secret) -> Self {
        Self { secret }
    }

    #[cfg(any(feature = "test-utils", test))]
    pub(crate) fn as_slice(&self) -> &[u8] {
        self.secret.as_slice()
    }

    #[cfg(test)]
    pub(crate) fn random(ciphersuite: Ciphersuite, rng: &impl OpenMlsCryptoProvider) -> Self {
        Self {
            secret: Secret::random(ciphersuite, rng, None /* MLS version */)
                .expect("Not enough randomness."),
        }
    }
}

// Get a ciphertext sample of `hash_length` from the ciphertext.
fn ciphertext_sample(ciphersuite: Ciphersuite, ciphertext: &[u8]) -> &[u8] {
    let sample_length = ciphersuite.hash_length();
    log::debug!("Getting ciphertext sample of length {:?}", sample_length);
    if ciphertext.len() <= sample_length {
        ciphertext
    } else {
        &ciphertext[0..sample_length]
    }
}

/// A key that can be used to derive an `AeadKey` and an `AeadNonce`.
#[derive(Debug, Serialize, Deserialize)]
#[cfg_attr(test, derive(PartialEq))]
pub(crate) struct SenderDataSecret {
    secret: Secret,
}

impl SenderDataSecret {
    /// Derive an `ExporterSecret` from an `EpochSecret`.
    fn new(
        backend: &impl OpenMlsCryptoProvider,
        epoch_secret: &EpochSecret,
    ) -> Result<Self, CryptoError> {
        let secret = epoch_secret.secret.derive_secret(backend, "sender data")?;
        Ok(SenderDataSecret { secret })
    }

    /// Derive a new AEAD key from a `SenderDataSecret`.
    pub(crate) fn derive_aead_key(
        &self,
        backend: &impl OpenMlsCryptoProvider,
        ciphertext: &[u8],
    ) -> Result<AeadKey, CryptoError> {
        let ciphertext_sample = ciphertext_sample(self.secret.ciphersuite(), ciphertext);
        log::debug!(
            "SenderDataSecret::derive_aead_key ciphertext sample: {:x?}",
            ciphertext_sample
        );
        let secret = self.secret.kdf_expand_label(
            backend,
            "key",
            ciphertext_sample,
            self.secret.ciphersuite().aead_key_length(),
        )?;
        Ok(AeadKey::from_secret(secret))
    }

    /// Derive a new AEAD nonce from a `SenderDataSecret`.
    pub(crate) fn derive_aead_nonce(
        &self,
        ciphersuite: Ciphersuite,
        backend: &impl OpenMlsCryptoProvider,
        ciphertext: &[u8],
    ) -> Result<AeadNonce, CryptoError> {
        let ciphertext_sample = ciphertext_sample(ciphersuite, ciphertext);
        log::debug!(
            "SenderDataSecret::derive_aead_nonce ciphertext sample: {:x?}",
            ciphertext_sample
        );
        let nonce_secret = self.secret.kdf_expand_label(
            backend,
            "nonce",
            ciphertext_sample,
            ciphersuite.aead_nonce_length(),
        )?;
        Ok(AeadNonce::from_secret(nonce_secret))
    }

    #[cfg(any(feature = "test-utils", test))]
    pub(crate) fn random(ciphersuite: Ciphersuite, rng: &impl OpenMlsCryptoProvider) -> Self {
        Self {
            secret: Secret::random(ciphersuite, rng, None /* MLS version */)
                .expect("Not enough randomness."),
        }
    }

    #[cfg(any(feature = "test-utils", test))]
    pub(crate) fn as_slice(&self) -> &[u8] {
        self.secret.as_slice()
    }

    #[cfg(any(feature = "test-utils", test))]
    #[doc(hidden)]
    /// Create a new secret from a byte vector.
    pub(crate) fn from_slice(
        bytes: &[u8],
        mls_version: ProtocolVersion,
        ciphersuite: Ciphersuite,
    ) -> Self {
        Self {
            secret: Secret::from_slice(bytes, mls_version, ciphersuite),
        }
    }
}

/// The `EpochSecrets` contain keys (or secrets), which are accessible outside
/// of the `KeySchedule` and which don't get consumed immediately upon first
/// use.
///
/// | Secret                  | Label           |
/// |:------------------------|:----------------|
/// | `init_secret`           | "init"          |
/// | `sender_data_secret`    | "sender data"   |
/// | `encryption_secret`     | "encryption"    |
/// | `exporter_secret`       | "exporter"      |
/// | `epoch_authenticator`   | "authentication"|
/// | `external_secret`       | "external"      |
/// | `confirmation_key`      | "confirm"       |
/// | `membership_key`        | "membership"    |
/// | `resumption_psk`        | "resumption"    |
pub(crate) struct EpochSecrets {
    init_secret: InitSecret,
    sender_data_secret: SenderDataSecret,
    encryption_secret: EncryptionSecret,
    exporter_secret: ExporterSecret,
    epoch_authenticator: EpochAuthenticator,
    external_secret: ExternalSecret,
    confirmation_key: ConfirmationKey,
    membership_key: MembershipKey,
    resumption_psk: ResumptionPsk,
}

impl std::fmt::Debug for EpochSecrets {
    fn fmt(&self, f: &mut std::fmt::Formatter<'_>) -> std::fmt::Result {
        f.write_str("EpochSecrets { *** }")
    }
}

#[cfg(not(test))]
impl PartialEq for EpochSecrets {
    fn eq(&self, _other: &Self) -> bool {
        false
    }
}

// In tests we allow comparing secrets.
#[cfg(test)]
impl PartialEq for EpochSecrets {
    fn eq(&self, other: &Self) -> bool {
        self.sender_data_secret == other.sender_data_secret
            && self.exporter_secret == other.exporter_secret
            && self.epoch_authenticator == other.epoch_authenticator
            && self.external_secret == other.external_secret
            && self.confirmation_key == other.confirmation_key
            && self.membership_key == other.membership_key
            && self.resumption_psk == other.resumption_psk
    }
}

impl EpochSecrets {
    /// Get the sender_data secret.
    #[cfg(any(feature = "test-utils", test))]
    pub(crate) fn sender_data_secret(&self) -> &SenderDataSecret {
        &self.sender_data_secret
    }

    /// Get the confirmation key.
    pub(crate) fn confirmation_key(&self) -> &ConfirmationKey {
        &self.confirmation_key
    }

    /// Epoch authenticator
    #[cfg(any(feature = "test-utils", test))]
    pub(crate) fn epoch_authenticator(&self) -> &EpochAuthenticator {
        &self.epoch_authenticator
    }

    /// Exporter secret
    #[cfg(any(feature = "test-utils", test))]
    pub(crate) fn exporter_secret(&self) -> &ExporterSecret {
        &self.exporter_secret
    }

    /// Membership key
    #[cfg(any(feature = "test-utils", test))]
    pub(crate) fn membership_key(&self) -> &MembershipKey {
        &self.membership_key
    }

    /// External secret
    #[cfg(any(feature = "test-utils", test))]
    pub(crate) fn external_secret(&self) -> &ExternalSecret {
        &self.external_secret
    }

    /// External secret
    #[cfg(any(feature = "test-utils", test))]
    pub(crate) fn resumption_psk(&self) -> &ResumptionPsk {
        &self.resumption_psk
    }

    /// Init secret
    #[cfg(any(feature = "test-utils", test))]
    pub(crate) fn init_secret(&self) -> &InitSecret {
        &self.init_secret
    }

    /// Encryption secret
    #[cfg(any(feature = "test-utils", test))]
    pub(crate) fn encryption_secret(&self) -> &EncryptionSecret {
        &self.encryption_secret
    }

    /// Derive `EpochSecrets` from an `EpochSecret`.
    /// If the `with_init_secret` argument is `true`, the init secret is derived and
    /// part of the `EpochSecrets`. Otherwise not.
    fn new(
        backend: &impl OpenMlsCryptoProvider,
        epoch_secret: EpochSecret,
    ) -> Result<Self, CryptoError> {
        log::debug!(
            "Computing EpochSecrets from epoch secret with {}",
            epoch_secret.secret.ciphersuite()
        );
        log_crypto!(
            trace,
            "  epoch_secret: {:x?}",
            epoch_secret.secret.as_slice()
        );
        let sender_data_secret = SenderDataSecret::new(backend, &epoch_secret)?;
        let encryption_secret = EncryptionSecret::new(backend, &epoch_secret)?;
        let exporter_secret = ExporterSecret::new(backend, &epoch_secret)?;
        let epoch_authenticator = EpochAuthenticator::new(backend, &epoch_secret)?;
        let external_secret = ExternalSecret::new(backend, &epoch_secret)?;
        let confirmation_key = ConfirmationKey::new(backend, &epoch_secret)?;
        let membership_key = MembershipKey::new(backend, &epoch_secret)?;
        let resumption_psk = ResumptionPsk::new(backend, &epoch_secret)?;

        log::trace!("  Computing init secret.");
        let init_secret = InitSecret::new(backend, epoch_secret)?;

        Ok(EpochSecrets {
            init_secret,
            sender_data_secret,
            encryption_secret,
            exporter_secret,
            epoch_authenticator,
            external_secret,
            confirmation_key,
            membership_key,
            resumption_psk,
        })
    }

    /// This function initializes the `EpochSecrets` from an all-zero
    /// epoch-secret with the exception of the `init_secret`, which is populated
    /// with the given `InitSecret`. This is meant to be used in the case of an
    /// external init.
    pub(crate) fn with_init_secret(
        backend: &impl OpenMlsCryptoProvider,
        init_secret: InitSecret,
    ) -> Result<Self, CryptoError> {
        let epoch_secret = EpochSecret {
            secret: Secret::zero(
                init_secret.secret.ciphersuite(),
                init_secret.secret.version(),
            ),
        };
        let mut epoch_secrets = Self::new(backend, epoch_secret)?;
        epoch_secrets.init_secret = init_secret;
        Ok(epoch_secrets)
    }

    /// Splits `EpochSecrets` into two different categories:
    ///  - [`GroupEpochSecrets`]: These secrets are only used within the same epoch
    ///  - [`MessageSecrets`]: These secrets are potentially also used for past epochs
    ///    to decrypt and validate messages
    pub(crate) fn split_secrets(
        self,
        serialized_context: Vec<u8>,
        treesize: u32,
        own_index: u32,
    ) -> (GroupEpochSecrets, MessageSecrets) {
        let secret_tree = self
            .encryption_secret
            .create_secret_tree(treesize, own_index);
        (
            GroupEpochSecrets {
                init_secret: self.init_secret,
                exporter_secret: self.exporter_secret,
                epoch_authenticator: self.epoch_authenticator,
                external_secret: self.external_secret,
                resumption_psk: self.resumption_psk,
            },
            MessageSecrets::new(
                self.sender_data_secret,
                self.membership_key,
                self.confirmation_key,
                serialized_context,
                secret_tree,
            ),
        )
    }
}

#[derive(Serialize, Deserialize)]
pub(crate) struct GroupEpochSecrets {
    init_secret: InitSecret,
    exporter_secret: ExporterSecret,
    epoch_authenticator: EpochAuthenticator,
    external_secret: ExternalSecret,
    resumption_psk: ResumptionPsk,
}

impl std::fmt::Debug for GroupEpochSecrets {
    fn fmt(&self, f: &mut std::fmt::Formatter<'_>) -> std::fmt::Result {
        f.write_str("GroupEpochSecrets { *** }")
    }
}

#[cfg(not(test))]
impl PartialEq for GroupEpochSecrets {
    fn eq(&self, _other: &Self) -> bool {
        false
    }
}

// In tests we allow comparing secrets.
#[cfg(test)]
impl PartialEq for GroupEpochSecrets {
    fn eq(&self, other: &Self) -> bool {
        self.exporter_secret == other.exporter_secret
            && self.epoch_authenticator == other.epoch_authenticator
            && self.external_secret == other.external_secret
            && self.resumption_psk == other.resumption_psk
    }
}

impl GroupEpochSecrets {
    /// Init secret
    pub(crate) fn init_secret(&self) -> &InitSecret {
        &self.init_secret
    }

    /// Epoch authenticator
    pub(crate) fn epoch_authenticator(&self) -> &EpochAuthenticator {
        &self.epoch_authenticator
    }

    /// Exporter secret
    pub(crate) fn exporter_secret(&self) -> &ExporterSecret {
        &self.exporter_secret
    }

    /// External secret
    pub(crate) fn external_secret(&self) -> &ExternalSecret {
        &self.external_secret
    }

    /// External secret
    pub(crate) fn resumption_psk(&self) -> &ResumptionPsk {
        &self.resumption_psk
    }
}<|MERGE_RESOLUTION|>--- conflicted
+++ resolved
@@ -125,13 +125,8 @@
     binary_tree::LeafIndex,
     ciphersuite::{AeadKey, AeadNonce, HpkePrivateKey, Mac, Secret},
     error::LibraryError,
-<<<<<<< HEAD
-    framing::{MembershipTag, MlsPlaintextTbmPayload},
+    framing::{MembershipTag, MlsContentTbm},
     messages::{ConfirmationTag, GroupInfo, PathSecret},
-=======
-    framing::{MembershipTag, MlsContentTbm},
-    messages::{public_group_state::PublicGroupState, ConfirmationTag, PathSecret},
->>>>>>> 9f80174c
     tree::secret_tree::SecretTree,
     versions::ProtocolVersion,
 };
