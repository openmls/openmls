--- conflicted
+++ resolved
@@ -1165,7 +1165,6 @@
         })
     }
 
-<<<<<<< HEAD
     /// This function initializes the `EpochSecrets` from an all-zero
     /// epoch-secret with the exception of the `init_secret`, which is populated
     /// with the given `InitSecret`. This is meant to be used in the case of an
@@ -1185,11 +1184,6 @@
         Ok(epoch_secrets)
     }
 
-    #[cfg(any(feature = "test-utils", test))]
-    #[doc(hidden)]
-    pub(crate) fn sender_data_secret_mut(&mut self) -> &mut SenderDataSecret {
-        &mut self.sender_data_secret
-=======
     /// Splits `EpochSecrets` into two different categories:
     ///  - [`GroupEpochSecrets`]: These secrets are only used within the same epoch
     ///  - [`MessageSecrets`]: These secrets are potentially also used for past epochs
@@ -1278,6 +1272,5 @@
     /// External secret
     pub(crate) fn resumption_secret(&self) -> &ResumptionSecret {
         &self.resumption_secret
->>>>>>> 9f0287c7
     }
 }