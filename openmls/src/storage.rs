--- conflicted
+++ resolved
@@ -126,13 +126,9 @@
 
 #[cfg(test)]
 mod test {
-<<<<<<< HEAD
-    use crate::{group::tests_and_kats::utils::setup_client, prelude::KeyPackageBuilder};
-=======
     use crate::{
         group::mls_group::tests_and_kats::utils::setup_client, prelude::KeyPackageBuilder,
     };
->>>>>>> d775391b
 
     use super::*;
 
