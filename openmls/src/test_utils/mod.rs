--- conflicted
+++ resolved
@@ -145,90 +145,34 @@
     backend: &impl OpenMlsCryptoProvider,
     use_store: bool,
 ) -> GroupCandidate {
+    use openmls_traits::credential::OpenMlsCredential;
+
     let credential =
         OpenMlsBasicCredential::new(ciphersuite.signature_algorithm(), identity.to_vec()).unwrap();
 
-<<<<<<< HEAD
     // Store if there is a key store.
-    if let Some(backend) = backend {
+    if use_store {
         credential.store(backend.key_store()).unwrap();
     }
-=======
-        // Store if there is a key store.
-        if use_store {
-            signature_keypair.store(backend.key_store()).unwrap();
-        }
-
-        let signature_pkey = OpenMlsSignaturePublicKey::new(
-            signature_keypair.to_public_vec().into(),
-            ciphersuite.signature_algorithm(),
-        )
-        .unwrap();
-
-        CredentialWithKeyAndSigner {
-            credential_with_key: CredentialWithKey {
-                credential,
-                signature_key: signature_pkey.into(),
-            },
-            signer: signature_keypair,
-        }
-    };
->>>>>>> 8cf7f0cb
+
+    let signature_pkey = OpenMlsSignaturePublicKey::new(
+        credential.public_key().into(),
+        ciphersuite.signature_algorithm(),
+    )
+    .unwrap();
 
     let (key_package, encryption_keypair, init_keypair) = {
         let builder = KeyPackageBuilder::new();
 
-<<<<<<< HEAD
-        match backend {
-            Some(backend) => {
-                let key_package = builder
-                    .build(
-                        CryptoConfig::with_default_version(ciphersuite),
-                        backend,
-                        &credential,
-                        &credential,
-                    )
-                    .unwrap();
-
-                let encryption_keypair = EncryptionKeyPair::read_from_key_store(
-=======
         if use_store {
             let key_package = builder
                 .build(
                     CryptoConfig::with_default_version(ciphersuite),
->>>>>>> 8cf7f0cb
                     backend,
-                    &credential_with_key_and_signer.signer,
-                    credential_with_key_and_signer.credential_with_key.clone(),
+                    &credential,
+                    &credential,
                 )
                 .unwrap();
-<<<<<<< HEAD
-                let init_keypair = {
-                    let private = backend
-                        .key_store()
-                        .read::<HpkePrivateKey>(key_package.hpke_init_key().as_slice())
-                        .unwrap();
-
-                    HpkeKeyPair {
-                        private: private.as_slice().to_vec(),
-                        public: key_package.hpke_init_key().as_slice().to_vec(),
-                    }
-                };
-
-                (key_package, encryption_keypair, init_keypair)
-            }
-            None => {
-                // We don't want to store anything. So...
-                let backend = OpenMlsRustCrypto::default();
-
-                let key_package_creation_result = builder
-                    .build_without_key_storage(
-                        CryptoConfig::with_default_version(ciphersuite),
-                        &backend,
-                        &credential,
-                        &credential,
-                    )
-=======
 
             let encryption_keypair = EncryptionKeyPair::read_from_key_store(
                 backend,
@@ -239,7 +183,6 @@
                 let private = backend
                     .key_store()
                     .read::<HpkePrivateKey>(key_package.hpke_init_key().as_slice())
->>>>>>> 8cf7f0cb
                     .unwrap();
 
                 HpkeKeyPair {
@@ -257,8 +200,8 @@
                 .build_without_key_storage(
                     CryptoConfig::with_default_version(ciphersuite),
                     &backend,
-                    &credential_with_key_and_signer.signer,
-                    credential_with_key_and_signer.credential_with_key.clone(),
+                    &credential,
+                    &credential,
                 )
                 .unwrap();
 
