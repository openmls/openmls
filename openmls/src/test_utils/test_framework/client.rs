//! This module provides the `Client` datastructure, which contains the state
//! associated with a client in the context of MLS, along with functions to have
//! that client perform certain MLS operations.
use std::{collections::HashMap, sync::RwLock};

use openmls_basic_credential::BasicCredential;
use openmls_rust_crypto::OpenMlsRustCrypto;
use openmls_traits::{
    key_store::OpenMlsKeyStore,
    types::{Ciphersuite, HpkeKeyPair, SignatureScheme},
    OpenMlsCryptoProvider,
};
use tls_codec::Serialize;

use crate::{
    binary_tree::array_representation::LeafNodeIndex,
    ciphersuite::hash_ref::KeyPackageRef,
    credentials::*,
    extensions::*,
    framing::{mls_content::ContentType, ProtocolMessage, *},
    group::{config::CryptoConfig, *},
    key_packages::*,
<<<<<<< HEAD
    messages::*,
    treesync::{
        node::{leaf_node::Capabilities, Node},
        LeafNode,
    },
=======
    messages::{group_info::GroupInfo, *},
    treesync::{node::Node, LeafNode},
>>>>>>> 0a516175
    versions::ProtocolVersion,
};

use super::{errors::ClientError, ActionType};

#[derive(Debug)]
/// The client contains the necessary state for a client in the context of MLS.
/// It contains the group states, as well as a reference to a `KeyStore`
/// containing its `CredentialBundle`s. The `key_package_bundles` field contains
/// generated `KeyPackageBundle`s that are waiting to be used for new groups.
pub struct Client {
    /// Name of the client.
    pub identity: Vec<u8>,
    /// Ciphersuites supported by the client.
    pub credentials: HashMap<Ciphersuite, CredentialWithKey>,
    pub crypto: OpenMlsRustCrypto,
    pub groups: RwLock<HashMap<GroupId, MlsGroup>>,
}

impl Client {
    /// Generate a fresh key package and return it.
    /// The first ciphersuite determines the
    /// credential used to generate the `KeyPackage`.
    pub fn get_fresh_key_package(
        &self,
        ciphersuite: Ciphersuite,
    ) -> Result<KeyPackage, ClientError> {
        let credential_with_key = self
            .credentials
            .get(&ciphersuite)
            .ok_or(ClientError::CiphersuiteNotSupported)?;
        let keys = BasicCredential::read(
            self.crypto.key_store(),
            &credential_with_key.signature_key.as_slice(),
            ciphersuite.signature_algorithm(),
        )
        .unwrap();

        let key_package = KeyPackage::builder()
            .build(
                CryptoConfig {
                    ciphersuite,
                    version: ProtocolVersion::default(),
                },
                &self.crypto,
                &keys,
                credential_with_key.clone(),
            )
            .unwrap();

        Ok(key_package)
    }

    /// Create a group with the given [MlsGroupConfig] and [Ciphersuite], and return the created [GroupId].
    ///
    /// Returns an error if the client doesn't support the `ciphersuite`, i.e.,
    /// if no corresponding `CredentialBundle` exists.
    pub fn create_group(
        &self,
        mls_group_config: MlsGroupConfig,
        ciphersuite: Ciphersuite,
    ) -> Result<GroupId, ClientError> {
        let credential_with_key = self
            .credentials
            .get(&ciphersuite)
            .ok_or(ClientError::CiphersuiteNotSupported)?;
        let signer = BasicCredential::read(
            self.crypto.key_store(),
            credential_with_key.signature_key.as_slice(),
            ciphersuite.signature_algorithm(),
        )
        .unwrap();

        let group_state = MlsGroup::new(
            &self.crypto,
            &signer,
            &mls_group_config,
            credential_with_key.clone(),
        )?;
        let group_id = group_state.group_id().clone();
        self.groups
            .write()
            .expect("An unexpected error occurred.")
            .insert(group_state.group_id().clone(), group_state);
        Ok(group_id)
    }

    /// Join a group based on the given `welcome` and `ratchet_tree`. The group
    /// is created with the given `MlsGroupConfig`. Throws an error if no
    /// `KeyPackage` exists matching the `Welcome`, if the client doesn't
    /// support the ciphersuite, or if an error occurs processing the `Welcome`.
    pub fn join_group(
        &self,
        mls_group_config: MlsGroupConfig,
        welcome: Welcome,
        ratchet_tree: Option<Vec<Option<Node>>>,
    ) -> Result<(), ClientError> {
        let new_group: MlsGroup =
            MlsGroup::new_from_welcome(&self.crypto, &mls_group_config, welcome, ratchet_tree)?;
        self.groups
            .write()
            .expect("An unexpected error occurred.")
            .insert(new_group.group_id().to_owned(), new_group);
        Ok(())
    }

    /// Have the client process the given messages. Returns an error if an error
    /// occurs during message processing or if no group exists for one of the
    /// messages.
    pub fn receive_messages_for_group(
        &self,
        message: &ProtocolMessage,
        sender_id: &[u8],
    ) -> Result<(), ClientError> {
        let mut group_states = self.groups.write().expect("An unexpected error occurred.");
        let group_id = message.group_id();
        let group_state = group_states
            .get_mut(group_id)
            .ok_or(ClientError::NoMatchingGroup)?;
        if sender_id == self.identity && message.content_type() == ContentType::Commit {
            group_state.merge_pending_commit(&self.crypto)?
        } else {
            if message.content_type() == ContentType::Commit {
                // Clear any potential pending commits.
                group_state.clear_pending_commit();
            }
            // Process the message.
            let processed_message = group_state.process_message(&self.crypto, message.clone())?;

            match processed_message.into_content() {
                ProcessedMessageContent::ApplicationMessage(_) => {}
                ProcessedMessageContent::ProposalMessage(staged_proposal) => {
                    group_state.store_pending_proposal(*staged_proposal);
                }
                ProcessedMessageContent::ExternalJoinProposalMessage(staged_proposal) => {
                    group_state.store_pending_proposal(*staged_proposal);
                }
                ProcessedMessageContent::StagedCommitMessage(staged_commit) => {
                    group_state.merge_staged_commit(&self.crypto, *staged_commit)?;
                }
            }
        }

        Ok(())
    }

    /// Get the credential and the index of each group member of the group with
    /// the given id. Returns an error if no group exists with the given group
    /// id.
    pub fn get_members_of_group(&self, group_id: &GroupId) -> Result<Vec<Member>, ClientError> {
        let groups = self.groups.read().expect("An unexpected error occurred.");
        let group = groups.get(group_id).ok_or(ClientError::NoMatchingGroup)?;
        let members = group.members().collect();
        Ok(members)
    }

    /// Have the client either propose or commit (depending on the
    /// `action_type`) a self update in the group with the given group id.
    /// Optionally, a `HpkeKeyPair` can be provided, which the client will
    /// update their leaf with. Returns an error if no group with the given
    /// group id can be found or if an error occurs while creating the update.
    #[allow(clippy::type_complexity)]
    pub fn self_update(
        &self,
        action_type: ActionType,
        group_id: &GroupId,
        leaf_node: Option<LeafNode>,
    ) -> Result<(MlsMessageOut, Option<Welcome>, Option<GroupInfo>), ClientError> {
        let mut groups = self.groups.write().expect("An unexpected error occurred.");
        let group = groups
            .get_mut(group_id)
            .ok_or(ClientError::NoMatchingGroup)?;
        // Get the signature public key to read the signer from the
        // key store.
        let signature_pk = group.own_leaf().unwrap().signature_key();
        let signer = BasicCredential::read(
            self.crypto.key_store(),
            signature_pk.as_slice(),
            group.ciphersuite().signature_algorithm(),
        )
        .unwrap();
        let (msg, welcome_option, group_info) = match action_type {
            ActionType::Commit => group.self_update(&self.crypto, &signer)?,
            ActionType::Proposal => (
                group.propose_self_update(&self.crypto, &signer, leaf_node)?,
                None,
                None,
            ),
        };
        Ok((
            msg,
            welcome_option.map(|w| w.into_welcome().expect("Unexpected message type.")),
            group_info,
        ))
    }

    /// Have the client either propose or commit (depending on the
    /// `action_type`) adding the clients with the given `KeyPackage`s to the
    /// group with the given group id. Returns an error if no group with the
    /// given group id can be found or if an error occurs while performing the
    /// add operation.
    #[allow(clippy::type_complexity)]
    pub fn add_members(
        &self,
        action_type: ActionType,
        group_id: &GroupId,
        key_packages: &[KeyPackage],
    ) -> Result<(Vec<MlsMessageOut>, Option<Welcome>, Option<GroupInfo>), ClientError> {
        let mut groups = self.groups.write().expect("An unexpected error occurred.");
        let group = groups
            .get_mut(group_id)
            .ok_or(ClientError::NoMatchingGroup)?;
        // Get the signature public key to read the signer from the
        // key store.
        let signature_pk = group.own_leaf().unwrap().signature_key();
        let signer = BasicCredential::read(
            self.crypto.key_store(),
            signature_pk.as_slice(),
            group.ciphersuite().signature_algorithm(),
        )
        .unwrap();
        let action_results = match action_type {
            ActionType::Commit => {
                let (messages, welcome_message, group_info) =
                    group.add_members(&self.crypto, &signer, key_packages)?;
                (
                    vec![messages],
                    Some(
                        welcome_message
                            .into_welcome()
                            .expect("Unexpected message type."),
                    ),
                    group_info,
                )
            }
            ActionType::Proposal => {
                let mut messages = Vec::new();
                for key_package in key_packages {
                    let message = group.propose_add_member(&self.crypto, &signer, key_package)?;
                    messages.push(message);
                }
                (messages, None, None)
            }
        };
        Ok(action_results)
    }

    /// Have the client either propose or commit (depending on the
    /// `action_type`) removing the clients with the given indices from the
    /// group with the given group id. Returns an error if no group with the
    /// given group id can be found or if an error occurs while performing the
    /// remove operation.
    #[allow(clippy::type_complexity)]
    pub fn remove_members(
        &self,
        action_type: ActionType,
        group_id: &GroupId,
        targets: &[LeafNodeIndex],
    ) -> Result<(Vec<MlsMessageOut>, Option<Welcome>, Option<GroupInfo>), ClientError> {
        let mut groups = self.groups.write().expect("An unexpected error occurred.");
        let group = groups
            .get_mut(group_id)
            .ok_or(ClientError::NoMatchingGroup)?;
        // Get the signature public key to read the signer from the
        // key store.
        let signature_pk = group.own_leaf().unwrap().signature_key();
        let signer = BasicCredential::read(
            self.crypto.key_store(),
            signature_pk.as_slice(),
            group.ciphersuite().signature_algorithm(),
        )
        .unwrap();
        let action_results = match action_type {
            ActionType::Commit => {
                let (message, welcome_option, group_info) =
                    group.remove_members(&self.crypto, &signer, targets)?;
                (
                    vec![message],
                    welcome_option.map(|w| w.into_welcome().expect("Unexpected message type.")),
                    group_info,
                )
            }
            ActionType::Proposal => {
                let mut messages = Vec::new();
                for target in targets {
                    let message = group.propose_remove_member(&self.crypto, &signer, *target)?;
                    messages.push(message);
                }
                (messages, None, None)
            }
        };
        Ok(action_results)
    }

    /// Get the identity of this client in the given group.
    pub fn identity(&self, group_id: &GroupId) -> Option<Vec<u8>> {
        let groups = self.groups.read().unwrap();
        let group = groups.get(group_id).unwrap();
        group.own_identity().map(|s| s.to_vec())
    }
}<|MERGE_RESOLUTION|>--- conflicted
+++ resolved
@@ -20,16 +20,11 @@
     framing::{mls_content::ContentType, ProtocolMessage, *},
     group::{config::CryptoConfig, *},
     key_packages::*,
-<<<<<<< HEAD
-    messages::*,
+    messages::{group_info::GroupInfo, *},
     treesync::{
         node::{leaf_node::Capabilities, Node},
         LeafNode,
     },
-=======
-    messages::{group_info::GroupInfo, *},
-    treesync::{node::Node, LeafNode},
->>>>>>> 0a516175
     versions::ProtocolVersion,
 };
 
