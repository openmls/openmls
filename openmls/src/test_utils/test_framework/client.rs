//! This module provides the `Client` datastructure, which contains the state
//! associated with a client in the context of MLS, along with functions to have
//! that client perform certain MLS operations.
use std::{collections::HashMap, sync::RwLock};

use openmls_basic_credential::BasicCredential;
use openmls_rust_crypto::OpenMlsRustCrypto;
use openmls_traits::{
    key_store::OpenMlsKeyStore,
    types::{Ciphersuite, HpkeKeyPair, SignatureScheme},
    OpenMlsCryptoProvider,
};
use tls_codec::Serialize;

use crate::{
    binary_tree::array_representation::LeafNodeIndex,
    ciphersuite::hash_ref::KeyPackageRef,
    credentials::*,
    extensions::*,
    framing::{mls_content::ContentType, ProtocolMessage, *},
    group::{config::CryptoConfig, *},
    key_packages::*,
    messages::*,
    treesync::{
        node::{leaf_node::Capabilities, Node},
        LeafNode,
    },
    versions::ProtocolVersion,
};

use super::{errors::ClientError, ActionType};

#[derive(Debug)]
/// The client contains the necessary state for a client in the context of MLS.
/// It contains the group states, as well as a reference to a `KeyStore`
/// containing its `CredentialBundle`s. The `key_package_bundles` field contains
/// generated `KeyPackageBundle`s that are waiting to be used for new groups.
pub struct Client {
    /// Name of the client.
    pub identity: Vec<u8>,
    /// Ciphersuites supported by the client.
    pub credentials: HashMap<Ciphersuite, CredentialWithKey>,
    pub crypto: OpenMlsRustCrypto,
    pub groups: RwLock<HashMap<GroupId, MlsGroup>>,
}

impl Client {
    /// Generate a fresh key package and return it.
    /// The first ciphersuite determines the
    /// credential used to generate the `KeyPackage`.
    pub fn get_fresh_key_package(
        &self,
        ciphersuite: Ciphersuite,
    ) -> Result<KeyPackage, ClientError> {
        let credential_with_key = self
            .credentials
            .get(&ciphersuite)
            .ok_or(ClientError::CiphersuiteNotSupported)?;
        let keys = BasicCredential::read(
            self.crypto.key_store(),
            &credential_with_key.signature_key.as_slice(),
            ciphersuite.signature_algorithm(),
        )
        .unwrap();

        let key_package = KeyPackage::builder()
            .build(
                CryptoConfig {
                    ciphersuite,
                    version: ProtocolVersion::default(),
                },
                &self.crypto,
                &keys,
                credential_with_key.clone(),
            )
            .unwrap();

        Ok(key_package)
    }

    /// Create a group with the given [MlsGroupConfig] and [Ciphersuite], and return the created [GroupId].
    ///
    /// Returns an error if the client doesn't support the `ciphersuite`, i.e.,
    /// if no corresponding `CredentialBundle` exists.
    pub fn create_group(
        &self,
        mls_group_config: MlsGroupConfig,
        ciphersuite: Ciphersuite,
    ) -> Result<GroupId, ClientError> {
        let credential_with_key = self
            .credentials
            .get(&ciphersuite)
            .ok_or(ClientError::CiphersuiteNotSupported)?;
        let signer = BasicCredential::read(
            self.crypto.key_store(),
            credential_with_key.signature_key.as_slice(),
            ciphersuite.signature_algorithm(),
        )
        .unwrap();

        let group_state = MlsGroup::new(
            &self.crypto,
            &signer,
            &mls_group_config,
            credential_with_key.clone(),
        )?;
        let group_id = group_state.group_id().clone();
        self.groups
            .write()
            .expect("An unexpected error occurred.")
            .insert(group_state.group_id().clone(), group_state);
        Ok(group_id)
    }

    /// Join a group based on the given `welcome` and `ratchet_tree`. The group
    /// is created with the given `MlsGroupConfig`. Throws an error if no
    /// `KeyPackage` exists matching the `Welcome`, if the client doesn't
    /// support the ciphersuite, or if an error occurs processing the `Welcome`.
    pub fn join_group(
        &self,
        mls_group_config: MlsGroupConfig,
        welcome: Welcome,
        ratchet_tree: Option<Vec<Option<Node>>>,
    ) -> Result<(), ClientError> {
        let new_group: MlsGroup =
            MlsGroup::new_from_welcome(&self.crypto, &mls_group_config, welcome, ratchet_tree)?;
        self.groups
            .write()
            .expect("An unexpected error occurred.")
            .insert(new_group.group_id().to_owned(), new_group);
        Ok(())
    }

    /// Have the client process the given messages. Returns an error if an error
    /// occurs during message processing or if no group exists for one of the
    /// messages.
    pub fn receive_messages_for_group(
        &self,
        message: &ProtocolMessage,
        sender_id: &[u8],
    ) -> Result<(), ClientError> {
        let mut group_states = self.groups.write().expect("An unexpected error occurred.");
        let group_id = message.group_id();
        let group_state = group_states
            .get_mut(group_id)
            .ok_or(ClientError::NoMatchingGroup)?;
        if sender_id == self.identity && message.content_type() == ContentType::Commit {
            group_state.merge_pending_commit(&self.crypto)?
        } else {
            if message.content_type() == ContentType::Commit {
                // Clear any potential pending commits.
                group_state.clear_pending_commit();
            }
            // Process the message.
            let processed_message = group_state.process_message(&self.crypto, message.clone())?;

            match processed_message.into_content() {
                ProcessedMessageContent::ApplicationMessage(_) => {}
                ProcessedMessageContent::ProposalMessage(staged_proposal) => {
                    group_state.store_pending_proposal(*staged_proposal);
                }
                ProcessedMessageContent::ExternalJoinProposalMessage(staged_proposal) => {
                    group_state.store_pending_proposal(*staged_proposal);
                }
                ProcessedMessageContent::StagedCommitMessage(staged_commit) => {
                    group_state.merge_staged_commit(&self.crypto, *staged_commit)?;
                }
            }
        }

        Ok(())
    }

    /// Get the credential and the index of each group member of the group with
    /// the given id. Returns an error if no group exists with the given group
    /// id.
    pub fn get_members_of_group(&self, group_id: &GroupId) -> Result<Vec<Member>, ClientError> {
        let groups = self.groups.read().expect("An unexpected error occurred.");
        let group = groups.get(group_id).ok_or(ClientError::NoMatchingGroup)?;
        let members = group.members().collect();
        Ok(members)
    }

    /// Have the client either propose or commit (depending on the
    /// `action_type`) a self update in the group with the given group id.
    /// Optionally, a `HpkeKeyPair` can be provided, which the client will
    /// update their leaf with. Returns an error if no group with the given
    /// group id can be found or if an error occurs while creating the update.
    #[allow(clippy::type_complexity)]
    pub fn self_update(
        &self,
        action_type: ActionType,
        group_id: &GroupId,
        leaf_node: Option<LeafNode>,
    ) -> Result<(MlsMessageOut, Option<Welcome>, Option<GroupInfo>), ClientError> {
        let mut groups = self.groups.write().expect("An unexpected error occurred.");
        let group = groups
            .get_mut(group_id)
            .ok_or(ClientError::NoMatchingGroup)?;
<<<<<<< HEAD
        // Get the signature public key to read the signer from the
        // key store.
        let signature_pk = group.own_leaf().unwrap().signature_key();
        let signer = BasicCredential::read(
            self.crypto.key_store(),
            signature_pk.as_slice(),
            group.ciphersuite().signature_algorithm(),
        )
        .unwrap();
        let (msg, welcome_option) = match action_type {
            ActionType::Commit => group.self_update(&self.crypto, &signer)?,
            ActionType::Proposal => (
                group.propose_self_update(&self.crypto, &signer, leaf_node)?,
=======
        let (msg, welcome_option, group_info) = match action_type {
            ActionType::Commit => group.self_update(&self.crypto)?,
            ActionType::Proposal => (
                group.propose_self_update(&self.crypto, leaf_node)?,
                None,
>>>>>>> f2ddc9f0
                None,
            ),
        };
        Ok((
            msg,
            welcome_option.map(|w| w.into_welcome().expect("Unexpected message type.")),
            group_info,
        ))
    }

    /// Have the client either propose or commit (depending on the
    /// `action_type`) adding the clients with the given `KeyPackage`s to the
    /// group with the given group id. Returns an error if no group with the
    /// given group id can be found or if an error occurs while performing the
    /// add operation.
    #[allow(clippy::type_complexity)]
    pub fn add_members(
        &self,
        action_type: ActionType,
        group_id: &GroupId,
        key_packages: &[KeyPackage],
    ) -> Result<(Vec<MlsMessageOut>, Option<Welcome>, Option<GroupInfo>), ClientError> {
        let mut groups = self.groups.write().expect("An unexpected error occurred.");
        let group = groups
            .get_mut(group_id)
            .ok_or(ClientError::NoMatchingGroup)?;
        // Get the signature public key to read the signer from the
        // key store.
        let signature_pk = group.own_leaf().unwrap().signature_key();
        let signer = BasicCredential::read(
            self.crypto.key_store(),
            signature_pk.as_slice(),
            group.ciphersuite().signature_algorithm(),
        )
        .unwrap();
        let action_results = match action_type {
            ActionType::Commit => {
<<<<<<< HEAD
                let (messages, welcome_message) =
                    group.add_members(&self.crypto, &signer, key_packages)?;
=======
                let (messages, welcome_message, group_info) =
                    group.add_members(&self.crypto, key_packages)?;
>>>>>>> f2ddc9f0
                (
                    vec![messages],
                    Some(
                        welcome_message
                            .into_welcome()
                            .expect("Unexpected message type."),
                    ),
                    group_info,
                )
            }
            ActionType::Proposal => {
                let mut messages = Vec::new();
                for key_package in key_packages {
                    let message = group.propose_add_member(&self.crypto, &signer, key_package)?;
                    messages.push(message);
                }
                (messages, None, None)
            }
        };
        Ok(action_results)
    }

    /// Have the client either propose or commit (depending on the
    /// `action_type`) removing the clients with the given indices from the
    /// group with the given group id. Returns an error if no group with the
    /// given group id can be found or if an error occurs while performing the
    /// remove operation.
    #[allow(clippy::type_complexity)]
    pub fn remove_members(
        &self,
        action_type: ActionType,
        group_id: &GroupId,
        targets: &[LeafNodeIndex],
    ) -> Result<(Vec<MlsMessageOut>, Option<Welcome>, Option<GroupInfo>), ClientError> {
        let mut groups = self.groups.write().expect("An unexpected error occurred.");
        let group = groups
            .get_mut(group_id)
            .ok_or(ClientError::NoMatchingGroup)?;
        // Get the signature public key to read the signer from the
        // key store.
        let signature_pk = group.own_leaf().unwrap().signature_key();
        let signer = BasicCredential::read(
            self.crypto.key_store(),
            signature_pk.as_slice(),
            group.ciphersuite().signature_algorithm(),
        )
        .unwrap();
        let action_results = match action_type {
            ActionType::Commit => {
<<<<<<< HEAD
                let (message, welcome_option) =
                    group.remove_members(&self.crypto, &signer, targets)?;
=======
                let (message, welcome_option, group_info) =
                    group.remove_members(&self.crypto, targets)?;
>>>>>>> f2ddc9f0
                (
                    vec![message],
                    welcome_option.map(|w| w.into_welcome().expect("Unexpected message type.")),
                    group_info,
                )
            }
            ActionType::Proposal => {
                let mut messages = Vec::new();
                for target in targets {
                    let message = group.propose_remove_member(&self.crypto, &signer, *target)?;
                    messages.push(message);
                }
                (messages, None, None)
            }
        };
        Ok(action_results)
    }

    /// Get the identity of this client in the given group.
    pub fn identity(&self, group_id: &GroupId) -> Option<Vec<u8>> {
        let groups = self.groups.read().unwrap();
        let group = groups.get(group_id).unwrap();
        group.own_identity().map(|s| s.to_vec())
    }
}<|MERGE_RESOLUTION|>--- conflicted
+++ resolved
@@ -197,7 +197,6 @@
         let group = groups
             .get_mut(group_id)
             .ok_or(ClientError::NoMatchingGroup)?;
-<<<<<<< HEAD
         // Get the signature public key to read the signer from the
         // key store.
         let signature_pk = group.own_leaf().unwrap().signature_key();
@@ -207,17 +206,11 @@
             group.ciphersuite().signature_algorithm(),
         )
         .unwrap();
-        let (msg, welcome_option) = match action_type {
+        let (msg, welcome_option, group_info) = match action_type {
             ActionType::Commit => group.self_update(&self.crypto, &signer)?,
             ActionType::Proposal => (
                 group.propose_self_update(&self.crypto, &signer, leaf_node)?,
-=======
-        let (msg, welcome_option, group_info) = match action_type {
-            ActionType::Commit => group.self_update(&self.crypto)?,
-            ActionType::Proposal => (
-                group.propose_self_update(&self.crypto, leaf_node)?,
                 None,
->>>>>>> f2ddc9f0
                 None,
             ),
         };
@@ -255,13 +248,8 @@
         .unwrap();
         let action_results = match action_type {
             ActionType::Commit => {
-<<<<<<< HEAD
-                let (messages, welcome_message) =
+                let (messages, welcome_message, group_info) =
                     group.add_members(&self.crypto, &signer, key_packages)?;
-=======
-                let (messages, welcome_message, group_info) =
-                    group.add_members(&self.crypto, key_packages)?;
->>>>>>> f2ddc9f0
                 (
                     vec![messages],
                     Some(
@@ -311,13 +299,8 @@
         .unwrap();
         let action_results = match action_type {
             ActionType::Commit => {
-<<<<<<< HEAD
-                let (message, welcome_option) =
+                let (message, welcome_option, group_info) =
                     group.remove_members(&self.crypto, &signer, targets)?;
-=======
-                let (message, welcome_option, group_info) =
-                    group.remove_members(&self.crypto, targets)?;
->>>>>>> f2ddc9f0
                 (
                     vec![message],
                     welcome_option.map(|w| w.into_welcome().expect("Unexpected message type.")),
