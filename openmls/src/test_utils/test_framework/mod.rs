//! This crate provides a framework to set up clients and groups using the
//! OpenMLS mls_group API. To use the framework, start by creating a new
//! `TestSetup` with a number of clients. After that, `create_clients` has to be
//! called before the the `TestSetup` can be used.
//!
//! Note that due to lifetime issues, no new clients can be created after
//! initialization.
//!
//! After initialization, the `TestSetup` enables the creation of groups using
//! `create_group`, which simply creates a one-member group, or
//! `create_random_group`, which creates a group of the given size with random
//! clients.
//!
//! Existing groups are represented by the `groups` field of the `TestSetup` and
//! initial members can be instructed to either propose or commit adds, removes
//! or updates via the corresponding functions of `TestSetup`. Note, that these
//! functions require a `&Group` reference, which can be obtained via the
//! `groups` field. When using these functions, the `TestSetup` fills the role
//! of the DS and automatically distributes the required KeyPackages and
//! resulting mls messages to the individual clients. Alternatively, the clients
//! can be manipulated manually via the `Client` struct, which contains their
//! group states.

use crate::{
    binary_tree::array_representation::LeafNodeIndex,
    ciphersuite::{hash_ref::KeyPackageRef, *},
    credentials::*,
    framing::{mls_content::ContentType, *},
    group::*,
    key_packages::*,
    messages::*,
    treesync::{node::Node, LeafNode},
};
use ::rand::{rngs::OsRng, RngCore};
use openmls_basic_credential::SignatureKeyPair;
use openmls_rust_crypto::OpenMlsRustCrypto;
use openmls_traits::{
    crypto::OpenMlsCrypto,
    key_store::OpenMlsKeyStore,
    types::{Ciphersuite, HpkeKeyPair, SignatureScheme},
    OpenMlsCryptoProvider,
};
use rayon::prelude::*;
use std::{collections::HashMap, sync::RwLock};
use tls_codec::*;

pub mod client;
pub mod errors;
pub mod messages;

use self::client::*;
use self::errors::*;

#[derive(Clone)]
/// The `Group` struct represents the "global" shared state of the group. Note,
/// that this state is only consistent if operations are conducted as per spec
/// and messages are distributed correctly to all clients via the
/// `distribute_to_members` function of `TestSetup`, which also updates the
/// `public_tree` field.
pub struct Group {
    pub group_id: GroupId,
    pub members: Vec<(usize, Vec<u8>)>,
    pub ciphersuite: Ciphersuite,
    pub group_config: MlsGroupConfig,
    pub public_tree: Vec<Option<Node>>,
    pub exporter_secret: Vec<u8>,
}

impl Group {
    /// Return the identity of a random member of the group.
    pub fn random_group_member(&self) -> (u32, Vec<u8>) {
        let index = (OsRng.next_u32() as usize) % self.members.len();
        let (i, identity) = self.members[index].clone();
        (i as u32, identity)
    }
}

#[derive(Debug)]
pub enum ActionType {
    Commit,
    Proposal,
}

#[derive(Debug, PartialEq, Eq)]
pub enum CodecUse {
    SerializedMessages,
    StructMessages,
}

/// `MlsGroupTestSetup` is the main struct of the framework. It contains the
/// state of all clients, as well as the global `KeyStore` containing the
/// clients' `CredentialBundles`. The `waiting_for_welcome` field acts as a
/// temporary store for `KeyPackage`s that are used to add new members to
/// groups. Note, that the `MlsGroupTestSetup` can only be initialized with a
/// fixed number of clients and that `create_clients` has to be called before it
/// can be otherwise used.
pub struct MlsGroupTestSetup {
    // The clients identity is its position in the vector in be_bytes.
    pub clients: RwLock<HashMap<Vec<u8>, RwLock<Client>>>,
    pub groups: RwLock<HashMap<GroupId, Group>>,
    // This maps key package hashes to client ids.
    pub waiting_for_welcome: RwLock<HashMap<Vec<u8>, Vec<u8>>>,
    pub default_mgc: MlsGroupConfig,
    /// Flag to indicate if messages should be serialized and de-serialized as
    /// part of message distribution
    pub use_codec: CodecUse,
}

// Some notes regarding the layout of the `MlsGroupTestSetup` implementation
// below: The references to the credentials in the MlsGroups (in the
// clients) are essentially references to the keystore, which in turns means
// they are references to the top-level object, i.e. the setup.
//
// As a result, we can't have mutable references to the setup, because we have
// living (immutable) references to the keystore floating around. As a follow-up
// result, we need to populate the keystore _completely_ before distributing the
// references, as we can't mutably reference the keystore.
//
// Finally, this means we have to initialize the KeyStore before we create the
// MlsGroupTestSetup object and we can create the clients (which contain the
// references to the KeyStore) only after we do that. This has to happen in the
// context that the `MlsGroupTestSetup` lives in, because otherwise the
// references don't live long enough.

impl MlsGroupTestSetup {
    /// Create a new `MlsGroupTestSetup` with the given default
    /// `MlsGroupConfig` and the given number of clients. For lifetime
    /// reasons, `create_clients` has to be called in addition with the same
    /// number of clients.
    pub fn new(default_mgc: MlsGroupConfig, number_of_clients: usize, use_codec: CodecUse) -> Self {
        let mut clients = HashMap::new();
        for i in 0..number_of_clients {
            let identity = i.to_be_bytes().to_vec();
            // For now, everyone supports all ciphersuites.
            let crypto = OpenMlsRustCrypto::default();
            let mut credentials = HashMap::new();
            for ciphersuite in crypto.crypto().supported_ciphersuites().iter() {
                let credential = Credential::new(identity.clone(), CredentialType::Basic).unwrap();
                let signature_keys =
                    SignatureKeyPair::new(ciphersuite.signature_algorithm()).unwrap();
                signature_keys.store(crypto.key_store()).unwrap();
                let signature_key = OpenMlsSignaturePublicKey::new(
                    signature_keys.public().into(),
                    signature_keys.signature_scheme(),
                )
                .unwrap();

                credentials.insert(
                    *ciphersuite,
                    CredentialWithKey {
                        credential,
                        signature_key: signature_key.into(),
                    },
                );
            }
            let client = Client {
                identity: identity.clone(),
                credentials,
                crypto,
                groups: RwLock::new(HashMap::new()),
            };
            clients.insert(identity, RwLock::new(client));
        }
        let groups = RwLock::new(HashMap::new());
        let waiting_for_welcome = RwLock::new(HashMap::new());
        MlsGroupTestSetup {
            clients: RwLock::new(clients),
            groups,
            waiting_for_welcome,
            default_mgc,
            use_codec,
        }
    }

    /// Create a fresh `KeyPackage` for client `client` for use when adding it
    /// to a group. The `KeyPackageBundle` will be fetched automatically when
    /// delivering the `Welcome` via `deliver_welcome`. This function throws an
    /// error if the client does not support the given ciphersuite.
    pub fn get_fresh_key_package(
        &self,
        client: &Client,
        ciphersuite: Ciphersuite,
    ) -> Result<KeyPackage, SetupError> {
        let key_package = client.get_fresh_key_package(ciphersuite)?;
        self.waiting_for_welcome
            .write()
            .expect("An unexpected error occurred.")
            .insert(
                key_package
                    .hash_ref(client.crypto.crypto())?
                    .as_slice()
                    .to_vec(),
                client.identity.clone(),
            );
        Ok(key_package)
    }

    /// Convert an index in the tree into the corresponding identity.
    pub fn identity_by_index(&self, index: usize, group: &Group) -> Option<Vec<u8>> {
        let (_, id) = group
            .members
            .iter()
            .find(|(leaf_index, _)| index == *leaf_index)
            .expect("Couldn't find member at leaf index");
        let clients = self.clients.read().expect("An unexpected error occurred.");
        let client = clients
            .get(id)
            .expect("An unexpected error occurred.")
            .read()
            .expect("An unexpected error occurred.");
        client.identity(&group.group_id)
    }

    /// Convert an identity in the tree into the corresponding key package reference.
    pub fn identity_by_id(&self, id: &[u8], group: &Group) -> Option<Vec<u8>> {
        let (_, id) = group
            .members
            .iter()
            .find(|(_, leaf_id)| id == leaf_id)
            .expect("Couldn't find member at leaf index");
        let clients = self.clients.read().expect("An unexpected error occurred.");
        let client = clients
            .get(id)
            .expect("An unexpected error occurred.")
            .read()
            .expect("An unexpected error occurred.");
        client.identity(&group.group_id)
    }

    /// Deliver a Welcome message to the intended recipients. It uses the given
    /// group `group` to obtain the current public tree of the group. Note, that
    /// this tree only exists if `distribute_to_members` was previously used to
    /// distribute the commit adding the members to the group. This function
    /// will throw an error if no key package was previously created for the
    /// client by `get_fresh_key_package`.
    pub fn deliver_welcome(&self, welcome: Welcome, group: &Group) -> Result<(), SetupError> {
        // Serialize and de-serialize the Welcome if the bit was set.
        let welcome = match self.use_codec {
            CodecUse::SerializedMessages => {
                let serialized_welcome = welcome
                    .tls_serialize_detached()
                    .map_err(ClientError::TlsCodecError)?;
                Welcome::tls_deserialize(&mut serialized_welcome.as_slice())
                    .map_err(ClientError::TlsCodecError)?
            }
            CodecUse::StructMessages => welcome,
        };
        if self.use_codec == CodecUse::SerializedMessages {}
        let clients = self.clients.read().expect("An unexpected error occurred.");
        for egs in welcome.secrets() {
            let client_id = self
                .waiting_for_welcome
                .write()
                .expect("An unexpected error occurred.")
                .remove(egs.new_member().as_slice())
                .ok_or(SetupError::NoFreshKeyPackage)?;
            let client = clients
                .get(&client_id)
                .expect("An unexpected error occurred.")
                .read()
                .expect("An unexpected error occurred.");
            client.join_group(
                group.group_config.clone(),
                welcome.clone(),
                Some(group.public_tree.clone()),
            )?;
        }
        Ok(())
    }

    /// Distribute a set of messages sent by the sender with identity
    /// `sender_id` to their intended recipients in group `Group`. This function
    /// also verifies that all members of that group agree on the public tree.
    pub fn distribute_to_members(
        &self,
        // We need the sender to know a group member that we know can not have
        // been removed from the group.
        sender_id: &[u8],
        group: &mut Group,
        message: &MlsMessageIn,
    ) -> Result<(), ClientError> {
        // Test serialization if mandated by config
        let message: ProtocolMessage = match self.use_codec {
            CodecUse::SerializedMessages => {
                let mls_message_out: MlsMessageOut = message.clone().into();
                let serialized_message = mls_message_out.tls_serialize_detached()?;

                MlsMessageIn::tls_deserialize(&mut serialized_message.as_slice())?
            }
            CodecUse::StructMessages => message.clone(),
        }
        .into_protocol_message()
        .expect("Unexptected message type.");
        let clients = self.clients.read().expect("An unexpected error occurred.");
        // Distribute message to all members, except to the sender in the case of application messages
        let results: Result<Vec<_>, _> = group
            .members
            .par_iter()
            .filter_map(|(_index, member_id)| {
                if message.content_type() == ContentType::Application && member_id == sender_id {
                    None
                } else {
                    Some(member_id)
                }
            })
            .map(|member_id| {
                let member = clients
                    .get(member_id)
                    .expect("An unexpected error occurred.")
                    .read()
                    .expect("An unexpected error occurred.");
                member.receive_messages_for_group(&message, sender_id)
            })
            .collect();

        // Check if we received an error
        results?;
        // Get the current tree and figure out who's still in the group.
        let sender = clients
            .get(sender_id)
            .expect("An unexpected error occurred.")
            .read()
            .expect("An unexpected error occurred.");
        let sender_groups = sender.groups.read().expect("An unexpected error occurred.");
        let sender_group = sender_groups
            .get(&group.group_id)
            .expect("An unexpected error occurred.");
        group.members = sender
            .get_members_of_group(&group.group_id)?
            .iter()
            .map(
                |Member {
                     index, credential, ..
                 }| { (index.usize(), credential.identity().to_vec()) },
            )
            .collect();
        group.public_tree = sender_group.export_ratchet_tree();
        group.exporter_secret = sender_group.export_secret(&sender.crypto, "test", &[], 32)?;
        Ok(())
    }

    /// Check if the public tree and the exporter secret with label "test" and
    /// length of the given group is the same for each group member. It also has
    /// each group member encrypt an application message and delivers all of
    /// these messages to all other members. This function panics if any of the
    /// above tests fail.
    pub fn check_group_states(&self, group: &mut Group) {
        let clients = self.clients.read().expect("An unexpected error occurred.");
        let messages = group
            .members
            .par_iter()
            .filter_map(|(_, m_id)| {
                let m = clients
                    .get(m_id)
                    .expect("An unexpected error occurred.")
                    .read()
                    .expect("An unexpected error occurred.");
                let mut group_states = m.groups.write().expect("An unexpected error occurred.");
                // Some group members may not have received their welcome messages yet.
                if let Some(group_state) = group_states.get_mut(&group.group_id) {
                    assert_eq!(group_state.export_ratchet_tree(), group.public_tree);
                    assert_eq!(
                        group_state
                            .export_secret(&m.crypto, "test", &[], 32)
                            .expect("An unexpected error occurred."),
                        group.exporter_secret
                    );
                    // Get the signature public key to read the signer from the
                    // key store.
                    let signature_pk = group_state.own_leaf().unwrap().signature_key();
                    let signer = SignatureKeyPair::read(
                        m.crypto.key_store(),
                        signature_pk.as_slice(),
                        group_state.ciphersuite().signature_algorithm(),
                    )
                    .unwrap();
                    let message = group_state
                        .create_message(&m.crypto, &signer, "Hello World!".as_bytes())
                        .expect("Error composing message while checking group states.");
                    Some((m_id.to_vec(), message))
                } else {
                    None
                }
            })
            .collect::<Vec<(Vec<u8>, MlsMessageOut)>>();
        drop(clients);
        for (sender_id, message) in messages {
            self.distribute_to_members(&sender_id, group, &message.into())
                .expect("Error sending messages to clients while checking group states.");
        }
    }

    /// Get `number_of_members` new members for the given group `group` for use
    /// with the `add_members` function. If not enough clients are left that are
    /// not already members of this group, this function will return an error.
    /// TODO #310: Make this function ensure that the given members support the
    /// ciphersuite of the group.
    pub fn random_new_members_for_group(
        &self,
        group: &Group,
        number_of_members: usize,
    ) -> Result<Vec<Vec<u8>>, SetupError> {
        let clients = self.clients.read().expect("An unexpected error occurred.");
        if number_of_members + group.members.len() > clients.len() {
            return Err(SetupError::NotEnoughClients);
        }
        let mut new_member_ids: Vec<Vec<u8>> = Vec::new();

        for _ in 0..number_of_members {
            let is_in_new_members = |client_id| {
                new_member_ids
                    .iter()
                    .any(|new_member_id| client_id == new_member_id)
            };
            let is_in_group = |client_id| {
                group
                    .members
                    .iter()
                    .any(|(_, member_id)| client_id == member_id)
            };
            let new_member_id = clients
                .keys()
                .find(|&client_id| !is_in_group(client_id) && !is_in_new_members(client_id))
                .expect("An unexpected error occurred.");
            new_member_ids.push(new_member_id.clone());
        }
        Ok(new_member_ids)
    }

    /// Have a random client create a new group with ciphersuite `ciphersuite`
    /// and return the `GroupId`. Only works reliably if all clients support all
    /// ciphersuites, as it will throw an error if the randomly chosen client
    /// does not support the given ciphersuite. TODO #310: Fix to always work
    /// reliably, probably by introducing a mapping from ciphersuite to the set
    /// of client ids supporting it.
    pub fn create_group(&self, ciphersuite: Ciphersuite) -> Result<GroupId, SetupError> {
        // Pick a random group creator.
        let clients = self.clients.read().expect("An unexpected error occurred.");
        let group_creator_id = ((OsRng.next_u32() as usize) % clients.len())
            .to_be_bytes()
            .to_vec();
        let group_creator = clients
            .get(&group_creator_id)
            .expect("An unexpected error occurred.")
            .read()
            .expect("An unexpected error occurred.");
        let mut groups = self.groups.write().expect("An unexpected error occurred.");
        let group_id = group_creator.create_group(self.default_mgc.clone(), ciphersuite)?;
        let creator_groups = group_creator
            .groups
            .read()
            .expect("An unexpected error occurred.");
        let group = creator_groups
            .get(&group_id)
            .expect("An unexpected error occurred.");
        let public_tree = group.export_ratchet_tree();
        let exporter_secret = group.export_secret(&group_creator.crypto, "test", &[], 32)?;
        let member_ids = vec![(0, group_creator_id)];
        let group = Group {
            group_id: group_id.clone(),
            members: member_ids,
            ciphersuite,
            group_config: self.default_mgc.clone(),
            public_tree,
            exporter_secret,
        };
        groups.insert(group_id.clone(), group);
        Ok(group_id)
    }

    /// Create a random group of size `group_size` and return the `GroupId`
    pub fn create_random_group(
        &self,
        target_group_size: usize,
        ciphersuite: Ciphersuite,
    ) -> Result<GroupId, SetupError> {
        // Create the initial group.
        let group_id = self.create_group(ciphersuite)?;

        let mut groups = self.groups.write().expect("An unexpected error occurred.");
        let group = groups
            .get_mut(&group_id)
            .expect("An unexpected error occurred.");

        // Get new members to add to the group.
        let mut new_members = self.random_new_members_for_group(group, target_group_size - 1)?;

        // Add new members bit by bit.
        while !new_members.is_empty() {
            // Pick a random adder.
            let adder_id = group.random_group_member();
            // Add between 1 and 5 new members.
            let number_of_adds = ((OsRng.next_u32() as usize) % 5 % new_members.len()) + 1;
            let members_to_add = new_members.drain(0..number_of_adds).collect();
            self.add_clients(ActionType::Commit, group, &adder_id.1, members_to_add)?;
        }
        Ok(group_id)
    }

    /// Have the client with identity `client_id` either propose or commit
    /// (depending on `action_type`) a self update in group `group`. Will throw
    /// an error if the client is not actually a member of group `group`.
    pub fn self_update(
        &self,
        action_type: ActionType,
        group: &mut Group,
        client_id: &[u8],
        leaf_node: Option<LeafNode>,
    ) -> Result<(), SetupError> {
        let clients = self.clients.read().expect("An unexpected error occurred.");
        let client = clients
            .get(client_id)
            .ok_or(SetupError::UnknownClientId)?
            .read()
            .expect("An unexpected error occurred.");
        let (messages, welcome_option, _) =
            client.self_update(action_type, &group.group_id, leaf_node)?;
        self.distribute_to_members(&client.identity, group, &messages.into())?;
        if let Some(welcome) = welcome_option {
            self.deliver_welcome(welcome, group)?;
        }
        Ok(())
    }

    /// Has the `adder` either propose or commit (depending on the
    /// `action_type`) an add of the `addee` to the Group `group`. Returns an
    /// error if
    /// * the `adder` is not part of the group
    /// * the `addee` is already part of the group
    /// * the `addee` doesn't support the group's ciphersuite.
    pub fn add_clients(
        &self,
        action_type: ActionType,
        group: &mut Group,
        adder_id: &[u8],
        addees: Vec<Vec<u8>>,
    ) -> Result<(), SetupError> {
        let clients = self.clients.read().expect("An unexpected error occurred.");
        let adder = clients
            .get(adder_id)
            .ok_or(SetupError::UnknownClientId)?
            .read()
            .expect("An unexpected error occurred.");
        if group
            .members
            .iter()
            .any(|(_, id)| addees.iter().any(|client_id| client_id == id))
        {
            return Err(SetupError::ClientAlreadyInGroup);
        }
        let mut key_packages = Vec::new();
        for addee_id in &addees {
            let addee = clients
                .get(addee_id)
                .ok_or(SetupError::UnknownClientId)?
                .read()
                .expect("An unexpected error occurred.");
            let key_package = self.get_fresh_key_package(&addee, group.ciphersuite)?;
            key_packages.push(key_package);
        }
        let (messages, welcome_option, _) =
            adder.add_members(action_type, &group.group_id, &key_packages)?;
        for message in messages {
            self.distribute_to_members(adder_id, group, &message.into())?;
        }
        if let Some(welcome) = welcome_option {
            self.deliver_welcome(welcome, group)?;
        }
        Ok(())
    }

    /// Has the `remover` propose or commit (depending on the `action_type`) the
    /// removal the `target_members` from the Group `group`. If the `remover` or
    /// one of the `target_members` is not part of the group, it returns an
    /// error.
    pub fn remove_clients(
        &self,
        action_type: ActionType,
        group: &mut Group,
        remover_id: &[u8],
        target_members: &[LeafNodeIndex],
    ) -> Result<(), SetupError> {
        let clients = self.clients.read().expect("An unexpected error occurred.");
        let remover = clients
            .get(remover_id)
            .ok_or(SetupError::UnknownClientId)?
            .read()
            .expect("An unexpected error occurred.");
        let (messages, welcome_option, _) =
            remover.remove_members(action_type, &group.group_id, target_members)?;
        for message in messages {
            self.distribute_to_members(remover_id, group, &message.into())?;
        }
        if let Some(welcome) = welcome_option {
            self.deliver_welcome(welcome, group)?;
        }
        Ok(())
    }

    /// This function picks a random member of group `group` and has them
    /// perform a random commit- or proposal action. TODO #133: This won't work
    /// yet due to the missing proposal validation.
    pub fn perform_random_operation(&self, group: &mut Group) -> Result<(), SetupError> {
        // Who's going to do it?
        let member_id = group.random_group_member();
        println!("Member performing the operation: {member_id:?}");

        // TODO: Do both things.
        let action_type = match (OsRng.next_u32() as usize) % 2 {
            0 => ActionType::Proposal,
            1 => ActionType::Commit,
            _ => return Err(SetupError::Unknown),
        };

        // TODO: Do multiple things.
        let operation_type = (OsRng.next_u32() as usize) % 3;
        match operation_type {
            0 => {
<<<<<<< HEAD
                println!(
                    "Perfoming a self-update with action type: {action_type:?}"
                );
=======
                println!("Perfoming a self-update with action type: {action_type:?}");
>>>>>>> c8638ce1
                self.self_update(action_type, group, &member_id.1, None)?;
            }
            1 => {
                // If it's a single-member group, don't remove anyone.
                if group.members.len() > 1 {
                    // How many members?
                    let number_of_removals =
                        (((OsRng.next_u32() as usize) % group.members.len()) % 5) + 1;

                    let (own_index, _) = group
                        .members
                        .iter()
                        .find(|(_, identity)| identity == &member_id.1)
                        .expect("An unexpected error occurred.")
                        .clone();
<<<<<<< HEAD
                    println!(
                        "Index of the member performing the {action_type:?}: {own_index:?}"
                    );
=======
                    println!("Index of the member performing the {action_type:?}: {own_index:?}");
>>>>>>> c8638ce1

                    let mut target_member_leaf_indices = Vec::new();
                    let mut target_member_identities = Vec::new();
                    let clients = self.clients.read().expect("An unexpected error occurred.");
                    // Get the client references, as opposed to just the member indices.
                    println!("Removing members:");
                    for _ in 0..number_of_removals {
                        // Get a random index.
                        let mut member_list_index =
                            (OsRng.next_u32() as usize) % group.members.len();
                        // Re-sample until the index is not our own index and
                        // not one that is not already being removed.
                        let (mut leaf_index, mut identity) =
                            group.members[member_list_index].clone();
                        while leaf_index == own_index
                            || target_member_identities.contains(&identity)
                        {
                            member_list_index = (OsRng.next_u32() as usize) % group.members.len();
                            let (new_leaf_index, new_identity) =
                                group.members[member_list_index].clone();
                            leaf_index = new_leaf_index;
                            identity = new_identity;
                        }
                        let client = clients
                            .get(&identity)
                            .expect("An unexpected error occurred.")
                            .read()
                            .expect("An unexpected error occurred.");
                        let client_group =
                            client.groups.read().expect("An unexpected error occurred.");
                        let client_group = client_group
                            .get(&group.group_id)
                            .expect("An unexpected error occurred.");
                        target_member_leaf_indices.push(client_group.own_leaf_index());
                        target_member_identities.push(identity);
                    }
                    self.remove_clients(
                        action_type,
                        group,
                        &member_id.1,
                        &target_member_leaf_indices,
                    )?
                };
            }
            2 => {
                // First, figure out if there are clients left to add.
                let clients_left = self
                    .clients
                    .read()
                    .expect("An unexpected error occurred.")
                    .len()
                    - group.members.len();
                if clients_left > 0 {
                    let number_of_adds = (((OsRng.next_u32() as usize) % clients_left) % 5) + 1;
                    let new_member_ids = self
                        .random_new_members_for_group(group, number_of_adds)
                        .expect("An unexpected error occurred.");
<<<<<<< HEAD
                    println!(
                        "{action_type:?}: Adding new clients: {new_member_ids:?}"
                    );
=======
                    println!("{action_type:?}: Adding new clients: {new_member_ids:?}");
>>>>>>> c8638ce1
                    // Have the adder add them to the group.
                    self.add_clients(action_type, group, &member_id.1, new_member_ids)?;
                }
            }
            _ => return Err(SetupError::Unknown),
        };
        Ok(())
    }
}<|MERGE_RESOLUTION|>--- conflicted
+++ resolved
@@ -616,13 +616,10 @@
         let operation_type = (OsRng.next_u32() as usize) % 3;
         match operation_type {
             0 => {
-<<<<<<< HEAD
                 println!(
-                    "Perfoming a self-update with action type: {action_type:?}"
+                    "Performing a self-update with action type: {:?}",
+                    action_type
                 );
-=======
-                println!("Perfoming a self-update with action type: {action_type:?}");
->>>>>>> c8638ce1
                 self.self_update(action_type, group, &member_id.1, None)?;
             }
             1 => {
@@ -638,13 +635,7 @@
                         .find(|(_, identity)| identity == &member_id.1)
                         .expect("An unexpected error occurred.")
                         .clone();
-<<<<<<< HEAD
-                    println!(
-                        "Index of the member performing the {action_type:?}: {own_index:?}"
-                    );
-=======
                     println!("Index of the member performing the {action_type:?}: {own_index:?}");
->>>>>>> c8638ce1
 
                     let mut target_member_leaf_indices = Vec::new();
                     let mut target_member_identities = Vec::new();
@@ -702,13 +693,7 @@
                     let new_member_ids = self
                         .random_new_members_for_group(group, number_of_adds)
                         .expect("An unexpected error occurred.");
-<<<<<<< HEAD
-                    println!(
-                        "{action_type:?}: Adding new clients: {new_member_ids:?}"
-                    );
-=======
                     println!("{action_type:?}: Adding new clients: {new_member_ids:?}");
->>>>>>> c8638ce1
                     // Have the adder add them to the group.
                     self.add_clients(action_type, group, &member_id.1, new_member_ids)?;
                 }
