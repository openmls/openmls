//! # Known Answer Tests for encrypting to tree nodes
//!
//! See <https://github.com/mlswg/mls-implementations/blob/master/test-vectors.md>
//! for more description on the test vectors.
//!
//! ## Parameters:
//! * Ciphersuite
//! * Number of leaves
//! * Number of generations
//!
//! ## Format:
//!
//! ```text
//! {
//!   "cipher_suite": /* uint16 */,
//!   "n_leaves": /* uint32 */,
//!   "encryption_secret": /* hex-encoded binary data */,
//!   "sender_data_secret": /* hex-encoded binary data */,
//!   "sender_data_info": {
//!     "ciphertext": /* hex-encoded binary data */,
//!     "key": /* hex-encoded binary data */,
//!     "nonce": /* hex-encoded binary data */,
//!   },
//!   "leaves": [
//!     {
//!       "generations": /* uint32 */,
//!       "handshake": [ /* array with `generations` handshake keys and nonces */
//!         {
//!           "key": /* hex-encoded binary data */,
//!           "nonce": /* hex-encoded binary data */,
//!           "plaintext": /* hex-encoded binary data */
//!           "ciphertext": /* hex-encoded binary data */
//!         },
//!         ...
//!       ],
//!       "application": [ /* array with `generations` application keys and nonces */
//!         {
//!           "key": /* hex-encoded binary data */,
//!           "nonce": /* hex-encoded binary data */,
//!           "plaintext": /* hex-encoded binary data */
//!           "ciphertext": /* hex-encoded binary data */
//!         },
//!         ...
//!       ]
//!     }
//!   ]
//! }
//! ```
//!
//! ## Verification:
//!
//! For all `N` entries in the `leaves` and all generations `j`
//! * `leaves[N].handshake[j].key = handshake_ratchet_key_[2*N]_[j]`
//! * `leaves[N].handshake[j].nonce = handshake_ratchet_nonce_[2*N]_[j]`
//! * `leaves[N].handshake[j].plaintext` represents an PublicMessage containing a
//!   handshake message (Proposal or Commit) from leaf `N`
//! * `leaves[N].handshake[j].ciphertext` represents an PrivateMessage object
//!   that successfully decrypts to an PublicMessage equivalent to
//!   `leaves[N].handshake[j].plaintext` using the keys for leaf `N` and
//!   generation `j`.
//! * `leaves[N].application[j].key = application_ratchet_key_[2*N]_[j]`
//! * `leaves[N].application[j].nonce = application_ratchet_nonce_[2*N]_[j]`
//! * `leaves[N].application[j].plaintext` represents an PublicMessage containing
//!   application data from leaf `N`
//! * `leaves[N].application[j].ciphertext` represents an PrivateMessage object
//!   that successfully decrypts to an PublicMessage equivalent to
//!   `leaves[N].handshake[j].plaintext` using the keys for leaf `N` and
//!   generation `j`.
//! * `sender_data_info.secret.key = sender_data_key(sender_data_secret,
//!   sender_data_info.ciphertext)`
//! * `sender_data_info.secret.nonce = sender_data_nonce(sender_data_secret,
//!   sender_data_info.ciphertext)`
//!
//! The extra factor of 2 in `2*N` ensures that only chains rooted at leaf nodes
//! are tested.  The definitions of `ratchet_key` and `ratchet_nonce` are in the
//! [Encryption
//! Keys](https://github.com/mlswg/mls-protocol/blob/master/draft-ietf-mls-protocol.md#encryption-keys)
//! section of the specification.

use crate::credentials::{Credential, CredentialWithKey};
use crate::messages::proposals::RemoveProposal;
use crate::{
    binary_tree::array_representation::LeafNodeIndex,
    credentials::CredentialType,
    framing::{mls_auth_content::AuthenticatedContent, mls_content::FramedContentBody, *},
    group::*,
    messages::proposals::Proposal,
    schedule::{EncryptionSecret, SenderDataSecret},
    test_utils::*,
    tree::{
        secret_tree::{SecretTree, SecretType},
        sender_ratchet::SenderRatchetConfiguration,
    },
    utils::random_u64,
    versions::ProtocolVersion,
};

use openmls_basic_credential::SignatureKeyPair;
use openmls_traits::{signatures::Signer, types::SignatureScheme, OpenMlsCryptoProvider};

use itertools::izip;
use openmls_rust_crypto::OpenMlsRustCrypto;
use serde::{self, Deserialize, Serialize};
use std::convert::TryFrom;
use thiserror::Error;

#[derive(Serialize, Deserialize, Debug, Clone, Default)]
struct SenderDataInfo {
    ciphertext: String,
    key: String,
    nonce: String,
}

#[derive(Serialize, Deserialize, Debug, Clone, Default)]
struct RatchetStep {
    key: String,
    nonce: String,
    plaintext: String,
    ciphertext: String,
}

#[derive(Serialize, Deserialize, Debug, Clone, Default)]
struct LeafSequence {
    generations: u32,
    handshake: Vec<RatchetStep>,
    application: Vec<RatchetStep>,
}

#[derive(Serialize, Deserialize, Debug, Clone)]
pub struct EncryptionTestVector {
    pub cipher_suite: u16,
    pub n_leaves: u32,
    encryption_secret: String,
    sender_data_secret: String,
    sender_data_info: SenderDataInfo,
    leaves: Vec<LeafSequence>,
}

fn generate_credential(
    identity: Vec<u8>,
    credential_type: CredentialType,
    signature_algorithm: SignatureScheme,
    backend: &impl OpenMlsCryptoProvider,
) -> (CredentialWithKey, SignatureKeyPair) {
    let credential = Credential::new(identity, credential_type).unwrap();
    let signature_keys = SignatureKeyPair::new(signature_algorithm).unwrap();
    signature_keys.store(backend.key_store()).unwrap();

    (
        CredentialWithKey {
            credential,
            signature_key: signature_keys.to_public_vec().into(),
        },
        signature_keys,
    )
}

#[cfg(any(feature = "test-utils", test))]
fn group(
    ciphersuite: Ciphersuite,
    backend: &impl OpenMlsCryptoProvider,
) -> (CoreGroup, CredentialWithKey, SignatureKeyPair) {
    use crate::group::config::CryptoConfig;

    let (credential_with_key, signer) = generate_credential(
        "Kreator".into(),
        CredentialType::Basic,
        ciphersuite.signature_algorithm(),
        backend,
    );

    let group = CoreGroup::builder(
        GroupId::random(backend),
        CryptoConfig::with_default_version(ciphersuite),
        credential_with_key.clone(),
    )
    .build(backend, &signer)
    .unwrap();

    (group, credential_with_key, signer)
}

#[cfg(any(feature = "test-utils", test))]
fn receiver_group(
    ciphersuite: Ciphersuite,
    backend: &impl OpenMlsCryptoProvider,
    group_id: GroupId,
) -> (CoreGroup, CredentialWithKey, SignatureKeyPair) {
    use crate::group::config::CryptoConfig;

    let (credential_with_key, signer) = generate_credential(
        "Receiver".into(),
        CredentialType::Basic,
        ciphersuite.signature_algorithm(),
        backend,
    );

    let group = CoreGroup::builder(
        group_id,
        CryptoConfig::with_default_version(ciphersuite),
        credential_with_key.clone(),
    )
    .build(backend, &signer)
    .unwrap();

    (group, credential_with_key, signer)
}

// XXX: we could be more creative in generating these messages.
#[cfg(any(feature = "test-utils", test))]
fn build_handshake_messages(
    sender_index: LeafNodeIndex,
    group: &mut CoreGroup,
    signer: &impl Signer,
    backend: &impl OpenMlsCryptoProvider,
) -> (Vec<u8>, Vec<u8>) {
    use tls_codec::Serialize;

    use crate::{prelude_test::Secret, schedule::MembershipKey};

    let epoch = random_u64();
    group.context_mut().set_epoch(epoch.into());
    let framing_parameters = FramingParameters::new(&[1, 2, 3, 4], WireFormat::PrivateMessage);
    let membership_key = MembershipKey::from_secret(
        Secret::random(group.ciphersuite(), backend, None /* MLS version */)
            .expect("Not enough randomness."),
    );
    let content = AuthenticatedContent::member_proposal(
        framing_parameters,
        sender_index,
        Proposal::Remove(RemoveProposal {
            removed: LeafNodeIndex::new(7),
        }), // XXX: use random removed
        group.context(),
        signer,
    )
    .expect("An unexpected error occurred.");
    let mut plaintext: PublicMessage = content.clone().into();
    plaintext
        .set_membership_tag(
            backend,
            &membership_key,
            &group.context().tls_serialize_detached().unwrap(),
        )
        .expect("Error setting membership tag.");
    let ciphertext = PrivateMessage::encrypt_without_check(
        &content,
        group.ciphersuite(),
        backend,
        // MlsMessageHeader {
        //     group_id: group.group_id().clone(),
        //     epoch: group.context().epoch(),
        //     sender: sender_index,
        // },
        group.message_secrets_test_mut(),
        0,
    )
    .expect("Could not create PrivateMessage");
    (
        plaintext
            .tls_serialize_detached()
            .expect("An unexpected error occurred."),
        ciphertext
            .tls_serialize_detached()
            .expect("An unexpected error occurred."),
    )
}

#[cfg(any(feature = "test-utils", test))]
fn build_application_messages(
    sender_index: LeafNodeIndex,
    group: &mut CoreGroup,
    signer: &impl Signer,
    backend: &impl OpenMlsCryptoProvider,
) -> (Vec<u8>, Vec<u8>) {
    use tls_codec::Serialize;

    use crate::{prelude_test::Secret, schedule::MembershipKey};

    let epoch = random_u64();
    group.context_mut().set_epoch(epoch.into());
    let membership_key = MembershipKey::from_secret(
        Secret::random(group.ciphersuite(), backend, None /* MLS version */)
            .expect("Not enough randomness."),
    );
    let content = AuthenticatedContent::new_application(
        sender_index,
        &[1, 2, 3],
        &[4, 5, 6],
        group.context(),
        signer,
    )
    .expect("An unexpected error occurred.");
    let mut plaintext: PublicMessage = content.clone().into();
    plaintext
        .set_membership_tag(
            backend,
            &membership_key,
            &group.context().tls_serialize_detached().unwrap(),
        )
        .expect("Error setting membership tag.");
    let ciphertext = match PrivateMessage::encrypt_without_check(
        &content,
        group.ciphersuite(),
        backend,
        group.message_secrets_test_mut(),
        0,
    ) {
        Ok(c) => c,
        Err(e) => panic!("Could not create PrivateMessage {}", e),
    };
    (
        plaintext
            .tls_serialize_detached()
            .expect("An unexpected error occurred."),
        ciphertext
            .tls_serialize_detached()
            .expect("An unexpected error occurred."),
    )
}

#[cfg(any(feature = "test-utils", test))]
pub fn generate_test_vector(
    n_generations: u32,
    n_leaves: u32,
    ciphersuite: Ciphersuite,
) -> EncryptionTestVector {
    use openmls_traits::random::OpenMlsRand;

    let ciphersuite_name = ciphersuite;
    let crypto = OpenMlsRustCrypto::default();
    let encryption_secret_bytes = crypto
        .rand()
        .random_vec(ciphersuite.hash_length())
        .expect("An unexpected error occurred.");
    let sender_data_secret = SenderDataSecret::random(ciphersuite, &crypto);
    let sender_data_secret_bytes = sender_data_secret.as_slice();

    // Create sender_data_key/secret
    let ciphertext = crypto
        .rand()
        .random_vec(77)
        .expect("An unexpected error occurred.");
    let sender_data_key = sender_data_secret
        .derive_aead_key(&crypto, &ciphertext)
        .expect("Could not derive AEAD key.");
    // Derive initial nonce from the key schedule using the ciphertext.
    let sender_data_nonce = sender_data_secret
        .derive_aead_nonce(ciphersuite, &crypto, &ciphertext)
        .expect("Could not derive nonce.");
    let sender_data_info = SenderDataInfo {
        ciphertext: bytes_to_hex(&ciphertext),
        key: bytes_to_hex(sender_data_key.as_slice()),
        nonce: bytes_to_hex(sender_data_nonce.as_slice()),
    };

    let (mut group, credential_with_key, signer) = group(ciphersuite, &crypto);
    *group.message_secrets_test_mut().sender_data_secret_mut() = SenderDataSecret::from_slice(
        sender_data_secret_bytes,
        ProtocolVersion::default(),
        ciphersuite,
    );

    let mut leaves = Vec::new();
    for leaf in 0..n_leaves {
        let sender_leaf = LeafNodeIndex::new(leaf);
        // It doesn't matter who the receiver is, as long as it's not the same
        // as the sender, so we don't get into trouble with the secret tree.
        let receiver_leaf = LeafNodeIndex::new(u32::from(leaf == 0));
        let encryption_secret = EncryptionSecret::from_slice(
            &encryption_secret_bytes[..],
            ProtocolVersion::default(),
            ciphersuite,
        );
        let encryption_secret_tree =
            SecretTree::new(encryption_secret, n_leaves, sender_leaf.into());
        let decryption_secret = EncryptionSecret::from_slice(
            &encryption_secret_bytes[..],
            ProtocolVersion::default(),
            ciphersuite,
        );
        let mut decryption_secret_tree =
            SecretTree::new(decryption_secret, n_leaves, receiver_leaf.into());

        *group.message_secrets_test_mut().secret_tree_mut() = encryption_secret_tree;

        let mut handshake = Vec::new();
        let mut application = Vec::new();
        for generation in 0..n_generations {
            // Application
            let (application_secret_key, application_secret_nonce) = decryption_secret_tree
                .secret_for_decryption(
                    ciphersuite,
                    &crypto,
                    sender_leaf.into(),
                    SecretType::ApplicationSecret,
                    generation,
                    &SenderRatchetConfiguration::default(),
                )
                .expect("Error getting decryption secret");
            let application_key_string = bytes_to_hex(application_secret_key.as_slice());
            let application_nonce_string = bytes_to_hex(application_secret_nonce.as_slice());
            let (application_plaintext, application_ciphertext) =
                build_application_messages(sender_leaf, &mut group, &signer, &crypto);
            println!("Sender Group: {:?}", group);
            application.push(RatchetStep {
                key: application_key_string,
                nonce: application_nonce_string,
                plaintext: bytes_to_hex(&application_plaintext),
                ciphertext: bytes_to_hex(&application_ciphertext),
            });

            // Handshake
            let (handshake_secret_key, handshake_secret_nonce) = decryption_secret_tree
                .secret_for_decryption(
                    ciphersuite,
                    &crypto,
                    sender_leaf.into(),
                    SecretType::HandshakeSecret,
                    generation,
                    &SenderRatchetConfiguration::default(),
                )
                .expect("Error getting decryption secret");
            let handshake_key_string = bytes_to_hex(handshake_secret_key.as_slice());
            let handshake_nonce_string = bytes_to_hex(handshake_secret_nonce.as_slice());

            let (handshake_plaintext, handshake_ciphertext) =
                build_handshake_messages(sender_leaf, &mut group, &signer, &crypto);

            handshake.push(RatchetStep {
                key: handshake_key_string,
                nonce: handshake_nonce_string,
                plaintext: bytes_to_hex(&handshake_plaintext),
                ciphertext: bytes_to_hex(&handshake_ciphertext),
            });
        }
        leaves.push(LeafSequence {
            generations: n_generations,
            handshake,
            application,
        });
    }

    EncryptionTestVector {
        cipher_suite: ciphersuite_name as u16,
        n_leaves,
        encryption_secret: bytes_to_hex(&encryption_secret_bytes),
        sender_data_secret: bytes_to_hex(sender_data_secret_bytes),
        sender_data_info,
        leaves,
    }
}

#[test]
fn write_test_vectors() {
    let _ = pretty_env_logger::try_init();
    use openmls_traits::crypto::OpenMlsCrypto;
    let mut tests = Vec::new();
    const NUM_LEAVES: u32 = 2;
    const NUM_GENERATIONS: u32 = 1;

    log::debug!("Generating new test vectors ...");

    for &ciphersuite in OpenMlsRustCrypto::default()
        .crypto()
        .supported_ciphersuites()
        .iter()
    {
        for n_leaves in 1u32..NUM_LEAVES {
            let test = generate_test_vector(NUM_GENERATIONS, n_leaves, ciphersuite);
            tests.push(test);
        }
        break;
    }

    write("test_vectors/kat_encryption_openmls-new.json", &tests);
}

#[cfg(any(feature = "test-utils", test))]
pub fn run_test_vector(
    test_vector: EncryptionTestVector,
    backend: &impl OpenMlsCryptoProvider,
) -> Result<(), EncTestVectorError> {
    use tls_codec::{Deserialize, Serialize};

    use crate::{
        messages::Commit,
        schedule::{message_secrets::MessageSecrets, ConfirmationKey, MembershipKey},
    };

    let n_leaves = test_vector.n_leaves;
    if n_leaves != test_vector.leaves.len() as u32 {
        return Err(EncTestVectorError::LeafNumberMismatch);
    }
    let ciphersuite = Ciphersuite::try_from(test_vector.cipher_suite).expect("Invalid ciphersuite");
    log::debug!("Running test vector with {:?}", ciphersuite);

    let sender_data_secret = SenderDataSecret::from_slice(
        hex_to_bytes(&test_vector.sender_data_secret).as_slice(),
        ProtocolVersion::default(),
        ciphersuite,
    );

    let sender_data_key = sender_data_secret
        .derive_aead_key(
            backend,
            &hex_to_bytes(&test_vector.sender_data_info.ciphertext),
        )
        .expect("Could not derive AEAD key.");
    let sender_data_nonce = sender_data_secret
        .derive_aead_nonce(
            ciphersuite,
            backend,
            &hex_to_bytes(&test_vector.sender_data_info.ciphertext),
        )
        .expect("Could not derive nonce.");
    if hex_to_bytes(&test_vector.sender_data_info.key) != sender_data_key.as_slice() {
        if cfg!(test) {
            panic!("Sender data key mismatch");
        }
        return Err(EncTestVectorError::SenderDataKeyMismatch);
    }
    if hex_to_bytes(&test_vector.sender_data_info.nonce) != sender_data_nonce.as_slice() {
        if cfg!(test) {
            panic!("Sender data nonce mismatch");
        }
        return Err(EncTestVectorError::SenderDataNonceMismatch);
    }

    for (leaf_index, leaf) in test_vector.leaves.iter().enumerate() {
        log::trace!("leaf_index: {leaf_index}");
        // It doesn't matter who the receiver is, as long as it's not the same
        // as the sender, so we don't get into trouble with the secret tree.
        let receiver_leaf = LeafNodeIndex::new(u32::from(leaf_index == 0));

        let mut secret_tree = SecretTree::new(
            EncryptionSecret::from_slice(
                hex_to_bytes(&test_vector.encryption_secret).as_slice(),
                ProtocolVersion::default(),
                ciphersuite,
            ),
            n_leaves,
            receiver_leaf.into(),
        );

        log_crypto!(debug, "Encryption secret tree: {secret_tree:?}");
        log::trace!("Running test vector for leaf {leaf_index:?}");
        if leaf.generations != leaf.application.len() as u32 {
            if cfg!(test) {
                panic!("Invalid leaf sequence application");
            }
            return Err(EncTestVectorError::InvalidLeafSequenceApplication);
        }
        if leaf.generations != leaf.handshake.len() as u32 {
            if cfg!(test) {
                panic!("Invalid leaf sequence handshake");
            }
            return Err(EncTestVectorError::InvalidLeafSequenceHandshake);
        }
        let leaf_index = LeafNodeIndex::new(leaf_index as u32);

        // We keep a fresh copy of the secret tree so we don't lose any secrets.
        let fresh_secret_tree = secret_tree.clone();

        for (generation, application, handshake) in
            izip!((0..leaf.generations), &leaf.application, &leaf.handshake,)
        {
            // Check application keys
            let (application_secret_key, application_secret_nonce) = secret_tree
                .secret_for_decryption(
                    ciphersuite,
                    backend,
                    leaf_index.into(),
                    SecretType::ApplicationSecret,
                    generation,
                    &SenderRatchetConfiguration::default(),
                )
                .expect("Error getting decryption secret");
            log::debug!(
                "  Secret tree after deriving application keys for leaf {:?} in generation {:?}",
                leaf_index,
                generation
            );
            log_crypto!(debug, "  {:?}", secret_tree);
            if hex_to_bytes(&application.key) != application_secret_key.as_slice() {
                log::error!("  Application key mismatch:");
                log::debug!("    Calculated: {:x?}", application_secret_key.as_slice());
                log::debug!("    Expected: {:x?}", hex_to_bytes(&application.key));
                if cfg!(test) {
                    panic!("Application secret key mismatch");
                }
                return Err(EncTestVectorError::ApplicationSecretKeyMismatch);
            }
            if hex_to_bytes(&application.nonce) != application_secret_nonce.as_slice() {
                log::error!("  Application nonce mismatch");
                log::debug!("    Calculated: {:x?}", application_secret_nonce.as_slice());
                log::debug!("    Expected: {:x?}", hex_to_bytes(&application.nonce));
                if cfg!(test) {
                    panic!("Application secret nonce mismatch");
                }
                return Err(EncTestVectorError::ApplicationSecretNonceMismatch);
            }

            // Setup group
            // We need to get the application message first to get the group id.
            let ctxt_bytes = hex_to_bytes(&application.ciphertext);
            let mls_ciphertext_application =
                PrivateMessage::tls_deserialize(&mut ctxt_bytes.as_slice())
                    .expect("Error parsing PrivateMessage");
            let (mut group, credential_with_key, signer) = receiver_group(
                ciphersuite,
                backend,
                mls_ciphertext_application.group_id().clone(),
            );
            *group.message_secrets_test_mut().sender_data_secret_mut() =
                SenderDataSecret::from_slice(
                    hex_to_bytes(&test_vector.sender_data_secret).as_slice(),
                    ProtocolVersion::default(),
                    ciphersuite,
                );

            // Swap secret tree
            // We have to take the fresh_secret_tree here because the secret_for_decryption
            // above ratcheted the tree forward.
            let _ = group
                .message_secrets_test_mut()
                .replace_secret_tree(fresh_secret_tree.clone());

            let mut message_secrets = MessageSecrets::new(
                sender_data_secret.clone(),
                MembershipKey::random(ciphersuite, backend), // we don't care about this value
                ConfirmationKey::random(ciphersuite, backend), // we don't care about this value
                group.context().tls_serialize_detached().unwrap(),
                fresh_secret_tree.clone(),
            );

            // Decrypt and check application message
            let sender_data = mls_ciphertext_application
                .sender_data(group.message_secrets_test_mut(), backend, ciphersuite)
                .expect("Unable to get sender data");
<<<<<<< HEAD
            let verifiable_plaintext = mls_ciphertext_application
=======
            let mls_plaintext_application: AuthenticatedContent = mls_ciphertext_application
>>>>>>> 870421ae
                .to_verifiable_content(
                    ciphersuite,
                    backend,
                    &mut message_secrets,
                    // group.message_secrets_test_mut(),
                    leaf_index.into(),
                    &SenderRatchetConfiguration::default(),
                    sender_data,
                )
<<<<<<< HEAD
                .expect("Error decrypting PrivateMessage");
            let plaintext: AuthenticatedContent = verifiable_plaintext.into();
            log::trace!("verified plaintext: {plaintext:x?}");
            let plaintext = match plaintext.content() {
                FramedContentBody::Application(pt) => pt,
                _ => panic!("Invalid content type. Expected application data"),
            };

            let expected_plaintext = hex_to_bytes(&application.plaintext);
            if &expected_plaintext != plaintext.as_slice() {
=======
                .expect("Error decrypting PrivateMessage")
                .into();
            if hex_to_bytes(&application.plaintext)
                != mls_plaintext_application
                    .tls_serialize_detached()
                    .expect("Error encoding PublicMessage")
            {
>>>>>>> 870421ae
                if cfg!(test) {
                    panic!(
                        "Decrypted application message mismatch\nExpected: {:x?}\nGot: {:x?}",
                        expected_plaintext,
                        plaintext.as_slice()
                    );
                }
                return Err(EncTestVectorError::DecryptedApplicationMessageMismatch);
            }

            // Swap secret tree back
            let _ = group
                .message_secrets_test_mut()
                .replace_secret_tree(fresh_secret_tree.clone());

            // Check handshake keys
            let (handshake_secret_key, handshake_secret_nonce) = fresh_secret_tree
                .clone()
                .secret_for_decryption(
                    ciphersuite,
                    backend,
                    leaf_index.into(),
                    SecretType::HandshakeSecret,
                    generation,
                    &SenderRatchetConfiguration::default(),
                )
                .expect("Error getting decryption secret");
            if hex_to_bytes(&handshake.key) != handshake_secret_key.as_slice() {
                if cfg!(test) {
                    panic!("Handshake secret key mismatch");
                }
                return Err(EncTestVectorError::HandshakeSecretKeyMismatch);
            }
            if hex_to_bytes(&handshake.nonce) != handshake_secret_nonce.as_slice() {
                if cfg!(test) {
                    panic!("Handshake secret nonce mismatch");
                }
                return Err(EncTestVectorError::HandshakeSecretNonceMismatch);
            }

            // Setup group
            let handshake_bytes = hex_to_bytes(&handshake.ciphertext);
            let mls_ciphertext_handshake =
                PrivateMessage::tls_deserialize(&mut handshake_bytes.as_slice())
                    .expect("Error parsing PrivateMessage");
            *group.message_secrets_test_mut().sender_data_secret_mut() =
                SenderDataSecret::from_slice(
                    hex_to_bytes(&test_vector.sender_data_secret).as_slice(),
                    ProtocolVersion::default(),
                    ciphersuite,
                );

            // Swap secret tree
            let _ = group
                .message_secrets_test_mut()
                .replace_secret_tree(fresh_secret_tree.clone());

            // Decrypt and check message
            let sender_data = mls_ciphertext_handshake
                .sender_data(group.message_secrets_test_mut(), backend, ciphersuite)
                .expect("Unable to get sender data");
<<<<<<< HEAD
            let verifiable_plaintext = mls_ciphertext_handshake
=======
            let mls_plaintext_handshake: AuthenticatedContent = mls_ciphertext_handshake
>>>>>>> 870421ae
                .to_verifiable_content(
                    ciphersuite,
                    backend,
                    group.message_secrets_test_mut(),
                    leaf_index.into(),
                    &SenderRatchetConfiguration::default(),
                    sender_data,
                )
<<<<<<< HEAD
                .expect("Error decrypting PrivateMessage");
            let plaintext: AuthenticatedContent = verifiable_plaintext.into();
            let correct_decryption = match plaintext.content() {
                FramedContentBody::Commit(commit) => {
                    &Commit::tls_deserialize(&mut hex_to_bytes(&handshake.plaintext).as_slice())
                        .unwrap()
                        != commit
                }
                FramedContentBody::Proposal(proposal) => {
                    &Proposal::tls_deserialize(&mut hex_to_bytes(&handshake.plaintext).as_slice())
                        .unwrap()
                        != proposal
                }
                _ => panic!("Invalid content type. Expected commit or proposal"),
            };

            if correct_decryption {
=======
                .expect("Error decrypting PrivateMessage")
                .into();
            if hex_to_bytes(&handshake.plaintext)
                != mls_plaintext_handshake
                    .tls_serialize_detached()
                    .expect("Error encoding PublicMessage")
            {
>>>>>>> 870421ae
                if cfg!(test) {
                    panic!("Decrypted handshake message mismatch");
                }
                return Err(EncTestVectorError::DecryptedHandshakeMessageMismatch);
            }

            // Swap secret tree back
            let _ = group
                .message_secrets_test_mut()
                .replace_secret_tree(fresh_secret_tree.clone());

            // Check handshake keys
            let (handshake_secret_key, handshake_secret_nonce) = fresh_secret_tree
                .clone()
                .secret_for_decryption(
                    ciphersuite,
                    backend,
                    leaf_index.into(),
                    SecretType::HandshakeSecret,
                    generation,
                    &SenderRatchetConfiguration::default(),
                )
                .expect("Error getting decryption secret");
            if hex_to_bytes(&handshake.key) != handshake_secret_key.as_slice() {
                return Err(EncTestVectorError::HandshakeSecretKeyMismatch);
            }
            if hex_to_bytes(&handshake.nonce) != handshake_secret_nonce.as_slice() {
                return Err(EncTestVectorError::HandshakeSecretNonceMismatch);
            }

            // Setup group
            let handshake_bytes = hex_to_bytes(&handshake.ciphertext);
            let mls_ciphertext_handshake =
                PrivateMessage::tls_deserialize(&mut handshake_bytes.as_slice())
                    .expect("Error parsing PrivateMessage");
            let (mut group, credential_with_key, signer) = receiver_group(
                ciphersuite,
                backend,
                mls_ciphertext_handshake.group_id().clone(),
            );
            *group.message_secrets_test_mut().sender_data_secret_mut() =
                SenderDataSecret::from_slice(
                    &hex_to_bytes(&test_vector.sender_data_secret),
                    ProtocolVersion::default(),
                    ciphersuite,
                );

            // Swap secret tree
            let _ = group
                .message_secrets_test_mut()
                .replace_secret_tree(fresh_secret_tree.clone());

            // Decrypt and check message
            let sender_data = mls_ciphertext_handshake
                .sender_data(group.message_secrets_test_mut(), backend, ciphersuite)
                .expect("Unable to get sender data");
<<<<<<< HEAD
            let verifiable_plaintext = mls_ciphertext_handshake
=======
            let mls_plaintext_handshake: AuthenticatedContent = mls_ciphertext_handshake
>>>>>>> 870421ae
                .to_verifiable_content(
                    ciphersuite,
                    backend,
                    group.message_secrets_test_mut(),
                    leaf_index.into(),
                    &SenderRatchetConfiguration::default(),
                    sender_data,
                )
<<<<<<< HEAD
                .expect("Error decrypting PrivateMessage");
            let plaintext: AuthenticatedContent = verifiable_plaintext.into();

            let correct_handshake = match plaintext.content() {
                FramedContentBody::Commit(commit) => {
                    &Commit::tls_deserialize(&mut hex_to_bytes(&handshake.plaintext).as_slice())
                        .unwrap()
                        != commit
                }
                FramedContentBody::Proposal(proposal) => {
                    &Proposal::tls_deserialize(&mut hex_to_bytes(&handshake.plaintext).as_slice())
                        .unwrap()
                        != proposal
                }
                _ => panic!("Invalid content type. Expected commit or proposal"),
            };

            if correct_handshake {
=======
                .expect("Error decrypting PrivateMessage")
                .into();
            if hex_to_bytes(&handshake.plaintext)
                != mls_plaintext_handshake
                    .tls_serialize_detached()
                    .expect("Error encoding PublicMessage")
            {
>>>>>>> 870421ae
                return Err(EncTestVectorError::DecryptedHandshakeMessageMismatch);
            }

            // Swap secret tree back
            let _ = group
                .message_secrets_test_mut()
                .replace_secret_tree(fresh_secret_tree.clone());
        }
        log::trace!("Finished test vector for leaf {:?}", leaf_index);
    }
    log::trace!("Finished test vector verification");
    Ok(())
}

#[apply(backends)]
fn read_test_vectors_encryption(backend: &impl OpenMlsCryptoProvider) {
    let _ = pretty_env_logger::try_init();
    log::debug!("Reading test vectors ...");

    let tests: Vec<EncryptionTestVector> = read("test_vectors/kat_encryption_openmls.json");

    // FIXME: Disabled for now. Tracking re-enabling them in #1051
    for test_vector in tests {
        match run_test_vector(test_vector, backend) {
            Ok(_) => {}
            Err(e) => panic!("Error while checking encryption test vector.\n{:?}", e),
        }
    }

    // mlspp test vectors
    let tv_files = [
        /*
        mlspp test vectors are not compatible for now because they don't implement
        the new wire_format field in framing yet. This is tracked in #495.
        "test_vectors/mlspp/mlspp_encryption_1_10.json",
        "test_vectors/mlspp/mlspp_encryption_2_10.json",
        "test_vectors/mlspp/mlspp_encryption_3_10.json",
        */
    ];
    for &tv_file in tv_files.iter() {
        let tv: EncryptionTestVector = read(tv_file);
        run_test_vector(tv, backend).expect("Error while checking key schedule test vector.");
    }

    log::trace!("Finished test vector verification");
}

#[cfg(any(feature = "test-utils", test))]
/// Encryotion test vector error
#[derive(Error, Debug, PartialEq, Eq, Clone)]
pub enum EncTestVectorError {
    /// The test vector does not contain as many leaves as advertised.
    #[error("The test vector does not contain as many leaves as advertised.")]
    LeafNumberMismatch,
    /// The computed sender data key doesn't match the one in the test vector.
    #[error("The computed sender data key doesn't match the one in the test vector.")]
    SenderDataKeyMismatch,
    /// The computed sender data nonce doesn't match the one in the test vector.
    #[error("The computed sender data nonce doesn't match the one in the test vector.")]
    SenderDataNonceMismatch,
    /// The number of generations in leaf sequence doesn't match the number of application messages.
    #[error("The number of generations in leaf sequence doesn't match the number of application messages.")]
    InvalidLeafSequenceApplication,
    /// The number of generations in leaf sequence doesn't match the number of handshake messages.
    #[error("The number of generations in leaf sequence doesn't match the number of handshake messages.")]
    InvalidLeafSequenceHandshake,
    /// The computed application secret key doesn't match the one in the test vector.
    #[error("The computed application secret key doesn't match the one in the test vector.")]
    ApplicationSecretKeyMismatch,
    /// The computed application secret nonce doesn't match the one in the test vector.
    #[error("The computed application secret nonce doesn't match the one in the test vector.")]
    ApplicationSecretNonceMismatch,
    /// The decrypted application message doesn't match the one in the test vector.
    #[error("The decrypted application message doesn't match the one in the test vector.")]
    DecryptedApplicationMessageMismatch,
    /// The computed handshake secret key doesn't match the one in the test vector.
    #[error("The computed handshake secret key doesn't match the one in the test vector.")]
    HandshakeSecretKeyMismatch,
    /// The computed handshake secret nonce doesn't match the one in the test vector.
    #[error("The computed handshake secret nonce doesn't match the one in the test vector.")]
    HandshakeSecretNonceMismatch,
    /// The decrypted handshake message doesn't match the one in the test vector.
    #[error("The decrypted handshake message doesn't match the one in the test vector.")]
    DecryptedHandshakeMessageMismatch,
}<|MERGE_RESOLUTION|>--- conflicted
+++ resolved
@@ -638,11 +638,7 @@
             let sender_data = mls_ciphertext_application
                 .sender_data(group.message_secrets_test_mut(), backend, ciphersuite)
                 .expect("Unable to get sender data");
-<<<<<<< HEAD
-            let verifiable_plaintext = mls_ciphertext_application
-=======
             let mls_plaintext_application: AuthenticatedContent = mls_ciphertext_application
->>>>>>> 870421ae
                 .to_verifiable_content(
                     ciphersuite,
                     backend,
@@ -652,18 +648,6 @@
                     &SenderRatchetConfiguration::default(),
                     sender_data,
                 )
-<<<<<<< HEAD
-                .expect("Error decrypting PrivateMessage");
-            let plaintext: AuthenticatedContent = verifiable_plaintext.into();
-            log::trace!("verified plaintext: {plaintext:x?}");
-            let plaintext = match plaintext.content() {
-                FramedContentBody::Application(pt) => pt,
-                _ => panic!("Invalid content type. Expected application data"),
-            };
-
-            let expected_plaintext = hex_to_bytes(&application.plaintext);
-            if &expected_plaintext != plaintext.as_slice() {
-=======
                 .expect("Error decrypting PrivateMessage")
                 .into();
             if hex_to_bytes(&application.plaintext)
@@ -671,13 +655,8 @@
                     .tls_serialize_detached()
                     .expect("Error encoding PublicMessage")
             {
->>>>>>> 870421ae
                 if cfg!(test) {
-                    panic!(
-                        "Decrypted application message mismatch\nExpected: {:x?}\nGot: {:x?}",
-                        expected_plaintext,
-                        plaintext.as_slice()
-                    );
+                    panic!("Decrypted application message mismatch");
                 }
                 return Err(EncTestVectorError::DecryptedApplicationMessageMismatch);
             }
@@ -733,11 +712,7 @@
             let sender_data = mls_ciphertext_handshake
                 .sender_data(group.message_secrets_test_mut(), backend, ciphersuite)
                 .expect("Unable to get sender data");
-<<<<<<< HEAD
-            let verifiable_plaintext = mls_ciphertext_handshake
-=======
             let mls_plaintext_handshake: AuthenticatedContent = mls_ciphertext_handshake
->>>>>>> 870421ae
                 .to_verifiable_content(
                     ciphersuite,
                     backend,
@@ -746,25 +721,6 @@
                     &SenderRatchetConfiguration::default(),
                     sender_data,
                 )
-<<<<<<< HEAD
-                .expect("Error decrypting PrivateMessage");
-            let plaintext: AuthenticatedContent = verifiable_plaintext.into();
-            let correct_decryption = match plaintext.content() {
-                FramedContentBody::Commit(commit) => {
-                    &Commit::tls_deserialize(&mut hex_to_bytes(&handshake.plaintext).as_slice())
-                        .unwrap()
-                        != commit
-                }
-                FramedContentBody::Proposal(proposal) => {
-                    &Proposal::tls_deserialize(&mut hex_to_bytes(&handshake.plaintext).as_slice())
-                        .unwrap()
-                        != proposal
-                }
-                _ => panic!("Invalid content type. Expected commit or proposal"),
-            };
-
-            if correct_decryption {
-=======
                 .expect("Error decrypting PrivateMessage")
                 .into();
             if hex_to_bytes(&handshake.plaintext)
@@ -772,7 +728,6 @@
                     .tls_serialize_detached()
                     .expect("Error encoding PublicMessage")
             {
->>>>>>> 870421ae
                 if cfg!(test) {
                     panic!("Decrypted handshake message mismatch");
                 }
@@ -829,11 +784,7 @@
             let sender_data = mls_ciphertext_handshake
                 .sender_data(group.message_secrets_test_mut(), backend, ciphersuite)
                 .expect("Unable to get sender data");
-<<<<<<< HEAD
-            let verifiable_plaintext = mls_ciphertext_handshake
-=======
             let mls_plaintext_handshake: AuthenticatedContent = mls_ciphertext_handshake
->>>>>>> 870421ae
                 .to_verifiable_content(
                     ciphersuite,
                     backend,
@@ -842,26 +793,6 @@
                     &SenderRatchetConfiguration::default(),
                     sender_data,
                 )
-<<<<<<< HEAD
-                .expect("Error decrypting PrivateMessage");
-            let plaintext: AuthenticatedContent = verifiable_plaintext.into();
-
-            let correct_handshake = match plaintext.content() {
-                FramedContentBody::Commit(commit) => {
-                    &Commit::tls_deserialize(&mut hex_to_bytes(&handshake.plaintext).as_slice())
-                        .unwrap()
-                        != commit
-                }
-                FramedContentBody::Proposal(proposal) => {
-                    &Proposal::tls_deserialize(&mut hex_to_bytes(&handshake.plaintext).as_slice())
-                        .unwrap()
-                        != proposal
-                }
-                _ => panic!("Invalid content type. Expected commit or proposal"),
-            };
-
-            if correct_handshake {
-=======
                 .expect("Error decrypting PrivateMessage")
                 .into();
             if hex_to_bytes(&handshake.plaintext)
@@ -869,7 +800,6 @@
                     .tls_serialize_detached()
                     .expect("Error encoding PublicMessage")
             {
->>>>>>> 870421ae
                 return Err(EncTestVectorError::DecryptedHandshakeMessageMismatch);
             }
 
