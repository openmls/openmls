--- conflicted
+++ resolved
@@ -173,7 +173,6 @@
     log::trace!("Common ancestor: {:?}", common_ancestor);
     let path = parent_direct_path(common_ancestor, tree_before.leaf_count()).unwrap();
     log::trace!("path: {:?}", path);
-<<<<<<< HEAD
     let start_secret: PathSecret = Secret::from_slice(
         hex_to_bytes(&test_vector.my_path_secret).as_slice(),
         ProtocolVersion::default(),
@@ -181,28 +180,17 @@
     )
     .into();
 
-=======
-    let mut start_secret: PathSecret =
-        Secret::from(hex_to_bytes(&test_vector.my_path_secret).as_slice()).into();
-    start_secret.config(ciphersuite, ProtocolVersion::default());
->>>>>>> d657b7bf
     tree_before
         .private_tree_mut()
         .continue_path_secrets(ciphersuite, start_secret, &path);
 
     // Check if the root secrets match up.
-<<<<<<< HEAD
     let root_secret_after_add: PathSecret = Secret::from_slice(
         hex_to_bytes(&test_vector.root_secret_after_add).as_slice(),
         ProtocolVersion::default(),
         ciphersuite,
     )
     .into();
-=======
-    let mut root_secret_after_add: PathSecret =
-        Secret::from(hex_to_bytes(&test_vector.root_secret_after_add).as_slice()).into();
-    root_secret_after_add.config(ciphersuite, ProtocolVersion::default());
->>>>>>> d657b7bf
 
     if &root_secret_after_add
         != tree_before
@@ -233,18 +221,12 @@
     // Rename to avoid confusion.
     let tree_after = tree_before;
     let root_secret_after = tree_after.private_tree().path_secrets().last().unwrap();
-<<<<<<< HEAD
     let root_secret_after_update: PathSecret = Secret::from_slice(
         hex_to_bytes(&test_vector.root_secret_after_update).as_slice(),
         ProtocolVersion::default(),
         ciphersuite,
     )
     .into();
-=======
-    let mut root_secret_after_update: PathSecret =
-        Secret::from(hex_to_bytes(&test_vector.root_secret_after_update).as_slice()).into();
-    root_secret_after_update.config(ciphersuite, ProtocolVersion::default());
->>>>>>> d657b7bf
 
     if &root_secret_after_update != root_secret_after {
         if cfg!(test) {
