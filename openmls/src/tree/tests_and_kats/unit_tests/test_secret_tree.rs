use openmls_rust_crypto::OpenMlsRustCrypto;
use openmls_traits::random::OpenMlsRand;

<<<<<<< HEAD
use crate::config::ProtocolVersion;
use crate::schedule::EncryptionSecret;

use crate::config::Config;
use crate::tree::index::LeafIndex;
use crate::tree::{secret_tree::*, *};
=======
use crate::{
    config::Config,
    schedule::EncryptionSecret,
    test_utils::*,
    tree::{secret_tree::*, *},
};
>>>>>>> 48791b7b
use std::collections::HashMap;

// This tests the boundaries of the generations from a SecretTree
#[apply(ciphersuites_and_backends)]
fn test_boundaries(ciphersuite: &'static Ciphersuite, backend: &impl OpenMlsCryptoProvider) {
    let encryption_secret = EncryptionSecret::random(ciphersuite, backend);
    let mut secret_tree = SecretTree::new(encryption_secret, LeafIndex::from(2u32));
    let secret_type = SecretType::ApplicationSecret;
    assert!(secret_tree
        .secret_for_decryption(ciphersuite, backend, LeafIndex::from(0u32), secret_type, 0)
        .is_ok());
    assert!(secret_tree
        .secret_for_decryption(ciphersuite, backend, LeafIndex::from(1u32), secret_type, 0)
        .is_ok());
    assert!(secret_tree
        .secret_for_decryption(ciphersuite, backend, LeafIndex::from(0u32), secret_type, 1)
        .is_ok());
    assert!(secret_tree
        .secret_for_decryption(
            ciphersuite,
            backend,
            LeafIndex::from(0u32),
            secret_type,
            1_000
        )
        .is_ok());
    assert_eq!(
        secret_tree.secret_for_decryption(
            ciphersuite,
            backend,
            LeafIndex::from(1u32),
            secret_type,
            1001
        ),
        Err(SecretTreeError::TooDistantInTheFuture)
    );
    assert!(secret_tree
        .secret_for_decryption(
            ciphersuite,
            backend,
            LeafIndex::from(0u32),
            secret_type,
            996
        )
        .is_ok());
    assert_eq!(
        secret_tree.secret_for_decryption(
            ciphersuite,
            backend,
            LeafIndex::from(0u32),
            secret_type,
            995
        ),
        Err(SecretTreeError::TooDistantInThePast)
    );
    assert_eq!(
        secret_tree.secret_for_decryption(
            ciphersuite,
            backend,
            LeafIndex::from(2u32),
            secret_type,
            0
        ),
        Err(SecretTreeError::IndexOutOfBounds)
    );
    let encryption_secret = EncryptionSecret::random(ciphersuite, backend);
    let mut largetree = SecretTree::new(encryption_secret, LeafIndex::from(100_000u32));
    assert!(largetree
        .secret_for_decryption(ciphersuite, backend, LeafIndex::from(0u32), secret_type, 0)
        .is_ok());
    assert!(largetree
        .secret_for_decryption(
            ciphersuite,
            backend,
            LeafIndex::from(99_999u32),
            secret_type,
            0
        )
        .is_ok());
    assert!(largetree
        .secret_for_decryption(
            ciphersuite,
            backend,
            LeafIndex::from(99_999u32),
            secret_type,
            1_000
        )
        .is_ok());
    assert_eq!(
        largetree.secret_for_decryption(
            ciphersuite,
            backend,
            LeafIndex::from(100_000u32),
            secret_type,
            0
        ),
        Err(SecretTreeError::IndexOutOfBounds)
    );
}

// This tests if the generation gets incremented correctly and that the returned
// values are unique.
#[apply(ciphersuites_and_backends)]
fn increment_generation(ciphersuite: &'static Ciphersuite, backend: &impl OpenMlsCryptoProvider) {
    const SIZE: usize = 100;
    const MAX_GENERATIONS: usize = 10;

    let mut unique_values: HashMap<Vec<u8>, bool> = HashMap::new();
    let encryption_secret = EncryptionSecret::random(ciphersuite, backend);
    let mut secret_tree = SecretTree::new(encryption_secret, LeafIndex::from(SIZE as u32));
    for i in 0..SIZE {
        assert_eq!(
            secret_tree.generation(LeafIndex::from(i as u32), SecretType::HandshakeSecret),
            0
        );
        assert_eq!(
            secret_tree.generation(LeafIndex::from(i as u32), SecretType::ApplicationSecret),
            0
        );
    }
    for i in 0..MAX_GENERATIONS {
        for j in 0..SIZE {
            let (next_gen, (handshake_key, handshake_nonce)) = secret_tree
                .secret_for_encryption(
                    ciphersuite,
                    backend,
                    LeafIndex::from(j as u32),
                    SecretType::HandshakeSecret,
                )
                .expect("Index out of bounds.");
            assert_eq!(next_gen, i as u32);
            assert!(unique_values
                .insert(handshake_key.as_slice().to_vec(), true)
                .is_none());
            assert!(unique_values
                .insert(handshake_nonce.as_slice().to_vec(), true)
                .is_none());
            let (next_gen, (application_key, application_nonce)) = secret_tree
                .secret_for_encryption(
                    ciphersuite,
                    backend,
                    LeafIndex::from(j as u32),
                    SecretType::ApplicationSecret,
                )
                .expect("Index out of bounds.");
            assert_eq!(next_gen, i as u32);
            assert!(unique_values
                .insert(application_key.as_slice().to_vec(), true)
                .is_none());
            assert!(unique_values
                .insert(application_nonce.as_slice().to_vec(), true)
                .is_none());
        }
    }
}

#[apply(ciphersuites_and_backends)]
fn secret_tree(ciphersuite: &'static Ciphersuite, backend: &impl OpenMlsCryptoProvider) {
    let leaf_index = 0u32;
    let generation = 0;
    let n_leaves = 10u32;
    let mut secret_tree = SecretTree::new(
        EncryptionSecret::from_slice(
            &backend
                .rand()
                .random_vec(ciphersuite.hash_length())
                .expect("An unexpected error occurred.")[..],
            ProtocolVersion::default(),
            ciphersuite,
        ),
        LeafIndex::from(n_leaves),
    );
    println!("Secret tree: {:?}", secret_tree);
    let (application_secret_key, application_secret_nonce) = secret_tree
        .secret_for_decryption(
            ciphersuite,
            backend,
            LeafIndex::from(leaf_index),
            SecretType::ApplicationSecret,
            generation,
        )
        .expect("Error getting decryption secret");
    println!(
        "application_secret_key: {:x?}",
        application_secret_key.as_slice()
    );
    println!(
        "application_secret_nonce: {:x?}",
        application_secret_nonce.as_slice()
    );
    println!("Secret tree: {:?}", secret_tree);
}<|MERGE_RESOLUTION|>--- conflicted
+++ resolved
@@ -1,21 +1,12 @@
 use openmls_rust_crypto::OpenMlsRustCrypto;
 use openmls_traits::random::OpenMlsRand;
 
-<<<<<<< HEAD
-use crate::config::ProtocolVersion;
-use crate::schedule::EncryptionSecret;
-
-use crate::config::Config;
-use crate::tree::index::LeafIndex;
-use crate::tree::{secret_tree::*, *};
-=======
 use crate::{
-    config::Config,
+    config::{Config, ProtocolVersion},
     schedule::EncryptionSecret,
     test_utils::*,
-    tree::{secret_tree::*, *},
+    tree::{index::LeafIndex, secret_tree::*, *},
 };
->>>>>>> 48791b7b
 use std::collections::HashMap;
 
 // This tests the boundaries of the generations from a SecretTree
