--- conflicted
+++ resolved
@@ -1,46 +1,13 @@
 use openmls_rust_crypto::OpenMlsRustCrypto;
 
-use crate::{
-    config::Config,
-    prelude::{LeafIndex, Secret},
-    test_utils::*,
-    tree::sender_ratchet::SenderRatchet,
-};
+use crate::{config::Config, prelude::Secret, test_utils::*, tree::sender_ratchet::SenderRatchet};
 
-<<<<<<< HEAD
-use crate::ciphersuite::Secret;
-use crate::config::Config;
-
-#[test]
-fn test_ratchet_generations() {
-    let crypto = &OpenMlsRustCrypto::default();
-
-    for ciphersuite in Config::supported_ciphersuites() {
-        let leaf0 = 0u32.into();
-        let secret = Secret::random(ciphersuite, crypto, Config::supported_versions()[0])
-            .expect("Not enough randomness.");
-        let mut linear_ratchet = SenderRatchet::new(leaf0, &secret);
-        let mut testratchet = SenderRatchet::new(leaf0, &secret);
-
-        let _ = linear_ratchet.secret_for_decryption(ciphersuite, crypto, 0);
-        let _ = linear_ratchet.secret_for_decryption(ciphersuite, crypto, 1);
-        let secret = linear_ratchet
-            .secret_for_decryption(ciphersuite, crypto, 2)
-            .expect("Could not derive the secret.");
-        // jump 2 generations instead of going one by one
-        let secret2 = testratchet
-            .secret_for_decryption(ciphersuite, crypto, 2)
-            .expect("Could not derive the secret.");
-        /* We should have the same secret */
-        assert_eq!(secret, secret2);
-    }
-=======
 #[apply(ciphersuites_and_backends)]
 fn test_ratchet_generations(
     ciphersuite: &'static Ciphersuite,
     backend: &impl OpenMlsCryptoProvider,
 ) {
-    let leaf0 = LeafIndex::from(0usize);
+    let leaf0 = 0u32.into();
     let secret = Secret::random(ciphersuite, backend, Config::supported_versions()[0])
         .expect("Not enough randomness.");
     let mut linear_ratchet = SenderRatchet::new(leaf0, &secret);
@@ -57,5 +24,4 @@
         .expect("Could not derive the secret.");
     /* We should have the same secret */
     assert_eq!(secret, secret2);
->>>>>>> 48791b7b
 }