//! This module implements the ratchet tree component of MLS.
//!
//! It exposes the [`Node`] enum that can contain either a [`LeafNode`] or a [`ParentNode`].

// # Internal documentation
//
// This module provides the [`TreeSync`] struct, which contains the state
// shared between a group of MLS clients in the shape of a tree, where each
// non-blank leaf corresponds to one group member. The functions provided by
// its implementation allow the creation of a [`TreeSyncDiff`] instance, which
// in turn can be mutably operated on and merged back into the original
// [`TreeSync`] instance.
//
// The submodules of this module define the nodes of the tree (`nodes`),
// helper functions and structs for the algorithms used to sync the tree across
// the group ([`hashes`]) and the diff functionality ([`diff`]).
//
// Finally, this module contains the [`treekem`] module, which allows the
// encryption and decryption of updates to the tree.

use openmls_traits::{
    types::{Ciphersuite, CryptoError},
    OpenMlsCryptoProvider,
};
use serde::{Deserialize, Serialize};

use crate::{
    binary_tree::{
        array_representation::{is_node_in_tree, tree::TreeNode, LeafNodeIndex},
        MlsBinaryTree, MlsBinaryTreeError,
    },
    ciphersuite::Secret,
    credentials::CredentialBundle,
    error::LibraryError,
    extensions::Extensions,
    framing::SenderError,
    group::{config::CryptoConfig, Member},
    messages::{PathSecret, PathSecretError},
    schedule::CommitSecret,
};

use self::{
    diff::{StagedTreeSyncDiff, TreeSyncDiff},
    node::{
        encryption_keys::{EncryptionKey, EncryptionKeyPair},
        leaf_node::{Capabilities, LeafNodeSource, Lifetime, OpenMlsLeafNode},
    },
    treesync_node::{TreeSyncLeafNode, TreeSyncNode, TreeSyncParentNode},
};

// Private
mod hashes;
use errors::*;

// Crate
pub(crate) mod diff;
pub(crate) mod node;
pub(crate) mod treekem;
pub(crate) mod treesync_node;

// Public
pub mod errors;

// Public re-exports
pub use node::{leaf_node::LeafNode, parent_node::ParentNode, Node};

// Tests
#[cfg(any(feature = "test-utils", test))]
pub mod tests_and_kats;

/// The [`TreeSync`] struct holds an [`MlsBinaryTree`] instance, which contains
/// the state that is synced across the group, as well as the [`LeafNodeIndex`]
/// pointing to the leaf of this group member and the current hash of the tree.
///
/// It follows the same pattern of tree and diff as the underlying
/// [`MlsBinaryTree`], where the [`TreeSync`] instance is immutable safe for
/// merging a [`TreeSyncDiff`], which can be created, staged and merged (see
/// [`TreeSyncDiff`]).
///
/// [`TreeSync`] instance guarantee a few invariants that are checked upon
/// creating a new instance from an imported set of nodes, as well as when
/// merging a diff.
#[derive(Debug, Serialize, Deserialize)]
#[cfg_attr(test, derive(PartialEq))]
pub(crate) struct TreeSync {
    tree: MlsBinaryTree<TreeSyncLeafNode, TreeSyncParentNode>,
    own_leaf_index: LeafNodeIndex,
    tree_hash: Vec<u8>,
}

impl TreeSync {
    /// Create a new tree with an own leaf for the given credential.
    ///
    /// Returns the resulting [`TreeSync`] instance, as well as the
    /// corresponding [`CommitSecret`].
    pub(crate) fn new(
        backend: &impl OpenMlsCryptoProvider,
        config: CryptoConfig,
        credential_bundle: &CredentialBundle,
        life_time: Lifetime,
        capabilities: Capabilities,
        extensions: Extensions,
<<<<<<< HEAD
    ) -> Result<(Self, CommitSecret, EncryptionKeyPair), LibraryError> {
        let (mut leaf, encryption_key_pair) = OpenMlsLeafNode::new(
=======
    ) -> Result<(Self, CommitSecret), LibraryError> {
        let leaf = OpenMlsLeafNode::new(
>>>>>>> 0aeefe47
            config,
            // Creation of a group is considered to be from a key package.
            LeafNodeSource::KeyPackage(life_time),
            backend,
            credential_bundle,
            capabilities,
            extensions,
        )?;

        let node = Node::LeafNode(leaf);
        let path_secret: PathSecret = Secret::random(config.ciphersuite, backend, None)
            .map_err(LibraryError::unexpected_crypto_error)?
            .into();
        let commit_secret: CommitSecret = path_secret
            .derive_path_secret(backend, config.ciphersuite)?
            .into();
        let nodes = vec![TreeSyncNode::from(node).into()];
        let tree = MlsBinaryTree::new(nodes)
            .map_err(|_| LibraryError::custom("Unexpected error creating the binary tree."))?;
        let mut tree_sync = Self {
            tree,
            tree_hash: vec![],
            own_leaf_index: LeafNodeIndex::new(0),
        };
        // Populate tree hash caches.
        tree_sync.populate_parent_hashes(backend, config.ciphersuite)?;

        Ok((tree_sync, commit_secret, encryption_key_pair))
    }

    /// Return the tree hash of the root node of the tree.
    pub(crate) fn tree_hash(&self) -> &[u8] {
        self.tree_hash.as_slice()
    }

    /// Merge the given diff into this `TreeSync` instance, refreshing the
    /// `tree_hash` value in the process.
    pub(crate) fn merge_diff(&mut self, tree_sync_diff: StagedTreeSyncDiff) {
        let (own_leaf_index, diff, new_tree_hash) = tree_sync_diff.into_parts();
        self.own_leaf_index = own_leaf_index;
        self.tree_hash = new_tree_hash;
        self.tree.merge_diff(diff);
    }

    /// Create an empty diff based on this [`TreeSync`] instance all operations
    /// are created based on an initial, empty [`TreeSyncDiff`].
    pub(crate) fn empty_diff(&self) -> TreeSyncDiff {
        self.into()
    }

    /// A helper function that generates a [`TreeSync`] instance from the given
    /// slice of nodes. It verifies that the provided encryption key is present
    /// in the tree and that the invariants documented in [`TreeSync`] hold.
    pub(crate) fn from_nodes(
        backend: &impl OpenMlsCryptoProvider,
        ciphersuite: Ciphersuite,
        node_options: &[Option<Node>],
        encryption_key: &EncryptionKey,
    ) -> Result<Self, TreeSyncFromNodesError> {
        // TODO #800: Unmerged leaves should be checked
        // Before we can instantiate the TreeSync instance, we have to figure
        // out what our leaf index is.
        let mut ts_nodes: Vec<TreeNode<TreeSyncLeafNode, TreeSyncParentNode>> =
            Vec::with_capacity(node_options.len());
        let mut own_index_option = None;

        // Check that our own encryption key is in the tree.
        for (node_index, node_option) in node_options.iter().enumerate() {
            let ts_node_option: TreeNode<TreeSyncLeafNode, TreeSyncParentNode> = match node_option {
                Some(node) => {
                    let mut node = node.clone();
                    if let Node::LeafNode(ref mut leaf_node) = node {
                        let leaf_index = LeafNodeIndex::new((node_index / 2) as u32);
                        if leaf_node.encryption_key() == encryption_key {
                            own_index_option = Some(leaf_index);
                        }
                        leaf_node.set_leaf_index(leaf_index);
                    }
                    TreeSyncNode::from(node).into()
                }
                None => {
                    if node_index % 2 == 0 {
                        TreeNode::Leaf(TreeSyncLeafNode::blank())
                    } else {
                        TreeNode::Parent(TreeSyncParentNode::blank())
                    }
                }
            };
            ts_nodes.push(ts_node_option);
        }
        let tree = MlsBinaryTree::new(ts_nodes).map_err(|_| PublicTreeError::MalformedTree)?;
        if let Some(leaf_index) = own_index_option {
            let mut tree_sync = Self {
                tree,
                tree_hash: vec![],
                own_leaf_index: leaf_index,
            };
            // Verify all parent hashes.
            tree_sync
                .verify_parent_hashes(backend, ciphersuite)
                .map_err(|e| match e {
                    TreeSyncParentHashError::LibraryError(e) => e.into(),
                    TreeSyncParentHashError::InvalidParentHash => {
                        TreeSyncFromNodesError::from(PublicTreeError::InvalidParentHash)
                    }
                })?;
            // Populate tree hash caches.
            tree_sync.populate_parent_hashes(backend, ciphersuite)?;
            Ok(tree_sync)
        } else {
            debug_assert!(false, "Unable to find key package.");
            Err(PublicTreeError::MissingKeyPackage.into())
        }
    }

    /// Create a [`TreeSync`] instance from a vector of nodes without expecting
    /// there to be a [`KeyPackage`] that belongs to this particular MLS client.
    /// WARNING: Some of the [`TreeSync`] invariants will not hold for this
    /// tree, as the `own_leaf_index` does not point to a leaf with private key
    /// material in it.
    pub(crate) fn from_nodes_without_leaf(
        backend: &impl OpenMlsCryptoProvider,
        ciphersuite: Ciphersuite,
        nodes: Vec<Option<Node>>,
    ) -> Result<Self, TreeSyncFromNodesError> {
        let mut tree_nodes: Vec<TreeNode<TreeSyncLeafNode, TreeSyncParentNode>> = Vec::new();
        for (index, node_option) in nodes.into_iter().enumerate() {
            let node = match node_option {
                Some(node) => match node {
                    Node::LeafNode(leaf) => TreeNode::Leaf(TreeSyncLeafNode::from(leaf)),
                    Node::ParentNode(parent) => TreeNode::Parent(TreeSyncParentNode::from(parent)),
                },
                None => {
                    if index % 2 == 0 {
                        TreeNode::Leaf(TreeSyncLeafNode::blank())
                    } else {
                        TreeNode::Parent(TreeSyncParentNode::blank())
                    }
                }
            };
            tree_nodes.push(node);
        }

        let tree = MlsBinaryTree::new(tree_nodes).map_err(|_| PublicTreeError::MalformedTree)?;
        let mut tree_sync = Self {
            tree,
            tree_hash: vec![],
            own_leaf_index: LeafNodeIndex::new(0),
        };
        // Verify all parent hashes.
        tree_sync
            .verify_parent_hashes(backend, ciphersuite)
            .map_err(|_| PublicTreeError::InvalidParentHash)?;
        // Populate tree hash caches.
        tree_sync.populate_parent_hashes(backend, ciphersuite)?;
        Ok(tree_sync)
    }

    /// Find the `LeafNodeIndex` which a new leaf would have if it were added to the
    /// tree. This is either the left-most blank node or, if there are no blank
    /// leaves, the leaf count, since adding a member would extend the tree by
    /// one leaf.
    pub(crate) fn free_leaf_index(&self) -> LeafNodeIndex {
        let diff = self.empty_diff();
        diff.free_leaf_index()
    }

    /// Populate the parent hash caches of all nodes in the tree.
    fn populate_parent_hashes(
        &mut self,
        backend: &impl OpenMlsCryptoProvider,
        ciphersuite: Ciphersuite,
    ) -> Result<(), LibraryError> {
        let diff = self.empty_diff();
        // Make the diff into a staged diff. This implicitly computes the
        // tree hashes and poulates the tree hash caches.
        let staged_diff = diff.into_staged_diff(backend, ciphersuite)?;
        // Merge the diff.
        self.merge_diff(staged_diff);
        Ok(())
    }

    /// Verify the parent hashes of all parent nodes in the tree.
    ///
    /// Returns an error if one of the parent nodes in the tree has an invalid
    /// parent hash.
    fn verify_parent_hashes(
        &self,
        backend: &impl OpenMlsCryptoProvider,
        ciphersuite: Ciphersuite,
    ) -> Result<(), TreeSyncParentHashError> {
        // The ability to verify parent hashes is required both for diffs and
        // treesync instances. We choose the computationally slightly more
        // expensive solution of implementing parent hash verification for the
        // diff and creating an empty diff whenever we need to verify parent
        // hashes for a `TreeSync` instance. At the time of writing, this
        // happens only upon construction of a `TreeSync` instance from a vector
        // of nodes. The alternative solution would be to create a `TreeLike`
        // trait, which allows tree navigation and node access. We could then
        // implement `TreeLike` for both `TreeSync` and `TreeSyncDiff` and
        // finally implement parent hash verification for any struct that
        // implements `TreeLike`. We choose the less complex version for now.
        // Should this turn out to cause too much computational overhead, we
        // should reconsider and choose the alternative sketched above
        let diff = self.empty_diff();
        // No need to merge the diff, since we didn't actually modify any state.
        diff.verify_parent_hashes(backend, ciphersuite)
    }

    /// Returns the number of leaves in the tree.
    ///
    /// This function should not fail and only returns a [`Result`], because it
    /// might throw a [LibraryError](TreeSyncError::LibraryError).
    pub(crate) fn leaf_count(&self) -> u32 {
        self.tree.leaf_count()
    }

    /// Returns a list of [`LeafNodeIndex`]es containing only full nodes.
    pub(crate) fn full_leaves(&self) -> Vec<&OpenMlsLeafNode> {
        self.tree
            .leaves()
            .filter_map(|(_, tsn)| tsn.node().as_ref())
            .collect()
    }

    /// Returns the index of the last full leaf in the tree.
    fn rightmost_full_leaf(&self) -> LeafNodeIndex {
        let mut index = LeafNodeIndex::new(0);
        for (leaf_index, leaf) in self.tree.leaves() {
            if leaf.node().as_ref().is_some() {
                index = leaf_index;
            }
        }
        index
    }

    /// Returns a list of [`Member`]s containing only full nodes.
    ///
    /// XXX: For performance reasons we probably want to have this in a borrowing
    ///      version as well. But it might well go away again.
    pub(crate) fn full_leave_members(&self) -> impl Iterator<Item = Member> + '_ {
        self.tree
            .leaves()
            // Filter out blank nodes
            .filter_map(|(index, tsn)| tsn.node().as_ref().map(|node| (index, node)))
            // Map to `Member`
            .map(|(index, leaf_node)| {
                Member::new(
                    index,
                    leaf_node.public_key().as_slice().to_vec(),
                    leaf_node
                        .leaf_node
                        .credential()
                        .signature_key()
                        .as_slice()
                        .to_vec(),
                    leaf_node.leaf_node.credential().identity().to_vec(),
                )
            })
    }

    /// Returns a [`TreeSyncError::UnsupportedExtension`] if an [`ExtensionType`]
    /// in `extensions` is not supported by a leaf in this tree.
    #[cfg(test)]
    pub(crate) fn check_extension_support(
        &self,
        extensions: &[crate::extensions::ExtensionType],
    ) -> Result<(), TreeSyncError> {
        if self.tree.leaves().any(|(_, tsn)| {
            tsn.node()
                .as_ref()
                .map(|node| {
                    node.leaf_node()
                        .check_extension_support(extensions)
                        .map_err(|_| LibraryError::custom("This is never used, so we don't care"))
                })
                .is_none() // Return true if this is none
        }) {
            Err(TreeSyncError::UnsupportedExtension)
        } else {
            Ok(())
        }
    }

    /// Returns the nodes in the tree ordered according to the
    /// array-representation of the underlying binary tree.
    pub fn export_nodes(&self) -> Vec<Option<Node>> {
        let mut nodes = Vec::new();

        // Determine the index of the rightmost full leaf.
        let max_length = self.rightmost_full_leaf();

        // We take all the leaves including the rightmost full leaf, blank
        // leaves beyond that are trimmed.
        let mut leaves = self
            .tree
            .leaves()
            .map(|(_, leaf)| leaf)
            .take(max_length.usize() + 1);

        // Get the first leaf.
        if let Some(leaf) = leaves.next() {
            nodes.push(leaf.node_without_index().map(Node::LeafNode));
        } else {
            // The tree was empty.
            return vec![];
        }

        // Blank parent node used for padding
        let default_parent = TreeSyncParentNode::default();

        // Get the parents.
        let parents = self
            .tree
            .parents()
            // Drop the index
            .map(|(_, parent)| parent)
            // Take the parents up to the max length
            .take(max_length.usize())
            // Pad the parents with blank nodes if needed
            .chain(
                (self.tree.parents().count()..self.tree.leaves().count() - 1)
                    .map(|_| &default_parent),
            );

        // Interleave the leaves and parents.
        for (leaf, parent) in leaves.zip(parents) {
            nodes.push(parent.node().clone().map(Node::ParentNode));
            nodes.push(leaf.node_without_index().clone().map(Node::LeafNode));
        }

        nodes
    }

    /// Returns the leaf index of this client.
    pub(crate) fn own_leaf_index(&self) -> LeafNodeIndex {
        self.own_leaf_index
    }

    /// Returns the [`LeafNode`] of this client.
    ///
    /// This function should not fail and only returns a [`Result`], because it
    /// might throw a [LibraryError](TreeSyncError::LibraryError).
    pub(crate) fn own_leaf_node(&self) -> Option<&OpenMlsLeafNode> {
        // Our own leaf should be inside of the tree and never blank.
        self.leaf(self.own_leaf_index)
    }

    /// Return a reference to the leaf at the given `LeafNodeIndex` or `None` if the
    /// leaf is blank.
    pub(crate) fn leaf(&self, leaf_index: LeafNodeIndex) -> Option<&OpenMlsLeafNode> {
        let tsn = self.tree.leaf(leaf_index);
        tsn.node().as_ref()
    }

    /// Returns a [`TreeSyncError`] if the `leaf_index` is not a leaf in this
    /// tree or empty.
    pub(crate) fn is_leaf_in_tree(&self, leaf_index: LeafNodeIndex) -> bool {
        is_node_in_tree(leaf_index.into(), self.tree.size())
    }

    /// Return a vector containing all [`HpkePublicKey`]s for which we should
    /// have the corresponding private keys.
    pub(crate) fn owned_encryption_keys(&self) -> Vec<EncryptionKey> {
        self.empty_diff()
            .owned_encryption_keys()
            .cloned()
            .collect::<Vec<EncryptionKey>>()
    }
}<|MERGE_RESOLUTION|>--- conflicted
+++ resolved
@@ -100,13 +100,8 @@
         life_time: Lifetime,
         capabilities: Capabilities,
         extensions: Extensions,
-<<<<<<< HEAD
     ) -> Result<(Self, CommitSecret, EncryptionKeyPair), LibraryError> {
-        let (mut leaf, encryption_key_pair) = OpenMlsLeafNode::new(
-=======
-    ) -> Result<(Self, CommitSecret), LibraryError> {
-        let leaf = OpenMlsLeafNode::new(
->>>>>>> 0aeefe47
+        let (leaf, encryption_key_pair) = OpenMlsLeafNode::new(
             config,
             // Creation of a group is considered to be from a key package.
             LeafNodeSource::KeyPackage(life_time),
