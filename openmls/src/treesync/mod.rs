//! This module implements the ratchet tree component of MLS.
//!
//! It exposes the [`Node`] enum that can contain either a [`LeafNode`] or a [`ParentNode`].

// # Internal documentation
//
// This module provides the [`TreeSync`] struct, which contains the state
// shared between a group of MLS clients in the shape of a tree, where each
// non-blank leaf corresponds to one group member. The functions provided by
// its implementation allow the creation of a [`TreeSyncDiff`] instance, which
// in turn can be mutably operated on and merged back into the original
// [`TreeSync`] instance.
//
// The submodules of this module define the nodes of the tree (`nodes`),
// helper functions and structs for the algorithms used to sync the tree across
// the group ([`hashes`]) and the diff functionality ([`diff`]).
//
// Finally, this module contains the [`treekem`] module, which allows the
// encryption and decryption of updates to the tree.

use openmls_traits::{
    types::{Ciphersuite, CryptoError},
    OpenMlsCryptoProvider,
};
use serde::{Deserialize, Serialize};

use crate::{
    binary_tree::{
        array_representation::{is_node_in_tree, tree::TreeNode, LeafNodeIndex},
        MlsBinaryTree, MlsBinaryTreeError,
    },
    ciphersuite::{Secret, SignaturePublicKey},
    credentials::CredentialBundle,
    error::LibraryError,
    extensions::Extensions,
    framing::SenderError,
    group::{config::CryptoConfig, Member},
    messages::{PathSecret, PathSecretError},
    schedule::CommitSecret,
};

use self::{
    diff::{StagedTreeSyncDiff, TreeSyncDiff},
    node::{
        encryption_keys::{EncryptionKey, EncryptionKeyPair},
        leaf_node::{Capabilities, LeafNodeSource, Lifetime, OpenMlsLeafNode},
    },
    treesync_node::{TreeSyncLeafNode, TreeSyncNode, TreeSyncParentNode},
};

// Private
mod hashes;
use errors::*;

// Crate
pub(crate) mod diff;
pub(crate) mod node;
pub(crate) mod treekem;
pub(crate) mod treesync_node;

// Public
pub mod errors;

// Public re-exports
pub use node::{leaf_node::LeafNode, parent_node::ParentNode, Node};

// Tests
#[cfg(any(feature = "test-utils", test))]
pub mod tests_and_kats;

/// The [`TreeSync`] struct holds an [`MlsBinaryTree`] instance, which contains
/// the state that is synced across the group, as well as the [`LeafNodeIndex`]
/// pointing to the leaf of this group member and the current hash of the tree.
///
/// It follows the same pattern of tree and diff as the underlying
/// [`MlsBinaryTree`], where the [`TreeSync`] instance is immutable safe for
/// merging a [`TreeSyncDiff`], which can be created, staged and merged (see
/// [`TreeSyncDiff`]).
///
/// [`TreeSync`] instance guarantee a few invariants that are checked upon
/// creating a new instance from an imported set of nodes, as well as when
/// merging a diff.
#[derive(Debug, Serialize, Deserialize)]
#[cfg_attr(test, derive(PartialEq))]
pub(crate) struct TreeSync {
    tree: MlsBinaryTree<TreeSyncLeafNode, TreeSyncParentNode>,
    tree_hash: Vec<u8>,
}

impl TreeSync {
    /// Create a new tree with an own leaf for the given credential.
    ///
    /// Returns the resulting [`TreeSync`] instance, as well as the
    /// corresponding [`CommitSecret`].
    pub(crate) fn new(
        backend: &impl OpenMlsCryptoProvider,
        config: CryptoConfig,
        credential_bundle: &CredentialBundle,
        life_time: Lifetime,
        capabilities: Capabilities,
        extensions: Extensions,
    ) -> Result<(Self, CommitSecret, EncryptionKeyPair), LibraryError> {
        let (leaf, encryption_key_pair) = OpenMlsLeafNode::new(
            config,
            // Creation of a group is considered to be from a key package.
            LeafNodeSource::KeyPackage(life_time),
            backend,
            credential_bundle,
            capabilities,
            extensions,
        )?;

        let node = Node::LeafNode(leaf);
        let path_secret: PathSecret = Secret::random(config.ciphersuite, backend, None)
            .map_err(LibraryError::unexpected_crypto_error)?
            .into();
        let commit_secret: CommitSecret = path_secret
            .derive_path_secret(backend, config.ciphersuite)?
            .into();
        let nodes = vec![TreeSyncNode::from(node).into()];
        let tree = MlsBinaryTree::new(nodes)
            .map_err(|_| LibraryError::custom("Unexpected error creating the binary tree."))?;
        let mut tree_sync = Self {
            tree,
            tree_hash: vec![],
        };
        // Populate tree hash caches.
        tree_sync.populate_parent_hashes(backend, config.ciphersuite)?;

        Ok((tree_sync, commit_secret, encryption_key_pair))
    }

    /// Return the tree hash of the root node of the tree.
    pub(crate) fn tree_hash(&self) -> &[u8] {
        self.tree_hash.as_slice()
    }

    /// Merge the given diff into this `TreeSync` instance, refreshing the
    /// `tree_hash` value in the process.
    pub(crate) fn merge_diff(&mut self, tree_sync_diff: StagedTreeSyncDiff) {
        let (diff, new_tree_hash) = tree_sync_diff.into_parts();
        self.tree_hash = new_tree_hash;
        self.tree.merge_diff(diff);
    }

    /// Create an empty diff based on this [`TreeSync`] instance all operations
    /// are created based on an initial, empty [`TreeSyncDiff`].
    pub(crate) fn empty_diff(&self) -> TreeSyncDiff {
        self.into()
    }

    /// A helper function that generates a [`TreeSync`] instance from the given
    /// slice of nodes. It verifies that the provided encryption key is present
    /// in the tree and that the invariants documented in [`TreeSync`] hold.
    pub(crate) fn from_nodes(
        backend: &impl OpenMlsCryptoProvider,
        ciphersuite: Ciphersuite,
        node_options: &[Option<Node>],
    ) -> Result<Self, TreeSyncFromNodesError> {
        // TODO #800: Unmerged leaves should be checked
        let mut ts_nodes: Vec<TreeNode<TreeSyncLeafNode, TreeSyncParentNode>> =
            Vec::with_capacity(node_options.len());

        // Set the leaf indices in all the leaves and convert the node types.
        for (node_index, node_option) in node_options.iter().enumerate() {
            let ts_node_option: TreeNode<TreeSyncLeafNode, TreeSyncParentNode> = match node_option {
                Some(node) => {
                    let mut node = node.clone();
                    if let Node::LeafNode(ref mut leaf_node) = node {
                        let leaf_index = LeafNodeIndex::new((node_index / 2) as u32);
                        leaf_node.set_leaf_index(leaf_index);
                    }
                    TreeSyncNode::from(node).into()
                }
                None => {
                    if node_index % 2 == 0 {
                        TreeNode::Leaf(TreeSyncLeafNode::blank())
                    } else {
                        TreeNode::Parent(TreeSyncParentNode::blank())
                    }
                }
            };
            ts_nodes.push(ts_node_option);
        }
        let tree = MlsBinaryTree::new(ts_nodes).map_err(|_| PublicTreeError::MalformedTree)?;
        let mut tree_sync = Self {
            tree,
            tree_hash: vec![],
        };
        // Verify all parent hashes.
        tree_sync
            .verify_parent_hashes(backend, ciphersuite)
            .map_err(|e| match e {
                TreeSyncParentHashError::LibraryError(e) => e.into(),
                TreeSyncParentHashError::InvalidParentHash => {
                    TreeSyncFromNodesError::from(PublicTreeError::InvalidParentHash)
                }
            })?;
        // Populate tree hash caches.
        tree_sync.populate_parent_hashes(backend, ciphersuite)?;
        Ok(tree_sync)
    }

    /// Find the `LeafNodeIndex` which a new leaf would have if it were added to the
    /// tree. This is either the left-most blank node or, if there are no blank
    /// leaves, the leaf count, since adding a member would extend the tree by
    /// one leaf.
    pub(crate) fn free_leaf_index(&self) -> LeafNodeIndex {
        let diff = self.empty_diff();
        diff.free_leaf_index()
    }

    /// Populate the parent hash caches of all nodes in the tree.
    fn populate_parent_hashes(
        &mut self,
        backend: &impl OpenMlsCryptoProvider,
        ciphersuite: Ciphersuite,
    ) -> Result<(), LibraryError> {
        let diff = self.empty_diff();
        // Make the diff into a staged diff. This implicitly computes the
        // tree hashes and poulates the tree hash caches.
        let staged_diff = diff.into_staged_diff(backend, ciphersuite)?;
        // Merge the diff.
        self.merge_diff(staged_diff);
        Ok(())
    }

    /// Verify the parent hashes of all parent nodes in the tree.
    ///
    /// Returns an error if one of the parent nodes in the tree has an invalid
    /// parent hash.
    fn verify_parent_hashes(
        &self,
        backend: &impl OpenMlsCryptoProvider,
        ciphersuite: Ciphersuite,
    ) -> Result<(), TreeSyncParentHashError> {
        // The ability to verify parent hashes is required both for diffs and
        // treesync instances. We choose the computationally slightly more
        // expensive solution of implementing parent hash verification for the
        // diff and creating an empty diff whenever we need to verify parent
        // hashes for a `TreeSync` instance. At the time of writing, this
        // happens only upon construction of a `TreeSync` instance from a vector
        // of nodes. The alternative solution would be to create a `TreeLike`
        // trait, which allows tree navigation and node access. We could then
        // implement `TreeLike` for both `TreeSync` and `TreeSyncDiff` and
        // finally implement parent hash verification for any struct that
        // implements `TreeLike`. We choose the less complex version for now.
        // Should this turn out to cause too much computational overhead, we
        // should reconsider and choose the alternative sketched above
        let diff = self.empty_diff();
        // No need to merge the diff, since we didn't actually modify any state.
        diff.verify_parent_hashes(backend, ciphersuite)
    }

    /// Returns the number of leaves in the tree.
    ///
    /// This function should not fail and only returns a [`Result`], because it
    /// might throw a [LibraryError](TreeSyncError::LibraryError).
    pub(crate) fn leaf_count(&self) -> u32 {
        self.tree.leaf_count()
    }

    /// Returns a list of [`LeafNodeIndex`]es containing only full nodes.
    pub(crate) fn full_leaves(&self) -> Vec<&OpenMlsLeafNode> {
        self.tree
            .leaves()
            .filter_map(|(_, tsn)| tsn.node().as_ref())
            .collect()
    }

    /// Returns the [`LeafNodeIndex`] of the leaf that contains the given
    /// [`SignaturePublicKey`].
    ///
    /// Returns `None` if no matching leaf can be found.
    pub(crate) fn find_leaf(&self, signature_key: &SignaturePublicKey) -> Option<LeafNodeIndex> {
        self.full_leave_members()
            .filter_map(|m| {
                if m.signature_key == signature_key.as_slice() {
                    Some(m.index)
                } else {
                    None
                }
            })
            .next()
    }

    /// Returns the index of the last full leaf in the tree.
    fn rightmost_full_leaf(&self) -> LeafNodeIndex {
        let mut index = LeafNodeIndex::new(0);
        for (leaf_index, leaf) in self.tree.leaves() {
            if leaf.node().as_ref().is_some() {
                index = leaf_index;
            }
        }
        index
    }

    /// Returns a list of [`Member`]s containing only full nodes.
    ///
    /// XXX: For performance reasons we probably want to have this in a borrowing
    ///      version as well. But it might well go away again.
    pub(crate) fn full_leave_members(&self) -> impl Iterator<Item = Member> + '_ {
        self.tree
            .leaves()
            // Filter out blank nodes
            .filter_map(|(index, tsn)| tsn.node().as_ref().map(|node| (index, node)))
            // Map to `Member`
            .map(|(index, leaf_node)| {
                Member::new(
                    index,
                    leaf_node.public_key().as_slice().to_vec(),
                    leaf_node
                        .leaf_node
                        .credential()
                        .signature_key()
                        .as_slice()
                        .to_vec(),
                    leaf_node.leaf_node.credential().identity().to_vec(),
                )
            })
    }

    /// Returns a [`TreeSyncError::UnsupportedExtension`] if an [`ExtensionType`]
    /// in `extensions` is not supported by a leaf in this tree.
    #[cfg(test)]
    pub(crate) fn check_extension_support(
        &self,
        extensions: &[crate::extensions::ExtensionType],
    ) -> Result<(), TreeSyncError> {
        if self.tree.leaves().any(|(_, tsn)| {
            tsn.node()
                .as_ref()
                .map(|node| {
                    node.leaf_node()
                        .check_extension_support(extensions)
                        .map_err(|_| LibraryError::custom("This is never used, so we don't care"))
                })
                .is_none() // Return true if this is none
        }) {
            Err(TreeSyncError::UnsupportedExtension)
        } else {
            Ok(())
        }
    }

    /// Returns the nodes in the tree ordered according to the
    /// array-representation of the underlying binary tree.
    pub fn export_nodes(&self) -> Vec<Option<Node>> {
        let mut nodes = Vec::new();

        // Determine the index of the rightmost full leaf.
        let max_length = self.rightmost_full_leaf();

        // We take all the leaves including the rightmost full leaf, blank
        // leaves beyond that are trimmed.
        let mut leaves = self
            .tree
            .leaves()
            .map(|(_, leaf)| leaf)
            .take(max_length.usize() + 1);

        // Get the first leaf.
        if let Some(leaf) = leaves.next() {
            nodes.push(leaf.node_without_index().map(Node::LeafNode));
        } else {
            // The tree was empty.
            return vec![];
        }

        // Blank parent node used for padding
        let default_parent = TreeSyncParentNode::default();

        // Get the parents.
        let parents = self
            .tree
            .parents()
            // Drop the index
            .map(|(_, parent)| parent)
            // Take the parents up to the max length
            .take(max_length.usize())
            // Pad the parents with blank nodes if needed
            .chain(
                (self.tree.parents().count()..self.tree.leaves().count() - 1)
                    .map(|_| &default_parent),
            );

        // Interleave the leaves and parents.
        for (leaf, parent) in leaves.zip(parents) {
            nodes.push(parent.node().clone().map(Node::ParentNode));
            nodes.push(leaf.node_without_index().clone().map(Node::LeafNode));
        }

        nodes
    }

    /// Return a reference to the leaf at the given `LeafNodeIndex` or `None` if the
    /// leaf is blank.
    pub(crate) fn leaf(&self, leaf_index: LeafNodeIndex) -> Option<&OpenMlsLeafNode> {
        let tsn = self.tree.leaf(leaf_index);
        tsn.node().as_ref()
    }

    /// Returns a [`TreeSyncError`] if the `leaf_index` is not a leaf in this
    /// tree or empty.
    pub(crate) fn is_leaf_in_tree(&self, leaf_index: LeafNodeIndex) -> bool {
        is_node_in_tree(leaf_index.into(), self.tree.size())
    }

<<<<<<< HEAD
    /// Return a vector containing all [`HpkePublicKey`]s for which we should
    /// have the corresponding private keys.
    pub(crate) fn owned_encryption_keys(
        &self,
        own_leaf_index: LeafNodeIndex,
    ) -> Vec<EncryptionKey> {
        self.empty_diff()
            .owned_encryption_keys(own_leaf_index)
=======
    /// Return a vector containing all [`EncryptionKey`]s for which the owner of
    /// the given `leaf_index` should have private key material.
    pub(crate) fn owned_encryption_keys(&self, leaf_index: LeafNodeIndex) -> Vec<EncryptionKey> {
        self.empty_diff()
            .encryption_keys(leaf_index)
>>>>>>> 59f9c0cb
            .cloned()
            .collect::<Vec<EncryptionKey>>()
    }
}<|MERGE_RESOLUTION|>--- conflicted
+++ resolved
@@ -406,22 +406,11 @@
         is_node_in_tree(leaf_index.into(), self.tree.size())
     }
 
-<<<<<<< HEAD
-    /// Return a vector containing all [`HpkePublicKey`]s for which we should
-    /// have the corresponding private keys.
-    pub(crate) fn owned_encryption_keys(
-        &self,
-        own_leaf_index: LeafNodeIndex,
-    ) -> Vec<EncryptionKey> {
-        self.empty_diff()
-            .owned_encryption_keys(own_leaf_index)
-=======
     /// Return a vector containing all [`EncryptionKey`]s for which the owner of
     /// the given `leaf_index` should have private key material.
     pub(crate) fn owned_encryption_keys(&self, leaf_index: LeafNodeIndex) -> Vec<EncryptionKey> {
         self.empty_diff()
             .encryption_keys(leaf_index)
->>>>>>> 59f9c0cb
             .cloned()
             .collect::<Vec<EncryptionKey>>()
     }
