use std::fmt::Debug;

use openmls_traits::{
    crypto::OpenMlsCrypto,
    key_store::{MlsEntity, MlsEntityId, OpenMlsKeyStore},
    types::{Ciphersuite, HpkeCiphertext, HpkeKeyPair},
    OpenMlsCryptoProvider,
};
use serde::{Deserialize, Serialize};
use tls_codec::{TlsDeserialize, TlsSerialize, TlsSize, VLBytes};

use crate::{
    ciphersuite::{hpke, HpkePrivateKey, HpkePublicKey, Secret},
    error::LibraryError,
    group::config::CryptoConfig,
    versions::ProtocolVersion,
};

/// [`EncryptionKey`] contains an HPKE public key that allows the encryption of
/// path secrets in MLS commits.
#[derive(
    Debug, Clone, Serialize, Deserialize, TlsSerialize, TlsDeserialize, TlsSize, PartialEq, Eq,
)]
pub struct EncryptionKey {
    key: HpkePublicKey,
}

impl EncryptionKey {
    /// Return the internal [`HpkePublicKey`].
    pub(crate) fn key(&self) -> &HpkePublicKey {
        &self.key
    }

    /// Return the internal [`HpkePublicKey`] as slice.
    pub(crate) fn as_slice(&self) -> &[u8] {
        self.key.as_slice()
    }

    /// Helper function to prefix the given (serialized) [`EncryptionKey`] with
    /// the `ENCRYPTION_KEY_LABEL`.
    ///
    /// Returns the resulting bytes.
    fn to_bytes_with_prefix(&self) -> Vec<u8> {
        let mut key_store_index = ENCRYPTION_KEY_LABEL.to_vec();
        key_store_index.extend_from_slice(self.as_slice());
        key_store_index
    }

    /// Encrypt to this HPKE public key.
    pub(crate) fn encrypt(
        &self,
        backend: &impl OpenMlsCryptoProvider,
        ciphersuite: Ciphersuite,
        context: &[u8],
        plaintext: &[u8],
    ) -> Result<HpkeCiphertext, LibraryError> {
        hpke::encrypt_with_label(
            self.as_slice(),
            "UpdatePathNode",
            context,
            plaintext,
            ciphersuite,
            backend.crypto(),
        )
        .map_err(|_| LibraryError::custom("Encryption failed. A serialization issue really"))
    }
}

#[derive(Clone, Serialize, Deserialize, TlsDeserialize, TlsSerialize, TlsSize)]
#[cfg_attr(test, derive(PartialEq, Eq))]
pub(crate) struct EncryptionPrivateKey {
    key: HpkePrivateKey,
}

impl Debug for EncryptionPrivateKey {
    fn fmt(&self, f: &mut std::fmt::Formatter<'_>) -> std::fmt::Result {
        let mut ds = f.debug_struct("EncryptionPrivateKey");

        #[cfg(feature = "crypto-debug")]
        ds.field("key", &self.key);
        #[cfg(not(feature = "crypto-debug"))]
        ds.field("key", &"***");

        ds.finish()
    }
}

impl From<Vec<u8>> for EncryptionPrivateKey {
    fn from(key: Vec<u8>) -> Self {
        Self { key: key.into() }
    }
}

impl From<HpkePrivateKey> for EncryptionPrivateKey {
    fn from(key: HpkePrivateKey) -> Self {
        Self { key }
    }
}

impl EncryptionPrivateKey {
    /// Decrypt a given `HpkeCiphertext` using this [`EncryptionPrivateKey`] and
    /// `group_context`.
    ///
    /// Returns the decrypted [`Secret`]. Returns an error if the decryption was
    /// unsuccessful.
    pub(crate) fn decrypt(
        &self,
        backend: &impl OpenMlsCryptoProvider,
        ciphersuite: Ciphersuite,
        version: ProtocolVersion,
        ciphertext: &HpkeCiphertext,
        group_context: &[u8],
    ) -> Result<Secret, hpke::Error> {
        // ValSem203: Path secrets must decrypt correctly
        hpke::decrypt_with_label(
            self.key.as_slice(),
            "UpdatePathNode",
            group_context,
            ciphertext,
            ciphersuite,
            backend.crypto(),
        )
        .map(|secret_bytes| Secret::from_slice(&secret_bytes, version, ciphersuite))
    }
}

#[cfg(test)]
impl EncryptionPrivateKey {
    pub(crate) fn key(&self) -> &HpkePrivateKey {
        &self.key
    }
}

impl From<HpkePublicKey> for EncryptionKey {
    fn from(key: HpkePublicKey) -> Self {
        Self { key }
    }
}

#[derive(Debug, Clone, Serialize, Deserialize, TlsDeserialize, TlsSerialize, TlsSize)]
<<<<<<< HEAD
pub struct EncryptionKeyPair {
=======
#[cfg_attr(test, derive(PartialEq, Eq))]
pub(crate) struct EncryptionKeyPair {
>>>>>>> 6c508a72
    public_key: EncryptionKey,
    private_key: EncryptionPrivateKey,
}

const ENCRYPTION_KEY_LABEL: &[u8; 19] = b"leaf_encryption_key";

impl EncryptionKeyPair {
    /// Write the [`EncryptionKeyPair`] to the key store of the `backend`. This
    /// function is meant to store standalone keypairs, not ones that are
    /// already in use with an MLS group.
    ///
    /// Returns a key store error if access to the key store fails.
    pub fn write_to_key_store<KeyStore: OpenMlsKeyStore>(
        &self,
        backend: &impl OpenMlsCryptoProvider<KeyStoreProvider = KeyStore>,
    ) -> Result<(), KeyStore::Error> {
        backend
            .key_store()
            .store(&self.public_key().to_bytes_with_prefix(), self)
    }

    /// Read the [`EncryptionKeyPair`] from the key store of the `backend`. This
    /// function is meant to read standalone keypairs, not ones that are
    /// already in use with an MLS group.
    ///
    /// Returns `None` if the keypair cannot be read from the store.
    pub fn read_from_key_store(
        backend: &impl OpenMlsCryptoProvider,
        encryption_key: &EncryptionKey,
    ) -> Option<EncryptionKeyPair> {
        backend
            .key_store()
            .read(&encryption_key.to_bytes_with_prefix())
    }

    /// Delete the [`EncryptionKeyPair`] from the key store of the `backend`.
    /// This function is meant to delete standalone keypairs, not ones that are
    /// already in use with an MLS group.
    ///
    /// Returns a key store error if access to the key store fails.
    pub(crate) fn delete_from_key_store<KeyStore: OpenMlsKeyStore>(
        &self,
        backend: &impl OpenMlsCryptoProvider<KeyStoreProvider = KeyStore>,
    ) -> Result<(), KeyStore::Error> {
        backend
            .key_store()
            .delete::<Self>(&self.public_key().to_bytes_with_prefix())
    }

    pub(crate) fn public_key(&self) -> &EncryptionKey {
        &self.public_key
    }

    pub(crate) fn private_key(&self) -> &EncryptionPrivateKey {
        &self.private_key
    }

    #[cfg(feature = "test-utils")]
    pub fn serialized_private_key(&self) -> Vec<u8> {
        use tls_codec::Serialize;
        self.private_key.key.tls_serialize_detached().unwrap()
    }

    pub(crate) fn random(
        backend: &impl OpenMlsCryptoProvider,
        config: CryptoConfig,
    ) -> Result<Self, LibraryError> {
        let ikm = Secret::random(config.ciphersuite, backend, config.version)
            .map_err(LibraryError::unexpected_crypto_error)?;
        Ok(backend
            .crypto()
            .derive_hpke_keypair(config.ciphersuite.hpke_config(), ikm.as_slice())
            .into())
    }
}

#[cfg(test)]
impl EncryptionKeyPair {
    /// Build a key pair from raw bytes for testing.
    pub(crate) fn from_raw(public_key: Vec<u8>, private_key: Vec<u8>) -> Self {
        Self {
            public_key: EncryptionKey {
                key: public_key.into(),
            },
            private_key: EncryptionPrivateKey {
                key: private_key.into(),
            },
        }
    }
}

impl From<(HpkePublicKey, HpkePrivateKey)> for EncryptionKeyPair {
    fn from((public_key, private_key): (HpkePublicKey, HpkePrivateKey)) -> Self {
        Self {
            public_key: public_key.into(),
            private_key: private_key.into(),
        }
    }
}

impl From<HpkeKeyPair> for EncryptionKeyPair {
    fn from(hpke_keypair: HpkeKeyPair) -> Self {
        let public_bytes: VLBytes = hpke_keypair.public.into();
        let private_bytes = hpke_keypair.private;
        Self {
            public_key: public_bytes.into(),
            private_key: private_bytes.into(),
        }
    }
}

impl From<(EncryptionKey, EncryptionPrivateKey)> for EncryptionKeyPair {
    fn from((public_key, private_key): (EncryptionKey, EncryptionPrivateKey)) -> Self {
        Self {
            public_key,
            private_key,
        }
    }
}

impl MlsEntity for EncryptionKeyPair {
    const ID: MlsEntityId = MlsEntityId::SignatureKeyPair;
}<|MERGE_RESOLUTION|>--- conflicted
+++ resolved
@@ -138,12 +138,8 @@
 }
 
 #[derive(Debug, Clone, Serialize, Deserialize, TlsDeserialize, TlsSerialize, TlsSize)]
-<<<<<<< HEAD
-pub struct EncryptionKeyPair {
-=======
 #[cfg_attr(test, derive(PartialEq, Eq))]
 pub(crate) struct EncryptionKeyPair {
->>>>>>> 6c508a72
     public_key: EncryptionKey,
     private_key: EncryptionPrivateKey,
 }
