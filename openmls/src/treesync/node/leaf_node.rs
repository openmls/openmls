--- conflicted
+++ resolved
@@ -931,15 +931,11 @@
     }
 
     /// Generate a leaf from a [`KeyPackageBundle`] and the leaf index.
-<<<<<<< HEAD
     #[cfg(test)]
     pub(crate) fn from_key_package_bundle(
         kpb: crate::key_packages::KeyPackageBundle,
-        leaf_index: u32,
+        leaf_index: LeafNodeIndex,
     ) -> Self {
-=======
-    pub fn from_key_package_bundel(kpb: KeyPackageBundle, leaf_index: LeafNodeIndex) -> Self {
->>>>>>> 25beb63c
         let (key_package, private_key) = kpb.into_parts();
         Self {
             leaf_node: key_package.take_leaf_node(),
