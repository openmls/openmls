--- conflicted
+++ resolved
@@ -1,19 +1,12 @@
 //! This module contains the [`LeafNode`] struct and its implementation.
-<<<<<<< HEAD
-use openmls_traits::{types::Ciphersuite, OpenMlsCryptoProvider};
-=======
-use openmls_traits::{
-    crypto::OpenMlsCrypto,
-    key_store::OpenMlsKeyStore,
-    types::{Ciphersuite, HpkeKeyPair},
-    OpenMlsCryptoProvider,
-};
->>>>>>> 0aeefe47
+use openmls_traits::{key_store::OpenMlsKeyStore, types::Ciphersuite, OpenMlsCryptoProvider};
 use serde::{Deserialize, Serialize};
 use tls_codec::{
     Deserialize as TlsDeserializeTrait, Serialize as TlsSerializeTrait, TlsDeserialize,
     TlsSerialize, TlsSize, VLBytes,
 };
+
+use thiserror::Error;
 
 use crate::{
     binary_tree::array_representation::LeafNodeIndex,
@@ -36,6 +29,16 @@
 pub use self::lifetime::Lifetime;
 
 use super::encryption_keys::{EncryptionKey, EncryptionKeyPair};
+
+#[derive(Error, Debug, PartialEq, Clone)]
+pub enum LeafNodeGenerationError<KeyStoreError> {
+    /// See [`LibraryError`] for more details.
+    #[error(transparent)]
+    LibraryError(#[from] LibraryError),
+    /// Error storing leaf private key in key store.
+    #[error("Error storing leaf private key in key store.")]
+    KeyStoreError(KeyStoreError),
+}
 
 /// Capabilities of [`LeafNode`]s.
 ///
@@ -484,13 +487,13 @@
     ///
     /// This function can be used when generating an update. In most other cases
     /// a leaf node should be generated as part of a new [`KeyPackage`].
-    pub fn generate(
+    pub fn generate<KeyStore: OpenMlsKeyStore>(
         config: CryptoConfig,
         credential_bundle: &CredentialBundle,
         capabilities: Capabilities,
         extensions: Extensions,
-        backend: &impl OpenMlsCryptoProvider,
-    ) -> Result<Self, LibraryError> {
+        backend: &impl OpenMlsCryptoProvider<KeyStoreProvider = KeyStore>,
+    ) -> Result<Self, LeafNodeGenerationError<KeyStore::Error>> {
         // Note that this function is supposed to be used in the public API only
         // because it is interacting with the key store.
 
@@ -504,15 +507,9 @@
         )?;
 
         // Store the encryption key pair in the key store.
-        backend
-            .key_store()
-            .store(
-                &Self::encryption_key_label(leaf_node.signature_key().as_slice()),
-                &encryption_key_pair,
-            )
-            .map_err(|_| {
-                LibraryError::custom("Unable to store private encryption key into the key store.")
-            })?;
+        encryption_key_pair
+            .write_to_key_store(backend)
+            .map_err(LeafNodeGenerationError::KeyStoreError)?;
 
         Ok(leaf_node)
     }
@@ -520,15 +517,6 @@
     /// Returns the `encryption_key`.
     pub fn encryption_key(&self) -> &EncryptionKey {
         &self.payload.encryption_key
-    }
-
-    /// Get the identifier to search for the encryption key pair in the key
-    /// store.
-    pub fn encryption_key_label(id: &[u8]) -> Vec<u8> {
-        const ENCRYPTION_KEY_LABEL: &[u8; 9] = b"leaf_node";
-        let mut kp_key = ENCRYPTION_KEY_LABEL.to_vec();
-        kp_key.extend_from_slice(id);
-        kp_key
     }
 
     /// Returns the `signature_key` as byte slice.
@@ -783,13 +771,9 @@
         leaf_node_source: LeafNodeSource,
         backend: &impl OpenMlsCryptoProvider,
         credential_bundle: &CredentialBundle,
-<<<<<<< HEAD
-    ) -> Result<(Self, EncryptionKeyPair), LibraryError> {
-=======
         capabilities: Capabilities,
         extensions: Extensions,
-    ) -> Result<Self, LibraryError> {
->>>>>>> 0aeefe47
+    ) -> Result<(Self, EncryptionKeyPair), LibraryError> {
         let (leaf_node, encryption_key_pair) = LeafNode::new(
             config,
             credential_bundle,
@@ -830,17 +814,10 @@
         // TODO: #133 ValSem109 check that the identity is the same.
         leaf_node_tbs.payload.credential = credential_bundle.credential().clone();
 
-<<<<<<< HEAD
-        // Set the new signed leaf node with the new encryption key.
-        self.leaf_node = leaf_node_tbs.sign(backend, credential_bundle)?;
-=======
         // Set the new signed leaf node with the new encryption key
         self.leaf_node = leaf_node_tbs
             .sign(backend, credential_bundle.signature_private_key())
             .map_err(|_| LibraryError::custom("Signing failed"))?;
-        // and store the new corresponding private key.
-        self.private_key = Some(new_encryption_key.0.clone());
->>>>>>> 0aeefe47
         Ok(())
     }
 
@@ -992,17 +969,11 @@
         backend: &impl OpenMlsCryptoProvider,
         credential_bundle: &CredentialBundle,
     ) {
-<<<<<<< HEAD
-        let mut tbs = LeafNodeTbs::from(self.leaf_node.clone(), TreeInfoTbs::KeyPackage());
+        let mut tbs = LeafNodeTbs::from(self.leaf_node.clone(), TreeInfoTbs::KeyPackage);
         tbs.payload.encryption_key = public_key.into();
-        self.leaf_node = tbs.sign(backend, credential_bundle).unwrap();
-=======
-        let mut tbs = LeafNodeTbs::from(self.leaf_node.clone(), TreeInfoTbs::KeyPackage);
-        tbs.payload.encryption_key = public_key;
         self.leaf_node = tbs
             .sign(backend, credential_bundle.signature_private_key())
             .unwrap();
->>>>>>> 0aeefe47
     }
 
     /// Set the leaf index for this leaf.
@@ -1018,7 +989,6 @@
         leaf_node: LeafNode,
     ) -> (Self, EncryptionKeyPair) {
         // Get the encryption key pair from the leaf.
-<<<<<<< HEAD
         let encryption_key_pair =
             EncryptionKeyPair::read_from_key_store(backend, leaf_node.encryption_key()).unwrap();
 
@@ -1029,17 +999,6 @@
             },
             encryption_key_pair,
         )
-=======
-        let encryption_key_pair: crate::prelude::HpkeKeyPair = backend
-            .key_store()
-            .read(&LeafNode::encryption_key_label(signature_key))
-            .unwrap();
-        Self {
-            leaf_node,
-            private_key: Some(encryption_key_pair.private.into()),
-            leaf_index: Some(leaf_index),
-        }
->>>>>>> 0aeefe47
     }
 
     /// Get a list of supported cipher suites.
