//! This module contains the [`ParentNode`] struct, its implementation, as well
//! as the [`PlainUpdatePathNode`], a helper struct for the creation of
//! [`UpdatePathNode`] instances.
use openmls_traits::{
    types::{Ciphersuite, HpkeCiphertext},
    OpenMlsCryptoProvider,
};
use serde::{Deserialize, Serialize};
use thiserror::*;
use tls_codec::{TlsDeserialize, TlsSerialize, TlsSize, VLBytes};

use super::encryption_keys::{EncryptionKey, EncryptionKeyPair};
use crate::{
    binary_tree::array_representation::{LeafNodeIndex, ParentNodeIndex},
    ciphersuite::HpkePublicKey,
    error::LibraryError,
    messages::PathSecret,
    schedule::CommitSecret,
    treesync::{hashes::ParentHashInput, treekem::UpdatePathNode},
};

<<<<<<< HEAD
use super::encryption_keys::{EncryptionKey, EncryptionKeyPair};
#[cfg(not(target_family = "wasm"))]
use rayon::prelude::*;

=======
>>>>>>> 6e9e8d76
/// This struct implements the MLS parent node. It contains its public key,
/// parent hash and unmerged leaves. Additionally, it may contain the private
/// key corresponding to the public key.
#[derive(
    Debug, Eq, PartialEq, Clone, Serialize, Deserialize, TlsSerialize, TlsDeserialize, TlsSize,
)]
pub struct ParentNode {
    pub(super) encryption_key: EncryptionKey,
    pub(super) parent_hash: VLBytes,
    pub(super) unmerged_leaves: UnmergedLeaves,
}

impl From<EncryptionKey> for ParentNode {
    fn from(public_key: EncryptionKey) -> Self {
        Self {
            encryption_key: public_key,
            parent_hash: vec![].into(),
            unmerged_leaves: UnmergedLeaves::new(),
        }
    }
}

/// Helper struct for the encryption of a [`ParentNode`].
#[cfg_attr(test, derive(Clone))]
#[derive(Debug)]
pub(crate) struct PlainUpdatePathNode {
    public_key: EncryptionKey,
    path_secret: PathSecret,
}

impl PlainUpdatePathNode {
    /// Encrypt this node and return the resulting [`UpdatePathNode`].
    pub(in crate::treesync) fn encrypt(
        &self,
        backend: &impl OpenMlsCryptoProvider,
        ciphersuite: Ciphersuite,
        public_keys: &[EncryptionKey],
        group_context: &[u8],
    ) -> Result<UpdatePathNode, LibraryError> {
        #[cfg(target_family = "wasm")]
        let public_keys = public_keys.iter();

        #[cfg(not(target_family = "wasm"))]
        let public_keys = public_keys.par_iter();

        public_keys
            .map(|pk| {
                self.path_secret
                    .encrypt(backend, ciphersuite, pk, group_context)
            })
            .collect::<Result<Vec<HpkeCiphertext>, LibraryError>>()
            .map(|encrypted_path_secrets| UpdatePathNode {
                public_key: self.public_key.clone(),
                encrypted_path_secrets,
            })
    }

    /// Return a reference to the `path_secret` of this node.
    pub(in crate::treesync) fn path_secret(&self) -> &PathSecret {
        &self.path_secret
    }

    #[cfg(test)]
    pub(crate) fn new(public_key: EncryptionKey, path_secret: PathSecret) -> Self {
        Self {
            public_key,
            path_secret,
        }
    }
}

/// The result of a path derivation result containing the vector of
/// [`ParentNode`], as well as [`PlainUpdatePathNode`] instance and a
/// [`CommitSecret`].
pub(in crate::treesync) type PathDerivationResult = (
    Vec<(ParentNodeIndex, ParentNode)>,
    Vec<PlainUpdatePathNode>,
    Vec<EncryptionKeyPair>,
    CommitSecret,
);

impl ParentNode {
    /// Derives a path from the given path secret, where the `node_secret` of
    /// the first node is immediately derived from the given `path_secret`.
    ///
    /// Returns the resulting vector of [`ParentNode`] instances, as well as the
    /// intermediary [`PathSecret`]s, and the [`CommitSecret`].
    pub(crate) fn derive_path(
        backend: &impl OpenMlsCryptoProvider,
        ciphersuite: Ciphersuite,
        path_secret: PathSecret,
        path_indices: Vec<ParentNodeIndex>,
    ) -> Result<PathDerivationResult, LibraryError> {
        let mut next_path_secret = path_secret;
        let mut path_secrets = Vec::with_capacity(path_indices.len());

        for _ in 0..path_indices.len() {
            let path_secret = next_path_secret;
            // Derive the next path secret.
            next_path_secret = path_secret.derive_path_secret(backend, ciphersuite)?;
            path_secrets.push(path_secret);
        }

        type PathDerivationResults = (
            Vec<((ParentNodeIndex, ParentNode), EncryptionKeyPair)>,
            Vec<PlainUpdatePathNode>,
        );

        #[cfg(target_family = "wasm")]
        let path_secrets = path_secrets.into_iter();

        #[cfg(not(target_family = "wasm"))]
        let path_secrets = path_secrets.into_par_iter();

        // Iterate over the path secrets and derive a key pair
        let (path_with_keypairs, update_path_nodes): PathDerivationResults = path_secrets
            .zip(path_indices)
            .map(|(path_secret, index)| {
                // Derive a key pair from the path secret. This includes the
                // intermediate derivation of a node secret.
                let keypair = path_secret.derive_key_pair(backend, ciphersuite)?;
                let parent_node = ParentNode::from(keypair.public_key().clone());
                // Store the current path secret and the derived public key for
                // later encryption.
                let update_path_node = PlainUpdatePathNode {
                    public_key: keypair.public_key().clone(),
                    path_secret,
                };
                Ok((((index, parent_node), keypair), update_path_node))
            })
            .collect::<Result<
                Vec<(
                    ((ParentNodeIndex, ParentNode), EncryptionKeyPair),
                    PlainUpdatePathNode,
                )>,
                LibraryError,
            >>()?
            .into_iter()
            .unzip();

        let (path, keypairs) = path_with_keypairs.into_iter().unzip();

        let commit_secret = next_path_secret.into();
        Ok((path, update_path_nodes, keypairs, commit_secret))
    }

    /// Return a reference to the `public_key` of this node.
    pub(crate) fn public_key(&self) -> &HpkePublicKey {
        self.encryption_key.key()
    }

    /// Return a reference to the `public_key` of this node.
    pub(crate) fn encryption_key(&self) -> &EncryptionKey {
        &self.encryption_key
    }

    /// Get the list of unmerged leaves.
    pub(crate) fn unmerged_leaves(&self) -> &[LeafNodeIndex] {
        self.unmerged_leaves.list()
    }

    /// Set the list of unmerged leaves.
    pub(in crate::treesync) fn set_unmerged_leaves(&mut self, unmerged_leaves: Vec<LeafNodeIndex>) {
        self.unmerged_leaves.set_list(unmerged_leaves);
    }

    /// Add a [`LeafNodeIndex`] to the node's list of unmerged leaves.
    pub(in crate::treesync) fn add_unmerged_leaf(&mut self, leaf_index: LeafNodeIndex) {
        self.unmerged_leaves.add(leaf_index);
    }

    /// Compute the parent hash value of this node.
    pub(in crate::treesync) fn compute_parent_hash(
        &self,
        backend: &impl OpenMlsCryptoProvider,
        ciphersuite: Ciphersuite,
        original_child_resolution: &[u8],
    ) -> Result<Vec<u8>, LibraryError> {
        let parent_hash_input = ParentHashInput::new(
            self.encryption_key.key(),
            self.parent_hash(),
            original_child_resolution,
        );
        parent_hash_input.hash(backend, ciphersuite)
    }

    /// Set the `parent_hash` of this node.
    pub(in crate::treesync) fn set_parent_hash(&mut self, parent_hash: Vec<u8>) {
        self.parent_hash = parent_hash.into()
    }

    /// Get the parent hash value of this node.
    pub(crate) fn parent_hash(&self) -> &[u8] {
        self.parent_hash.as_slice()
    }
}

/// A helper struct that maintains a sorted list of unmerged leaves.
#[derive(Debug, Eq, PartialEq, Clone, Serialize, Deserialize, TlsSize, TlsSerialize)]
pub(in crate::treesync) struct UnmergedLeaves {
    list: Vec<LeafNodeIndex>,
}

impl UnmergedLeaves {
    pub(in crate::treesync) fn new() -> Self {
        Self { list: Vec::new() }
    }

    pub(in crate::treesync) fn add(&mut self, leaf_index: LeafNodeIndex) {
        // The list of unmerged leaves must be sorted. This is enforced upon
        // deserialization. We can therefore safely insert the new leaf at the
        // correct position.
        let position = self.list.binary_search(&leaf_index).unwrap_or_else(|e| e);
        self.list.insert(position, leaf_index);
    }

    pub(in crate::treesync) fn list(&self) -> &[LeafNodeIndex] {
        self.list.as_slice()
    }

    /// Set the list of unmerged leaves.
    pub(in crate::treesync) fn set_list(&mut self, list: Vec<LeafNodeIndex>) {
        self.list = list;
    }
}

#[derive(Error, Debug)]
pub(in crate::treesync) enum UnmergedLeavesError {
    /// The list of leaves is not sorted.
    #[error("The list of leaves is not sorted.")]
    NotSorted,
}

impl TryFrom<Vec<LeafNodeIndex>> for UnmergedLeaves {
    type Error = UnmergedLeavesError;

    fn try_from(list: Vec<LeafNodeIndex>) -> Result<Self, Self::Error> {
        // The list of unmerged leaves must be sorted.
        if !list.windows(2).all(|e| e[0] < e[1]) {
            return Err(UnmergedLeavesError::NotSorted);
        }
        Ok(Self { list })
    }
}<|MERGE_RESOLUTION|>--- conflicted
+++ resolved
@@ -19,13 +19,9 @@
     treesync::{hashes::ParentHashInput, treekem::UpdatePathNode},
 };
 
-<<<<<<< HEAD
-use super::encryption_keys::{EncryptionKey, EncryptionKeyPair};
 #[cfg(not(target_family = "wasm"))]
 use rayon::prelude::*;
 
-=======
->>>>>>> 6e9e8d76
 /// This struct implements the MLS parent node. It contains its public key,
 /// parent hash and unmerged leaves. Additionally, it may contain the private
 /// key corresponding to the public key.
