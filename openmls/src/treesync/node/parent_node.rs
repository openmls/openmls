--- conflicted
+++ resolved
@@ -193,13 +193,8 @@
         original_child_resolution: &[u8],
     ) -> Result<Vec<u8>, LibraryError> {
         let parent_hash_input = ParentHashInput::new(
-<<<<<<< HEAD
-            self.encryption_key.key(),
-            parent_hash,
-=======
-            &self.encryption_key,
+            &self.encryption_key.key(),
             self.parent_hash(),
->>>>>>> 0aeefe47
             original_child_resolution,
         );
         parent_hash_input.hash(backend, ciphersuite)
