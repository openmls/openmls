--- conflicted
+++ resolved
@@ -53,13 +53,8 @@
     tree_hash_before: Vec<u8>,
 }
 
-<<<<<<< HEAD
 fn run_test_vector(test: TestElement, provider: &impl OpenMlsProvider) -> Result<(), String> {
-    let ciphersuite = Ciphersuite::MLS_128_DHKEMX25519_AES128GCM_SHA256_Ed25519;
-=======
-fn run_test_vector(test: TestElement, backend: &impl OpenMlsCryptoProvider) -> Result<(), String> {
     let ciphersuite = Ciphersuite::try_from(test.cipher_suite).unwrap();
->>>>>>> c7420148
 
     let group_id = GroupId::random(provider.rand());
 
