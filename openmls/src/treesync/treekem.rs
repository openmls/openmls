//! Module to encrypt and decrypt update paths for a [`TreeSyncDiff`] instance.
//!
//! # About
//!
//! This module contains structs and functions to encrypt and decrypt path
//! updates for a [`TreeSyncDiff`] instance.
use rayon::prelude::*;
use std::collections::HashSet;
use tls_codec::{TlsDeserialize, TlsSerialize, TlsSize, TlsVecU32};

use openmls_traits::{crypto::OpenMlsCrypto, types::HpkeCiphertext, OpenMlsCryptoProvider};
use serde::{Deserialize, Serialize};

use crate::{
    binary_tree::LeafIndex,
    ciphersuite::{hash_ref::KeyPackageRef, Ciphersuite, HpkePublicKey},
    config::ProtocolVersion,
    error::LibraryError,
    key_packages::KeyPackage,
    messages::{proposals::AddProposal, EncryptedGroupSecrets, GroupSecrets, PathSecret},
    schedule::{CommitSecret, JoinerSecret, PreSharedKeys},
};

use super::{
    diff::TreeSyncDiff,
    errors::TreeKemError,
    node::parent_node::{ParentNode, PlainUpdatePathNode},
    ApplyUpdatePathError,
};

impl<'a> TreeSyncDiff<'a> {
    /// Encrypt the given `path` to the nodes in the copath resolution of the
    /// owner of this [`TreeSyncDiff`]. The `group_context` is used in the
    /// encryption of the nodes, while the `exclusion_list` is used to filter
    /// target leaves from the encryption targets. The given [`KeyPackage`] is
    /// included in the resulting [`UpdatePath`].
    ///
    /// Returns the encrypted path (i.e. an [`UpdatePath`] instance).
    pub(crate) fn encrypt_path(
        &self,
        backend: &impl OpenMlsCryptoProvider,
        ciphersuite: &Ciphersuite,
        path: &[PlainUpdatePathNode],
        group_context: &[u8],
        exclusion_list: &HashSet<&LeafIndex>,
        key_package: KeyPackage,
    ) -> Result<UpdatePath, TreeKemError> {
        let copath_resolutions = self.copath_resolutions(self.own_leaf_index(), exclusion_list)?;

        // There should be as many copath resolutions.
        if copath_resolutions.len() != path.len() {
            return Err(TreeKemError::PathLengthError);
        }

        // Encrypt the secrets
        let update_path_nodes = path
            .par_iter()
            .zip(copath_resolutions.par_iter())
            .map(|(node, resolution)| node.encrypt(backend, ciphersuite, resolution, group_context))
            .collect::<Vec<UpdatePathNode>>();

        Ok(UpdatePath {
            leaf_key_package: key_package,
            nodes: update_path_nodes.into(),
        })
    }

    /// Decrypt an [`UpdatePath`] originating from the given
    /// `sender_leaf_index`. The `group_context` is used in the decryption
    /// process and the `exclusion_list` is used to determine the position of
    /// the ciphertext in the `UpdatePath` that we can decrypt.
    ///
    /// Returns a vector containing the decrypted [`ParentNode`] instances, as
    /// well as the [`CommitSecret`] resulting from their derivation. Returns an
    /// error if the `sender_leaf_index` is outside of the tree.
<<<<<<< HEAD
    ///
    /// ValSem202: Path must be the right length
    /// ValSem203: Path secrets must decrypt correctly
    /// ValSem204: Public keys from Path must be verified and match the private keys from the direct path
=======
    /// TODO #804
>>>>>>> 5219cb28
    pub(crate) fn decrypt_path(
        &self,
        backend: &impl OpenMlsCryptoProvider,
        ciphersuite: &'static Ciphersuite,
        params: DecryptPathParams,
<<<<<<< HEAD
    ) -> Result<(Vec<ParentNode>, CommitSecret), TreeKemError> {
        let path_position =
            self.subtree_root_position(params.sender_leaf_index, self.own_leaf_index())?;

        // ValSem202: Path must be the right length
        if self.direct_path_len(params.sender_leaf_index)? != params.update_path.len() {
            return Err(TreeKemError::PathLengthError);
        }

=======
    ) -> Result<(Vec<ParentNode>, CommitSecret), ApplyUpdatePathError> {
        let path_position = self
            .subtree_root_position(params.sender_leaf_index, self.own_leaf_index())
            // We know our own leaf is in the tree
            .map_err(|_| LibraryError::custom("Expected own leaf to be in the tree"))?;
>>>>>>> 5219cb28
        let update_path_node = params
            .update_path
            .get(path_position)
            // We know the update path has the right length through validation, therefore there must be an element at this position
            // TODO #804
            .ok_or_else(|| LibraryError::custom("Expected to find ciphertext in update path"))?;

        let (decryption_key, resolution_position) = self
            .decryption_key(params.sender_leaf_index, params.exclusion_list)
            // TODO #804
            .map_err(|_| LibraryError::custom("Expected sender to be in the tree"))?;
        let ciphertext = update_path_node
            .encrypted_path_secrets(resolution_position)
            // We know the update path has the right length through validation, therefore there must be a ciphertext at this position
            // TODO #804
            .ok_or_else(|| LibraryError::custom("Expected to find ciphertext in update path"))?;

        // ValSem203: Path secrets must decrypt correctly
        let path_secret = PathSecret::decrypt(
            backend,
            ciphersuite,
            params.version,
            ciphertext,
            decryption_key,
            params.group_context,
        )
        .map_err(|_| ApplyUpdatePathError::UnableToDecrypt)?;

        let remaining_path_length = params.update_path.len() - path_position;
        let (mut derived_path, _plain_update_path, commit_secret) =
            ParentNode::derive_path(backend, ciphersuite, path_secret, remaining_path_length)?;
        // We now check that the public keys in the update path and in the
        // derived path match up.
        // ValSem204: Public keys from Path must be verified and match the private keys from the direct path
        for (update_parent_node, derived_parent_node) in params
            .update_path
            .iter()
            .skip(path_position)
            .zip(derived_path.iter())
        {
            if update_parent_node.public_key() != derived_parent_node.public_key() {
                return Err(ApplyUpdatePathError::PathMismatch);
            }
        }

        // Finally, we append the derived path to the part of the update path
        // below the first node that we have a private key for.
        let _update_path_len = params.update_path.len();

        let mut path: Vec<ParentNode> = params
            .update_path
            .into_iter()
            .take(path_position)
            .map(|update_path_node| update_path_node.public_key.into())
            .collect();
        path.append(&mut derived_path);

        debug_assert_eq!(path.len(), _update_path_len);

        Ok((path, commit_secret))
    }
}

pub(crate) struct DecryptPathParams<'a> {
    pub(crate) version: ProtocolVersion,
    pub(crate) update_path: Vec<UpdatePathNode>,
    pub(crate) sender_leaf_index: LeafIndex,
    pub(crate) exclusion_list: &'a HashSet<&'a LeafIndex>,
    pub(crate) group_context: &'a [u8],
}

/// 7.7. Update Paths
///
/// ```text
/// struct {
///     HPKEPublicKey public_key;
///     HPKECiphertext encrypted_path_secret<0..2^32-1>;
/// } UpdatePathNode;
/// ```
#[derive(
    Debug, PartialEq, Clone, Serialize, Deserialize, TlsDeserialize, TlsSerialize, TlsSize,
)]
pub struct UpdatePathNode {
    pub(super) public_key: HpkePublicKey,
    pub(super) encrypted_path_secrets: TlsVecU32<HpkeCiphertext>,
}

impl UpdatePathNode {
    /// Return the `encrypted_path_secrets`.
    fn encrypted_path_secrets(&self, ciphertext_index: usize) -> Option<&HpkeCiphertext> {
        self.encrypted_path_secrets.get(ciphertext_index)
    }

    /// Return the `public_key`.
    fn public_key(&self) -> &HpkePublicKey {
        &self.public_key
    }

    /// Flip the last byte of every `encrypted_path_secret` in this node.
    #[cfg(test)]
    fn flip_last_byte(&mut self) {
        let mut new_eps_vec = Vec::new();
        for eps in self.encrypted_path_secrets.as_slice() {
            let mut new_eps = eps.clone();
            let mut last_bits = new_eps
                .ciphertext
                .pop()
                .expect("An unexpected error occurred.");
            last_bits ^= 0xff;
            new_eps.ciphertext.push(last_bits);
            new_eps_vec.push(new_eps);
        }
        self.encrypted_path_secrets = new_eps_vec.into();
    }

    /// Flip the last byte of the public key in this node.
    #[cfg(test)]
    fn flip_last_pk_byte(&mut self) {
        use tls_codec::{Deserialize, Serialize};

        let mut new_pk_serialized = self
            .public_key
            .tls_serialize_detached()
            .expect("error serializing public key");
        let mut last_bits = new_pk_serialized
            .pop()
            .expect("An unexpected error occurred.");
        last_bits ^= 0xff;
        new_pk_serialized.push(last_bits);
        self.public_key = HpkePublicKey::tls_deserialize(&mut new_pk_serialized.as_slice())
            .expect("error deserializing pk");
    }
}

/// Helper struct holding values that are encrypted in the
/// `EncryptedGroupSecrets`. In particular, the `group_secrets_bytes` are
/// encrypted for the `public_key` into `encrypted_group_secrets` later.
pub(crate) struct PlaintextSecret {
    public_key: HpkePublicKey,
    group_secrets_bytes: Vec<u8>,
    key_package_ref: KeyPackageRef,
}

impl PlaintextSecret {
    /// Prepare the `GroupSecrets` for a number of `invited_members` based on a
    /// [`TreeSyncDiff`]. If a slice of [`PlainUpdatePathNode`] is given, they
    /// are included in the [`GroupSecrets`] of the path.
    pub(crate) fn from_plain_update_path(
        diff: &TreeSyncDiff,
        joiner_secret: &JoinerSecret,
        invited_members: Vec<(LeafIndex, AddProposal)>,
        plain_path_option: Option<&[PlainUpdatePathNode]>,
        presharedkeys: &PreSharedKeys,
        backend: &impl OpenMlsCryptoProvider,
    ) -> Result<Vec<Self>, TreeKemError> {
        let mut plaintext_secrets = vec![];
        for (leaf_index, add_proposal) in invited_members {
            let key_package = add_proposal.key_package;

            let direct_path_position =
                diff.subtree_root_position(diff.own_leaf_index(), leaf_index)?;

            // If a plain path was given, there have to be secrets for every new member.
            let path_secret_option = if let Some(plain_path) = plain_path_option {
                Some(
                    plain_path
                        .get(direct_path_position)
                        .map(|pupn| pupn.path_secret())
                        .ok_or(TreeKemError::PathSecretNotFound)?,
                )
            } else {
                None
            };

            // Create the GroupSecrets object for the respective member.
            let group_secrets_bytes =
                GroupSecrets::new_encoded(joiner_secret, path_secret_option, presharedkeys)?;
            plaintext_secrets.push(PlaintextSecret {
                public_key: key_package.hpke_init_key().clone(),
                group_secrets_bytes,
                key_package_ref: key_package.hash_ref(backend.crypto())?,
            });
        }
        Ok(plaintext_secrets)
    }

    /// Encrypt the `group_secret_bytes` using the `public_key`, both contained
    /// in this [`PlaintextSecret`].
    ///
    /// Returns the resulting [`EncryptedGroupSecrets`].
    pub(crate) fn encrypt(
        self,
        backend: &impl OpenMlsCryptoProvider,
        ciphersuite: &Ciphersuite,
    ) -> EncryptedGroupSecrets {
        let encrypted_group_secrets = backend.crypto().hpke_seal(
            ciphersuite.hpke_config(),
            self.public_key.as_slice(),
            &[],
            &[],
            &self.group_secrets_bytes,
        );
        EncryptedGroupSecrets {
            new_member: self.key_package_ref,
            encrypted_group_secrets,
        }
    }
}

/// 7.7. Update Paths
///
/// ```text
/// struct {
///     KeyPackage leaf_key_package;
///     UpdatePathNode nodes<0..2^32-1>;
/// } UpdatePath;
/// ```
#[derive(
    Debug, PartialEq, Clone, Serialize, Deserialize, TlsSerialize, TlsDeserialize, TlsSize,
)]
pub struct UpdatePath {
    leaf_key_package: KeyPackage,
    nodes: TlsVecU32<UpdatePathNode>,
}

impl UpdatePath {
    /// Return the `leaf_key_package` of this [`UpdatePath`].
    pub(crate) fn leaf_key_package(&self) -> &KeyPackage {
        &self.leaf_key_package
    }

    /// Consume the [`UpdatePath`] and return its individual parts: A
    /// [`KeyPackage`] and a vector of [`UpdatePathNode`] instances.
    pub(crate) fn into_parts(self) -> (KeyPackage, Vec<UpdatePathNode>) {
        (self.leaf_key_package, self.nodes.into())
    }

    #[cfg(test)]
    /// Flip the last bytes of the ciphertexts of all contained nodes.
    pub fn flip_eps_bytes(&mut self) {
        let mut new_nodes = Vec::new();
        for node in self.nodes.as_slice() {
            let mut new_node = node.clone();
            new_node.flip_last_byte();
            new_nodes.push(new_node);
        }
        self.nodes = new_nodes.into();
    }

    #[cfg(test)]
    /// Set the path key package.
    pub fn set_leaf_key_package(&mut self, key_package: KeyPackage) {
        self.leaf_key_package = key_package
    }
<<<<<<< HEAD

    #[cfg(test)]
    /// Remove and return the last node in the update path. Returns `None` if
    /// the path is empty.
    pub fn pop(&mut self) -> Option<UpdatePathNode> {
        self.nodes.pop()
    }

    #[cfg(test)]
    /// Flip the last bytes of the public key in the last node in the path.
    pub fn flip_node_bytes(&mut self) {
        let mut last_node = self.nodes.pop().expect("path empty");
        last_node.flip_last_pk_byte();
        self.nodes.push(last_node)
    }
}

implement_error! {
    pub enum TreeKemError {
        Simple {
            PathLengthError = "The given path to encrypt or decrypt does not have the same length as the direct path.",
            PathMismatch = "The received update path and the derived nodes are inconsistent.",
            UpdatePathNodeNotFound = "Couldn't find our UpdatePathNode in the given UpdatePath.",
            EncryptedCiphertextNotFound = "Couldn't find a matching encrypted ciphertext in the given UpdatePathNode.",
            PathSecretNotFound = "Couldn't find the path secret to encrypt for one of the new members.",
        }
        Complex {
            LibraryError(LibraryError) = "LibraryError",
            TreeSyncError(TreeSyncError) = "Error while creating treesync diff.",
            TreeSyncDiffError(TreeSyncDiffError) = "Error while retrieving public keys from the tree.",
            PathSecretError(PathSecretError) = "Error decrypting PathSecret.",
            EncodingError(TlsCodecError) = "Error while encoding GroupSecrets.",
            KeyPackageError(KeyPackageError) = "Error while hashing KeyPackage.",
        }
    }
=======
>>>>>>> 5219cb28
}<|MERGE_RESOLUTION|>--- conflicted
+++ resolved
@@ -18,6 +18,7 @@
     error::LibraryError,
     key_packages::KeyPackage,
     messages::{proposals::AddProposal, EncryptedGroupSecrets, GroupSecrets, PathSecret},
+    prelude_test::OutOfBoundsError::*,
     schedule::{CommitSecret, JoinerSecret, PreSharedKeys},
 };
 
@@ -73,36 +74,32 @@
     /// Returns a vector containing the decrypted [`ParentNode`] instances, as
     /// well as the [`CommitSecret`] resulting from their derivation. Returns an
     /// error if the `sender_leaf_index` is outside of the tree.
-<<<<<<< HEAD
     ///
     /// ValSem202: Path must be the right length
     /// ValSem203: Path secrets must decrypt correctly
     /// ValSem204: Public keys from Path must be verified and match the private keys from the direct path
-=======
     /// TODO #804
->>>>>>> 5219cb28
     pub(crate) fn decrypt_path(
         &self,
         backend: &impl OpenMlsCryptoProvider,
         ciphersuite: &'static Ciphersuite,
         params: DecryptPathParams,
-<<<<<<< HEAD
-    ) -> Result<(Vec<ParentNode>, CommitSecret), TreeKemError> {
-        let path_position =
-            self.subtree_root_position(params.sender_leaf_index, self.own_leaf_index())?;
-
-        // ValSem202: Path must be the right length
-        if self.direct_path_len(params.sender_leaf_index)? != params.update_path.len() {
-            return Err(TreeKemError::PathLengthError);
-        }
-
-=======
     ) -> Result<(Vec<ParentNode>, CommitSecret), ApplyUpdatePathError> {
         let path_position = self
             .subtree_root_position(params.sender_leaf_index, self.own_leaf_index())
-            // We know our own leaf is in the tree
             .map_err(|_| LibraryError::custom("Expected own leaf to be in the tree"))?;
->>>>>>> 5219cb28
+
+        // ValSem202: Path must be the right length
+        let direct_path_length =
+            self.direct_path_len(params.sender_leaf_index)
+                .map_err(|e| match e {
+                    LibraryError(e) => ApplyUpdatePathError::LibraryError(e),
+                    IndexOutOfBounds => ApplyUpdatePathError::MissingSender,
+                })?;
+        if direct_path_length != params.update_path.len() {
+            return Err(ApplyUpdatePathError::PathLengthMismatch);
+        }
+
         let update_path_node = params
             .update_path
             .get(path_position)
@@ -357,7 +354,6 @@
     pub fn set_leaf_key_package(&mut self, key_package: KeyPackage) {
         self.leaf_key_package = key_package
     }
-<<<<<<< HEAD
 
     #[cfg(test)]
     /// Remove and return the last node in the update path. Returns `None` if
@@ -373,26 +369,4 @@
         last_node.flip_last_pk_byte();
         self.nodes.push(last_node)
     }
-}
-
-implement_error! {
-    pub enum TreeKemError {
-        Simple {
-            PathLengthError = "The given path to encrypt or decrypt does not have the same length as the direct path.",
-            PathMismatch = "The received update path and the derived nodes are inconsistent.",
-            UpdatePathNodeNotFound = "Couldn't find our UpdatePathNode in the given UpdatePath.",
-            EncryptedCiphertextNotFound = "Couldn't find a matching encrypted ciphertext in the given UpdatePathNode.",
-            PathSecretNotFound = "Couldn't find the path secret to encrypt for one of the new members.",
-        }
-        Complex {
-            LibraryError(LibraryError) = "LibraryError",
-            TreeSyncError(TreeSyncError) = "Error while creating treesync diff.",
-            TreeSyncDiffError(TreeSyncDiffError) = "Error while retrieving public keys from the tree.",
-            PathSecretError(PathSecretError) = "Error decrypting PathSecret.",
-            EncodingError(TlsCodecError) = "Error while encoding GroupSecrets.",
-            KeyPackageError(KeyPackageError) = "Error while hashing KeyPackage.",
-        }
-    }
-=======
->>>>>>> 5219cb28
 }