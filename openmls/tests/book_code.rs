use openmls::{
    prelude::{config::CryptoConfig, *},
    test_utils::*,
    *,
};
use openmls_basic_credential::SignatureKeyPair;
use openmls_rust_crypto::OpenMlsRustCrypto;
use openmls_traits::{signatures::Signer, types::SignatureScheme, OpenMlsProvider};

#[test]
fn create_provider_rust_crypto() {
    // ANCHOR: create_provider_rust_crypto
    use openmls_rust_crypto::OpenMlsRustCrypto;

    let provider = OpenMlsRustCrypto::default();
    // ANCHOR_END: create_provider_rust_crypto

    // Suppress warning.
    let _provider = provider;
}

fn generate_credential(
    identity: Vec<u8>,
    credential_type: CredentialType,
    signature_algorithm: SignatureScheme,
    provider: &impl OpenMlsProvider,
) -> (CredentialWithKey, SignatureKeyPair) {
    // ANCHOR: create_basic_credential
    let credential = Credential::new(identity, credential_type).unwrap();
    // ANCHOR_END: create_basic_credential
    // ANCHOR: create_credential_keys
    let signature_keys = SignatureKeyPair::new(signature_algorithm).unwrap();
    signature_keys.store(provider.key_store()).unwrap();
    // ANCHOR_END: create_credential_keys

    (
        CredentialWithKey {
            credential,
            signature_key: signature_keys.to_public_vec().into(),
        },
        signature_keys,
    )
}

fn generate_key_package(
    ciphersuite: Ciphersuite,
    credential_with_key: CredentialWithKey,
    extensions: Extensions,
    provider: &impl OpenMlsProvider,
    signer: &impl Signer,
) -> KeyPackage {
    // ANCHOR: create_key_package
    // Create the key package
    KeyPackage::builder()
        .key_package_extensions(extensions)
        .build(
            CryptoConfig::with_default_version(ciphersuite),
            provider,
            signer,
            credential_with_key,
        )
        .unwrap()
    // ANCHOR_END: create_key_package
}

/// This test simulates various group operations like Add, Update, Remove in a
/// small group
///  - Alice creates a group
///  - Alice adds Bob
///  - Alice sends a message to Bob
///  - Bob updates and commits
///  - Alice updates and commits
///  - Bob adds Charlie
///  - Charlie sends a message to the group
///  - Charlie updates and commits
///  - Charlie removes Bob
///  - Alice removes Charlie and adds Bob
///  - Bob leaves
///  - Test saving the group state
#[apply(ciphersuites_and_providers)]
fn book_operations(ciphersuite: Ciphersuite, provider: &impl OpenMlsProvider) {
    // Generate credentials with keys
    let (alice_credential, alice_signature_keys) = generate_credential(
        "Alice".into(),
        CredentialType::Basic,
        ciphersuite.signature_algorithm(),
        provider,
    );

    let (bob_credential, bob_signature_keys) = generate_credential(
        "Bob".into(),
        CredentialType::Basic,
        ciphersuite.signature_algorithm(),
        provider,
    );

    let (charlie_credential, charlie_signature_keys) = generate_credential(
        "Charlie".into(),
        CredentialType::Basic,
        ciphersuite.signature_algorithm(),
        provider,
    );

    let (dave_credential, dave_signature_keys) = generate_credential(
        "Dave".into(),
        CredentialType::Basic,
        ciphersuite.signature_algorithm(),
        provider,
    );

    // Generate KeyPackages
    let bob_key_package = generate_key_package(
        ciphersuite,
        bob_credential.clone(),
        Extensions::default(),
        provider,
        &bob_signature_keys,
    );

    // Define the MlsGroup configuration
    // delivery service credentials
    let (ds_credential_with_key, ds_signature_keys) = generate_credential(
        "delivery-service".into(),
        CredentialType::Basic,
        ciphersuite.signature_algorithm(),
        provider,
    );

    // ANCHOR: mls_group_create_config_example
    let mls_group_create_config = MlsGroupCreateConfig::builder()
        .padding_size(100)
        .sender_ratchet_configuration(SenderRatchetConfiguration::new(
            10,   // out_of_order_tolerance
            2000, // maximum_forward_distance
        ))
<<<<<<< HEAD
        .with_group_context_extensions(Extensions::single(Extension::ExternalSenders(vec![
            ExternalSender::new(
                ds_credential_with_key.signature_key.clone(),
                ds_credential_with_key.credential.clone(),
            ),
        ])))
        .expect("error adding external senders extension to group context extensions")
        .crypto_config(CryptoConfig::with_default_version(ciphersuite))
=======
        .crypto_config(CryptoConfig::with_default_version(ciphersuite))
        .capabilities(Capabilities::new(
            None, // Defaults to the group's protocol version
            None, // Defaults to the group's ciphersuite
            None, // Defaults to all basic extension types
            None, // Defaults to all basic proposal types
            Some(&[CredentialType::Basic]),
        ))
        // Example leaf extension
        .with_leaf_node_extensions(Extensions::single(Extension::Unknown(
            0xff00,
            UnknownExtension(vec![0, 1, 2, 3]),
        )))
        .expect("failed to configure leaf extensions")
        .external_senders(vec![ExternalSender::new(
            ds_credential_with_key.signature_key.clone(),
            ds_credential_with_key.credential.clone(),
        )])
>>>>>>> 4d5716e0
        .use_ratchet_tree_extension(true)
        .build();
    // ANCHOR_END: mls_group_create_config_example

    // ANCHOR: alice_create_group
    let mut alice_group = MlsGroup::new(
        provider,
        &alice_signature_keys,
        &mls_group_create_config,
        alice_credential.clone(),
    )
    .expect("An unexpected error occurred.");
    // ANCHOR_END: alice_create_group

    {
        // ANCHOR: alice_create_group_with_group_id
        // Some specific group ID generated by someone else.
        let group_id = GroupId::from_slice(b"123e4567e89b");

        let mut alice_group = MlsGroup::new_with_group_id(
            provider,
            &alice_signature_keys,
            &mls_group_create_config,
            group_id,
            alice_credential.clone(),
        )
        .expect("An unexpected error occurred.");
        // ANCHOR_END: alice_create_group_with_group_id

        // Silence "unused variable" and "does not need to be mutable" warnings.
        let _ignore_mut_warning = &mut alice_group;

        let external_senders_list = vec![];

        // ANCHOR: alice_create_group_with_builder_with_extensions
        // we are adding an external senders list as an example.
        let extensions =
            Extensions::from_vec(vec![Extension::ExternalSenders(external_senders_list)])
                .expect("failed to create extensions list");

        let mut alice_group = MlsGroup::builder()
            .padding_size(100)
            .sender_ratchet_configuration(SenderRatchetConfiguration::new(
                10,   // out_of_order_tolerance
                2000, // maximum_forward_distance
            ))
            .with_group_context_extensions(extensions) // NB: the builder method returns a Result
            .expect("failed to apply group context extensions")
            .use_ratchet_tree_extension(true)
            .build(provider, &alice_signature_keys, alice_credential.clone())
            .expect("An unexpected error occurred.");
        // ANCHOR_END: alice_create_group_with_builder_with_extensions

        // Silence "unused variable" and "does not need to be mutable" warnings.
        let _ignore_mut_warning = &mut alice_group;

        // ANCHOR: alice_create_group_with_builder
        let mut alice_group = MlsGroup::builder()
            .padding_size(100)
            .sender_ratchet_configuration(SenderRatchetConfiguration::new(
                10,   // out_of_order_tolerance
                2000, // maximum_forward_distance
            ))
            .crypto_config(CryptoConfig::with_default_version(ciphersuite))
            .use_ratchet_tree_extension(true)
            .build(provider, &alice_signature_keys, alice_credential.clone())
            .expect("An unexpected error occurred.");
        // ANCHOR_END: alice_create_group_with_builder

        // Silence "unused variable" and "does not need to be mutable" warnings.
        let _ignore_mut_warning = &mut alice_group;
    }

    let group_id = alice_group.group_id().clone();

    // === Alice adds Bob ===
    // ANCHOR: alice_adds_bob
    let (mls_message_out, welcome, group_info) = alice_group
        .add_members(provider, &alice_signature_keys, &[bob_key_package])
        .expect("Could not add members.");
    // ANCHOR_END: alice_adds_bob

    // Suppress warning
    let _mls_message_out = mls_message_out;
    let _group_info = group_info;

    // Check that we received the correct proposals
    if let Some(staged_commit) = alice_group.pending_commit() {
        let add = staged_commit
            .add_proposals()
            .next()
            .expect("Expected a proposal.");
        // Check that Bob was added
        assert_eq!(
            add.add_proposal().key_package().leaf_node().credential(),
            &bob_credential.credential
        );
        // Check that Alice added Bob
        assert!(matches!(
            add.sender(),
            Sender::Member(member) if *member == alice_group.own_leaf_index()
        ));
    } else {
        unreachable!("Expected a StagedCommit.");
    }

    alice_group
        .merge_pending_commit(provider)
        .expect("error merging pending commit");

    // Check that the group now has two members
    assert_eq!(alice_group.members().count(), 2);

    // Check that Alice & Bob are the members of the group
    let members = alice_group.members().collect::<Vec<Member>>();
    assert_eq!(members[0].credential.identity(), b"Alice");
    assert_eq!(members[1].credential.identity(), b"Bob");

    // ANCHOR: mls_group_config_example
    let mls_group_config = MlsGroupJoinConfig::builder()
        .padding_size(100)
        .sender_ratchet_configuration(SenderRatchetConfiguration::new(
            10,   // out_of_order_tolerance
            2000, // maximum_forward_distance
        ))
        .use_ratchet_tree_extension(true)
        .build();
    // ANCHOR_END: mls_group_config_example

    // ANCHOR: bob_joins_with_welcome
    let mut bob_group = MlsGroup::new_from_welcome(
        provider,
        &mls_group_config,
        welcome.into_welcome().expect("Unexpected message type."),
        None, // We use the ratchet tree extension, so we don't provide a ratchet tree here
    )
    .expect("Error joining group from Welcome");
    // ANCHOR_END: bob_joins_with_welcome

    // ANCHOR: alice_exports_group_info
    let verifiable_group_info = alice_group
        .export_group_info(provider.crypto(), &alice_signature_keys, true)
        .expect("Cannot export group info")
        .into_verifiable_group_info()
        .expect("Could not get group info");
    // ANCHOR_END: alice_exports_group_info

    // ANCHOR: charlie_joins_external_commit
    let (mut dave_group, _out, _group_info) = MlsGroup::join_by_external_commit(
        provider,
        &dave_signature_keys,
        None,
        verifiable_group_info,
        &mls_group_config,
        &[],
        dave_credential,
    )
    .expect("Error joining from external commit");
    dave_group
        .merge_pending_commit(provider)
        .expect("Cannot merge commit");
    // ANCHOR_END: charlie_joins_external_commit

    // Make sure that both groups have the same members
    assert!(alice_group.members().eq(bob_group.members()));

    // Make sure that both groups have the same epoch authenticator
    assert_eq!(
        alice_group.epoch_authenticator().as_slice(),
        bob_group.epoch_authenticator().as_slice()
    );

    // === Alice sends a message to Bob ===
    // ANCHOR: create_application_message
    let message_alice = b"Hi, I'm Alice!";
    let mls_message_out = alice_group
        .create_message(provider, &alice_signature_keys, message_alice)
        .expect("Error creating application message.");
    // ANCHOR_END: create_application_message

    // Message serialization

    let bytes = mls_message_out
        .to_bytes()
        .expect("Could not serialize message.");

    // ANCHOR: mls_message_in_from_bytes
    let mls_message =
        MlsMessageIn::tls_deserialize_exact(bytes).expect("Could not deserialize message.");
    // ANCHOR_END: mls_message_in_from_bytes

    // ANCHOR: process_message
    let protocol_message: ProtocolMessage = mls_message.into();
    let processed_message = bob_group
        .process_message(provider, protocol_message)
        .expect("Could not process message.");
    // ANCHOR_END: process_message

    // Check that we received the correct message
    // ANCHOR: inspect_application_message
    if let ProcessedMessageContent::ApplicationMessage(application_message) =
        processed_message.into_content()
    {
        // Check the message
        assert_eq!(application_message.into_bytes(), b"Hi, I'm Alice!");
    }
    // ANCHOR_END: inspect_application_message
    else {
        unreachable!("Expected an ApplicationMessage.");
    }

    // === Bob updates and commits ===
    // ANCHOR: self_update
    let (mls_message_out, welcome_option, _group_info) = bob_group
        .self_update(provider, &bob_signature_keys)
        .expect("Could not update own key package.");
    // ANCHOR_END: self_update

    let alice_processed_message = alice_group
        .process_message(
            provider,
            mls_message_out
                .into_protocol_message()
                .expect("Unexpected message type"),
        )
        .expect("Could not process message.");

    // Check that we received the correct message
    if let ProcessedMessageContent::StagedCommitMessage(staged_commit) =
        alice_processed_message.into_content()
    {
        // Merge staged Commit
        alice_group
            .merge_staged_commit(provider, *staged_commit)
            .expect("Error merging staged commit.");
    } else {
        unreachable!("Expected a StagedCommit.");
    }

    bob_group
        .merge_pending_commit(provider)
        .expect("error merging pending commit");

    // Check we didn't receive a Welcome message
    assert!(welcome_option.is_none());

    // Check that both groups have the same state
    assert_eq!(
        alice_group.export_secret(provider.crypto(), "", &[], 32),
        bob_group.export_secret(provider.crypto(), "", &[], 32)
    );

    // Make sure that both groups have the same public tree
    assert_eq!(
        alice_group.export_ratchet_tree(),
        bob_group.export_ratchet_tree()
    );

    // === Alice updates and commits ===
    // ANCHOR: propose_self_update
    let (mls_message_out, _proposal_ref) = alice_group
        .propose_self_update(
            provider,
            &alice_signature_keys,
            None, // We don't provide a leaf node, it will be created on the fly instead
        )
        .expect("Could not create update proposal.");
    // ANCHOR_END: propose_self_update

    let bob_processed_message = bob_group
        .process_message(
            provider,
            mls_message_out
                .into_protocol_message()
                .expect("Unexpected message type"),
        )
        .expect("Could not process message.");

    // Check that we received the correct proposals
    if let ProcessedMessageContent::ProposalMessage(staged_proposal) =
        bob_processed_message.into_content()
    {
        if let Proposal::Update(ref update_proposal) = staged_proposal.proposal() {
            // Check that Alice updated
            assert_eq!(
                update_proposal.leaf_node().credential(),
                &alice_credential.credential
            );
            // Store proposal
            alice_group.store_pending_proposal(*staged_proposal.clone());
        } else {
            unreachable!("Expected a Proposal.");
        }

        // Check that Alice sent the proposal
        assert!(matches!(
            staged_proposal.sender(),
            Sender::Member(member) if *member == alice_group.own_leaf_index()
        ));
        bob_group.store_pending_proposal(*staged_proposal);
    } else {
        unreachable!("Expected a QueuedProposal.");
    }

    // ANCHOR: commit_to_proposals
    let (mls_message_out, welcome_option, _group_info) = alice_group
        .commit_to_pending_proposals(provider, &alice_signature_keys)
        .expect("Could not commit to pending proposals.");
    // ANCHOR_END: commit_to_proposals

    // Suppress warning
    let _welcome_option = welcome_option;

    let bob_processed_message = bob_group
        .process_message(
            provider,
            mls_message_out
                .into_protocol_message()
                .expect("Unexpected message type"),
        )
        .expect("Could not process message.");

    alice_group
        .merge_pending_commit(provider)
        .expect("error merging pending commit");

    // Check that we received the correct message
    if let ProcessedMessageContent::StagedCommitMessage(staged_commit) =
        bob_processed_message.into_content()
    {
        let authenticator_bob = staged_commit
            .epoch_authenticator()
            .expect("Couldn't get authenticator.");
        let authenticator_alice = alice_group.epoch_authenticator();
        assert_eq!(authenticator_bob.as_slice(), authenticator_alice.as_slice());
        bob_group
            .merge_staged_commit(provider, *staged_commit)
            .expect("Error merging staged commit.");
    } else {
        unreachable!("Expected a StagedCommit.");
    }

    // Check that both groups have the same state
    assert_eq!(
        alice_group.export_secret(provider.crypto(), "", &[], 32),
        bob_group.export_secret(provider.crypto(), "", &[], 32)
    );

    // Make sure that both groups have the same public tree
    assert_eq!(
        alice_group.export_ratchet_tree(),
        bob_group.export_ratchet_tree()
    );

    // === Bob adds Charlie ===
    let charlie_key_package = generate_key_package(
        ciphersuite,
        charlie_credential.clone(),
        Extensions::default(),
        provider,
        &charlie_signature_keys,
    );

    let (queued_message, welcome, _group_info) = bob_group
        .add_members(provider, &bob_signature_keys, &[charlie_key_package])
        .unwrap();

    let alice_processed_message = alice_group
        .process_message(
            provider,
            queued_message
                .into_protocol_message()
                .expect("Unexpected message type"),
        )
        .expect("Could not process message.");
    bob_group
        .merge_pending_commit(provider)
        .expect("error merging pending commit");

    // Merge Commit
    if let ProcessedMessageContent::StagedCommitMessage(staged_commit) =
        alice_processed_message.into_content()
    {
        alice_group
            .merge_staged_commit(provider, *staged_commit)
            .expect("Error merging staged commit.");
    } else {
        unreachable!("Expected a StagedCommit.");
    }

    let mut charlie_group = MlsGroup::new_from_welcome(
        provider,
        mls_group_create_config.join_config(),
        welcome.into_welcome().expect("Unexpected message type."),
        Some(bob_group.export_ratchet_tree().into()),
    )
    .expect("Error creating group from Welcome");

    // Make sure that all groups have the same public tree
    assert_eq!(
        alice_group.export_ratchet_tree(),
        bob_group.export_ratchet_tree(),
    );
    assert_eq!(
        alice_group.export_ratchet_tree(),
        charlie_group.export_ratchet_tree()
    );

    // Check that Alice, Bob & Charlie are the members of the group
    let members = alice_group.members().collect::<Vec<Member>>();
    assert_eq!(members[0].credential.identity(), b"Alice");
    assert_eq!(members[1].credential.identity(), b"Bob");
    assert_eq!(members[2].credential.identity(), b"Charlie");
    assert_eq!(members.len(), 3);

    // === Charlie sends a message to the group ===
    let message_charlie = b"Hi, I'm Charlie!";
    let queued_message = charlie_group
        .create_message(provider, &charlie_signature_keys, message_charlie)
        .expect("Error creating application message");

    let _alice_processed_message = alice_group
        .process_message(
            provider,
            queued_message
                .clone()
                .into_protocol_message()
                .expect("Unexpected message type"),
        )
        .expect("Could not process message.");
    let _bob_processed_message = bob_group
        .process_message(
            provider,
            queued_message
                .into_protocol_message()
                .expect("Unexpected message type"),
        )
        .expect("Could not process message.");

    // === Charlie updates and commits ===
    let (queued_message, welcome_option, _group_info) = charlie_group
        .self_update(provider, &charlie_signature_keys)
        .unwrap();

    let alice_processed_message = alice_group
        .process_message(
            provider,
            queued_message
                .clone()
                .into_protocol_message()
                .expect("Unexpected message type"),
        )
        .expect("Could not process message.");
    let bob_processed_message = bob_group
        .process_message(
            provider,
            queued_message
                .into_protocol_message()
                .expect("Unexpected message type"),
        )
        .expect("Could not process message.");
    charlie_group
        .merge_pending_commit(provider)
        .expect("error merging pending commit");

    // Merge Commit
    if let ProcessedMessageContent::StagedCommitMessage(staged_commit) =
        alice_processed_message.into_content()
    {
        alice_group
            .merge_staged_commit(provider, *staged_commit)
            .expect("Error merging staged commit.");
    } else {
        unreachable!("Expected a StagedCommit.");
    }

    // Merge Commit
    if let ProcessedMessageContent::StagedCommitMessage(staged_commit) =
        bob_processed_message.into_content()
    {
        bob_group
            .merge_staged_commit(provider, *staged_commit)
            .expect("Error merging staged commit.");
    } else {
        unreachable!("Expected a StagedCommit.");
    }

    // Check we didn't receive a Welcome message
    assert!(welcome_option.is_none());

    // Check that all groups have the same state
    assert_eq!(
        alice_group.export_secret(provider.crypto(), "", &[], 32),
        bob_group.export_secret(provider.crypto(), "", &[], 32)
    );
    assert_eq!(
        alice_group.export_secret(provider.crypto(), "", &[], 32),
        charlie_group.export_secret(provider.crypto(), "", &[], 32)
    );

    // Make sure that all groups have the same public tree
    assert_eq!(
        alice_group.export_ratchet_tree(),
        bob_group.export_ratchet_tree(),
    );
    assert_eq!(
        alice_group.export_ratchet_tree(),
        charlie_group.export_ratchet_tree()
    );

    // ANCHOR: retrieve_members
    let charlie_members = charlie_group.members().collect::<Vec<Member>>();
    // ANCHOR_END: retrieve_members

    let bob_member = charlie_members
        .iter()
        .find(
            |Member {
                 index: _,
                 credential,
                 ..
             }| credential.identity() == b"Bob",
        )
        .expect("Couldn't find Bob in the list of group members.");

    // Make sure that this is Bob's actual KP reference.
    assert_eq!(
        bob_member.credential.identity(),
        bob_group
            .own_identity()
            .expect("An unexpected error occurred.")
    );

    // === Charlie removes Bob ===
    // ANCHOR: charlie_removes_bob
    let (mls_message_out, welcome_option, _group_info) = charlie_group
        .remove_members(provider, &charlie_signature_keys, &[bob_member.index])
        .expect("Could not remove Bob from group.");
    // ANCHOR_END: charlie_removes_bob

    // Check that Bob's group is still active
    assert!(bob_group.is_active());

    let alice_processed_message = alice_group
        .process_message(
            provider,
            mls_message_out
                .clone()
                .into_protocol_message()
                .expect("Unexpected message type"),
        )
        .expect("Could not process message.");

    // Check that alice can use the member list to check if the message is
    // actually from Charlie.
    let mut alice_members = alice_group.members();
    let sender_leaf_index = match alice_processed_message.sender() {
        Sender::Member(index) => index,
        _ => panic!("Sender should have been a member"),
    };
    let sender_credential = alice_processed_message.credential();

    assert!(alice_members.any(|Member { index, .. }| &index == sender_leaf_index));
    drop(alice_members);

    assert_eq!(sender_credential, &charlie_credential.credential);

    let bob_processed_message = bob_group
        .process_message(
            provider,
            mls_message_out
                .into_protocol_message()
                .expect("Unexpected message type"),
        )
        .expect("Could not process message.");
    let charlies_leaf_index = charlie_group.own_leaf_index();
    charlie_group
        .merge_pending_commit(provider)
        .expect("error merging pending commit");

    // Check that we receive the correct proposal for Alice
    // ANCHOR: inspect_staged_commit
    if let ProcessedMessageContent::StagedCommitMessage(staged_commit) =
        alice_processed_message.into_content()
    {
        // We expect a remove proposal
        let remove = staged_commit
            .remove_proposals()
            .next()
            .expect("Expected a proposal.");
        // Check that Bob was removed
        assert_eq!(
            remove.remove_proposal().removed(),
            bob_group.own_leaf_index()
        );
        // Check that Charlie removed Bob
        assert!(matches!(
            remove.sender(),
            Sender::Member(member) if *member == charlies_leaf_index
        ));
        // Merge staged commit
        alice_group
            .merge_staged_commit(provider, *staged_commit)
            .expect("Error merging staged commit.");
    }
    // ANCHOR_END: inspect_staged_commit
    else {
        unreachable!("Expected a StagedCommit.");
    }

    // Check that we receive the correct proposal for Bob
    // ANCHOR: remove_operation
    // ANCHOR: getting_removed
    if let ProcessedMessageContent::StagedCommitMessage(staged_commit) =
        bob_processed_message.into_content()
    {
        let remove_proposal = staged_commit
            .remove_proposals()
            .next()
            .expect("An unexpected error occurred.");

        // We construct a RemoveOperation enum to help us interpret the remove operation
        let remove_operation = RemoveOperation::new(remove_proposal, &bob_group)
            .expect("An unexpected Error occurred.");

        match remove_operation {
            RemoveOperation::WeLeft => unreachable!(),
            // We expect this variant, since Bob was removed by Charlie
            RemoveOperation::WeWereRemovedBy(member) => {
                assert!(matches!(member, Sender::Member(member) if member == charlies_leaf_index));
            }
            RemoveOperation::TheyLeft(_) => unreachable!(),
            RemoveOperation::TheyWereRemovedBy(_) => unreachable!(),
            RemoveOperation::WeRemovedThem(_) => unreachable!(),
        }

        // Merge staged Commit
        bob_group
            .merge_staged_commit(provider, *staged_commit)
            .expect("Error merging staged commit.");
    } else {
        unreachable!("Expected a StagedCommit.");
    }
    // ANCHOR_END: remove_operation

    // Check we didn't receive a Welcome message
    assert!(welcome_option.is_none());

    // Check that Bob's group is no longer active
    assert!(!bob_group.is_active());
    let members = bob_group.members().collect::<Vec<Member>>();
    assert_eq!(members.len(), 2);
    assert_eq!(members[0].credential.identity(), b"Alice");
    assert_eq!(members[1].credential.identity(), b"Charlie");
    // ANCHOR_END: getting_removed

    // Make sure that all groups have the same public tree
    assert_eq!(
        alice_group.export_ratchet_tree(),
        charlie_group.export_ratchet_tree()
    );

    // Make sure the group only contains two members
    assert_eq!(alice_group.members().count(), 2);

    // Check that Alice & Charlie are the members of the group
    let members = alice_group.members().collect::<Vec<Member>>();
    assert_eq!(members[0].credential.identity(), b"Alice");
    assert_eq!(members[1].credential.identity(), b"Charlie");

    // Check that Bob can no longer send messages
    assert!(bob_group
        .create_message(provider, &bob_signature_keys, b"Should not go through")
        .is_err());

    // === Alice removes Charlie and re-adds Bob ===

    // Create a new KeyPackageBundle for Bob
    let bob_key_package = generate_key_package(
        ciphersuite,
        bob_credential.clone(),
        Extensions::default(),
        provider,
        &bob_signature_keys,
    );

    // Create RemoveProposal and process it
    // ANCHOR: propose_remove
    let (mls_message_out, _proposal_ref) = alice_group
        .propose_remove_member(
            provider,
            &alice_signature_keys,
            charlie_group.own_leaf_index(),
        )
        .expect("Could not create proposal to remove Charlie.");
    // ANCHOR_END: propose_remove

    let charlie_processed_message = charlie_group
        .process_message(
            provider,
            mls_message_out
                .into_protocol_message()
                .expect("Unexpected message type"),
        )
        .expect("Could not process message.");

    // Check that we received the correct proposals
    if let ProcessedMessageContent::ProposalMessage(staged_proposal) =
        charlie_processed_message.into_content()
    {
        if let Proposal::Remove(ref remove_proposal) = staged_proposal.proposal() {
            // Check that Charlie was removed
            assert_eq!(remove_proposal.removed(), charlie_group.own_leaf_index());
            // Store proposal
            charlie_group.store_pending_proposal(*staged_proposal.clone());
        } else {
            unreachable!("Expected a Proposal.");
        }

        // Check that Alice removed Charlie
        assert!(matches!(
            staged_proposal.sender(),
            Sender::Member(member) if *member == alice_group.own_leaf_index()
        ));
    } else {
        unreachable!("Expected a QueuedProposal.");
    }

    // Create AddProposal and remove it
    // ANCHOR: rollback_proposal_by_ref
    let (_mls_message_out, proposal_ref) = alice_group
        .propose_add_member(provider, &alice_signature_keys, &bob_key_package)
        .expect("Could not create proposal to add Bob");
    alice_group
        .remove_pending_proposal(proposal_ref)
        .expect("The proposal was not found");
    // ANCHOR_END: rollback_proposal_by_ref

    // Create AddProposal and process it
    // ANCHOR: propose_add
    let (mls_message_out, _proposal_ref) = alice_group
        .propose_add_member(provider, &alice_signature_keys, &bob_key_package)
        .expect("Could not create proposal to add Bob");
    // ANCHOR_END: propose_add

    let charlie_processed_message = charlie_group
        .process_message(
            provider,
            mls_message_out
                .into_protocol_message()
                .expect("Unexpected message type"),
        )
        .expect("Could not process message.");

    // Check that we received the correct proposals
    // ANCHOR: inspect_add_proposal
    if let ProcessedMessageContent::ProposalMessage(staged_proposal) =
        charlie_processed_message.into_content()
    {
        // In the case we received an Add Proposal
        if let Proposal::Add(add_proposal) = staged_proposal.proposal() {
            // Check that Bob was added
            assert_eq!(
                add_proposal.key_package().leaf_node().credential(),
                &bob_credential.credential
            );
        } else {
            panic!("Expected an AddProposal.");
        }

        // Check that Alice added Bob
        assert!(matches!(
            staged_proposal.sender(),
            Sender::Member(member) if *member == alice_group.own_leaf_index()
        ));
        // Store proposal
        charlie_group.store_pending_proposal(*staged_proposal);
    }
    // ANCHOR_END: inspect_add_proposal
    else {
        unreachable!("Expected a QueuedProposal.");
    }

    // Commit to the proposals and process it
    let (queued_message, welcome_option, _group_info) = alice_group
        .commit_to_pending_proposals(provider, &alice_signature_keys)
        .expect("Could not flush proposals");

    let charlie_processed_message = charlie_group
        .process_message(
            provider,
            queued_message
                .into_protocol_message()
                .expect("Unexpected message type"),
        )
        .expect("Could not process message.");

    // Merge Commit
    alice_group
        .merge_pending_commit(provider)
        .expect("error merging pending commit");

    // Merge Commit
    if let ProcessedMessageContent::StagedCommitMessage(staged_commit) =
        charlie_processed_message.into_content()
    {
        charlie_group
            .merge_staged_commit(provider, *staged_commit)
            .expect("Error merging staged commit.");
    } else {
        unreachable!("Expected a StagedCommit.");
    }

    // Make sure the group contains two members
    assert_eq!(alice_group.members().count(), 2);

    // Check that Alice & Bob are the members of the group
    let members = alice_group.members().collect::<Vec<Member>>();
    assert_eq!(members[0].credential.identity(), b"Alice");
    assert_eq!(members[1].credential.identity(), b"Bob");

    // Bob creates a new group
    let mut bob_group = MlsGroup::new_from_welcome(
        provider,
        mls_group_create_config.join_config(),
        welcome_option
            .expect("Welcome was not returned")
            .into_welcome()
            .expect("Unexpected message type."),
        Some(alice_group.export_ratchet_tree().into()),
    )
    .expect("Error creating group from Welcome");

    // Make sure the group contains two members
    assert_eq!(alice_group.members().count(), 2);

    // Check that Alice & Bob are the members of the group
    let members = alice_group.members().collect::<Vec<Member>>();
    assert_eq!(members[0].credential.identity(), b"Alice");
    assert_eq!(members[1].credential.identity(), b"Bob");

    // Make sure the group contains two members
    assert_eq!(bob_group.members().count(), 2);

    // Check that Alice & Bob are the members of the group
    let members = bob_group.members().collect::<Vec<Member>>();
    assert_eq!(members[0].credential.identity(), b"Alice");
    assert_eq!(members[1].credential.identity(), b"Bob");

    // === Alice sends a message to the group ===
    let message_alice = b"Hi, I'm Alice!";
    let queued_message = alice_group
        .create_message(provider, &alice_signature_keys, message_alice)
        .expect("Error creating application message");

    let bob_processed_message = bob_group
        .process_message(
            provider,
            queued_message
                .into_protocol_message()
                .expect("Unexpected message type"),
        )
        .expect("Could not process message.");

    // Get sender information
    // As provided by the processed message
    let sender_cred_from_msg = bob_processed_message.credential().clone();

    // As provided by looking up the sender manually via the `member()` function
    // ANCHOR: member_lookup
    let sender_cred_from_group =
        if let Sender::Member(sender_index) = bob_processed_message.sender() {
            bob_group
                .member(*sender_index)
                .expect("Could not find sender in group.")
                .clone()
        } else {
            unreachable!("Expected sender type to be `Member`.")
        };
    // ANCHOR_END: member_lookup

    // Check that we received the correct message
    if let ProcessedMessageContent::ApplicationMessage(application_message) =
        bob_processed_message.into_content()
    {
        // Check the message
        assert_eq!(application_message.into_bytes(), message_alice);
        // Check that Alice sent the message
        assert_eq!(sender_cred_from_msg, sender_cred_from_group);
        assert_eq!(
            &sender_cred_from_msg,
            alice_group.credential().expect("Expected a credential.")
        );
    } else {
        unreachable!("Expected an ApplicationMessage.");
    }

    // === Bob leaves the group ===

    // ANCHOR: leaving
    let queued_message = bob_group
        .leave_group(provider, &bob_signature_keys)
        .expect("Could not leave group");
    // ANCHOR_END: leaving

    let alice_processed_message = alice_group
        .process_message(
            provider,
            queued_message
                .into_protocol_message()
                .expect("Unexpected message type"),
        )
        .expect("Could not process message.");

    // Store proposal
    if let ProcessedMessageContent::ProposalMessage(staged_proposal) =
        alice_processed_message.into_content()
    {
        // Store proposal
        alice_group.store_pending_proposal(*staged_proposal);
    } else {
        unreachable!("Expected a QueuedProposal.");
    }

    // Should fail because you cannot remove yourself from a group
    assert_eq!(
        bob_group.commit_to_pending_proposals(provider, &bob_signature_keys),
        Err(CommitToPendingProposalsError::CreateCommitError(
            CreateCommitError::CannotRemoveSelf
        ))
    );

    let (queued_message, _welcome_option, _group_info) = alice_group
        .commit_to_pending_proposals(provider, &alice_signature_keys)
        .expect("Could not commit to proposals.");

    // Check that Bob's group is still active
    assert!(bob_group.is_active());

    // Check that we received the correct proposals
    if let Some(staged_commit) = alice_group.pending_commit() {
        let remove = staged_commit
            .remove_proposals()
            .next()
            .expect("Expected a proposal.");
        // Check that Bob was removed
        assert_eq!(
            remove.remove_proposal().removed(),
            bob_group.own_leaf_index()
        );
        // Check that Bob removed himself
        assert!(matches!(
            remove.sender(),
            Sender::Member(member) if *member == bob_group.own_leaf_index()
        ));
        // Merge staged Commit
    } else {
        unreachable!("Expected a StagedCommit.");
    }

    alice_group
        .merge_pending_commit(provider)
        .expect("Could not merge Commit.");

    let bob_processed_message = bob_group
        .process_message(
            provider,
            queued_message
                .into_protocol_message()
                .expect("Unexpected message type"),
        )
        .expect("Could not process message.");

    // Check that we received the correct proposals
    if let ProcessedMessageContent::StagedCommitMessage(staged_commit) =
        bob_processed_message.into_content()
    {
        let remove = staged_commit
            .remove_proposals()
            .next()
            .expect("Expected a proposal.");
        // Check that Bob was removed
        assert_eq!(
            remove.remove_proposal().removed(),
            bob_group.own_leaf_index()
        );
        // Check that Bob removed himself
        assert!(matches!(
            remove.sender(),
            Sender::Member(member) if *member == bob_group.own_leaf_index()
        ));
        assert!(staged_commit.self_removed());
        // Merge staged Commit
        bob_group
            .merge_staged_commit(provider, *staged_commit)
            .expect("Error merging staged commit.");
    } else {
        unreachable!("Expected a StagedCommit.");
    }

    // Check that Bob's group is no longer active
    assert!(!bob_group.is_active());

    // Make sure the group contains one member
    assert_eq!(alice_group.members().count(), 1);

    // Check that Alice is the only member of the group
    let members = alice_group.members().collect::<Vec<Member>>();
    assert_eq!(members[0].credential.identity(), b"Alice");

    // === Re-Add Bob with external Add proposal ===

    // Create a new KeyPackageBundle for Bob
    let bob_key_package = generate_key_package(
        ciphersuite,
        bob_credential.clone(),
        Extensions::default(),
        provider,
        &bob_signature_keys,
    );

    // ANCHOR: external_join_proposal
    let proposal = JoinProposal::new(
        bob_key_package,
        alice_group.group_id().clone(),
        alice_group.epoch(),
        &bob_signature_keys,
    )
    .expect("Could not create external Add proposal");
    // ANCHOR_END: external_join_proposal

    // ANCHOR: decrypt_external_join_proposal
    let alice_processed_message = alice_group
        .process_message(
            provider,
            proposal
                .into_protocol_message()
                .expect("Unexpected message type."),
        )
        .expect("Could not process message.");
    match alice_processed_message.into_content() {
        ProcessedMessageContent::ExternalJoinProposalMessage(proposal) => {
            alice_group.store_pending_proposal(*proposal);
            let (_commit, welcome, _group_info) = alice_group
                .commit_to_pending_proposals(provider, &alice_signature_keys)
                .expect("Could not commit");
            assert_eq!(alice_group.members().count(), 1);
            alice_group
                .merge_pending_commit(provider)
                .expect("Could not merge commit");
            assert_eq!(alice_group.members().count(), 2);

            let bob_group = MlsGroup::new_from_welcome(
                provider,
                mls_group_create_config.join_config(),
                welcome
                    .unwrap()
                    .into_welcome()
                    .expect("Unexpected message type."),
                None,
            )
            .expect("Bob could not join the group");
            assert_eq!(bob_group.members().count(), 2);
        }
        _ => unreachable!(),
    }
    // ANCHOR_END: decrypt_external_join_proposal

    // get Bob's index
    let bob_index = alice_group
        .members()
        .find_map(|member| {
            if member.credential.identity() == b"Bob" {
                Some(member.index)
            } else {
                None
            }
        })
        .unwrap();

    // ANCHOR: external_remove_proposal
    let proposal = ExternalProposal::new_remove(
        bob_index,
        alice_group.group_id().clone(),
        alice_group.epoch(),
        &ds_signature_keys,
        SenderExtensionIndex::new(0),
    )
    .expect("Could not create external Remove proposal");
    // ANCHOR_END: external_remove_proposal

    // ANCHOR: decrypt_external_join_proposal
    let alice_processed_message = alice_group
        .process_message(
            provider,
            proposal
                .into_protocol_message()
                .expect("Unexpected message type."),
        )
        .expect("Could not process message.");
    match alice_processed_message.into_content() {
        ProcessedMessageContent::ProposalMessage(proposal) => {
            alice_group.store_pending_proposal(*proposal);
            assert_eq!(alice_group.members().count(), 2);
            alice_group
                .commit_to_pending_proposals(provider, &alice_signature_keys)
                .expect("Could not commit");
            alice_group
                .merge_pending_commit(provider)
                .expect("Could not merge commit");
            assert_eq!(alice_group.members().count(), 1);
        }
        _ => unreachable!(),
    }
    // ANCHOR_END: decrypt_external_join_proposal

    // === Save the group state ===

    // Create a new KeyPackageBundle for Bob
    let bob_key_package = generate_key_package(
        ciphersuite,
        bob_credential,
        Extensions::default(),
        provider,
        &bob_signature_keys,
    );

    // Add Bob to the group
    let (_queued_message, welcome, _group_info) = alice_group
        .add_members(provider, &alice_signature_keys, &[bob_key_package])
        .expect("Could not add Bob");

    // Merge Commit
    alice_group
        .merge_pending_commit(provider)
        .expect("error merging pending commit");

    let mut bob_group = MlsGroup::new_from_welcome(
        provider,
        mls_group_create_config.join_config(),
        welcome.into_welcome().expect("Unexpected message type."),
        Some(alice_group.export_ratchet_tree().into()),
    )
    .expect("Could not create group from Welcome");

    assert_eq!(
        alice_group.export_secret(provider.crypto(), "before load", &[], 32),
        bob_group.export_secret(provider.crypto(), "before load", &[], 32)
    );

    // Check that the state flag gets reset when saving
    assert_eq!(bob_group.state_changed(), InnerState::Changed);
    //save(&mut bob_group);

    bob_group
        .save(provider.key_store())
        .expect("Could not write group state to file");

    // Check that the state flag gets reset when saving
    assert_eq!(bob_group.state_changed(), InnerState::Persisted);

    let bob_group =
        MlsGroup::load(&group_id, provider.key_store()).expect("Could not load group from file");

    // Make sure the state is still the same
    assert_eq!(
        alice_group.export_secret(provider.crypto(), "after load", &[], 32),
        bob_group.export_secret(provider.crypto(), "after load", &[], 32)
    );
}

#[apply(ciphersuites_and_providers)]
fn test_empty_input_errors(ciphersuite: Ciphersuite, provider: &impl OpenMlsProvider) {
    let group_id = GroupId::from_slice(b"Test Group");

    // Generate credentials with keys
    let (alice_credential, alice_signature_keys) = generate_credential(
        "Alice".into(),
        CredentialType::Basic,
        ciphersuite.signature_algorithm(),
        provider,
    );

    // Define the MlsGroup configuration
    let mls_group_config = MlsGroupCreateConfig::test_default(ciphersuite);

    // === Alice creates a group ===
    let mut alice_group = MlsGroup::new_with_group_id(
        provider,
        &alice_signature_keys,
        &mls_group_config,
        group_id,
        alice_credential,
    )
    .expect("An unexpected error occurred.");

    assert_eq!(
        alice_group
            .add_members(provider, &alice_signature_keys, &[])
            .expect_err("No EmptyInputError when trying to pass an empty slice to `add_members`."),
        AddMembersError::EmptyInput(EmptyInputError::AddMembers)
    );
    assert_eq!(
        alice_group
            .remove_members(provider, &alice_signature_keys, &[])
            .expect_err(
                "No EmptyInputError when trying to pass an empty slice to `remove_members`."
            ),
        RemoveMembersError::EmptyInput(EmptyInputError::RemoveMembers)
    );
}<|MERGE_RESOLUTION|>--- conflicted
+++ resolved
@@ -133,7 +133,6 @@
             10,   // out_of_order_tolerance
             2000, // maximum_forward_distance
         ))
-<<<<<<< HEAD
         .with_group_context_extensions(Extensions::single(Extension::ExternalSenders(vec![
             ExternalSender::new(
                 ds_credential_with_key.signature_key.clone(),
@@ -141,8 +140,6 @@
             ),
         ])))
         .expect("error adding external senders extension to group context extensions")
-        .crypto_config(CryptoConfig::with_default_version(ciphersuite))
-=======
         .crypto_config(CryptoConfig::with_default_version(ciphersuite))
         .capabilities(Capabilities::new(
             None, // Defaults to the group's protocol version
@@ -157,11 +154,6 @@
             UnknownExtension(vec![0, 1, 2, 3]),
         )))
         .expect("failed to configure leaf extensions")
-        .external_senders(vec![ExternalSender::new(
-            ds_credential_with_key.signature_key.clone(),
-            ds_credential_with_key.credential.clone(),
-        )])
->>>>>>> 4d5716e0
         .use_ratchet_tree_extension(true)
         .build();
     // ANCHOR_END: mls_group_create_config_example
