--- conflicted
+++ resolved
@@ -1,9 +1,5 @@
 use openmls::{
-<<<<<<< HEAD
-    prelude::{config::CryptoConfig, tls_codec::*, CustomProposal, *},
-=======
-    prelude::{tls_codec::*, *},
->>>>>>> 8f76bd77
+    prelude::{tls_codec::*, CustomProposal, *},
     test_utils::*,
     *,
 };
@@ -419,7 +415,7 @@
     let custom_proposal_payload = vec![0, 1, 2, 3];
     let custom_proposal = CustomProposal((custom_proposal_type, custom_proposal_payload.clone()));
     let (custom_proposal_message, _proposal_ref) = alice_group
-        .propose_custom_proposal_by_reference(provider, &alice_signature_keys, custom_proposal)
+        .propose_custom_proposal_by_value(provider, &alice_signature_keys, custom_proposal)
         .expect("Could not create custom proposal.");
     // ANCHOR_END: alice_creates_custom_proposal
 
