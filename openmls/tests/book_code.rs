--- conflicted
+++ resolved
@@ -206,13 +206,8 @@
 
     // === Alice adds Bob ===
     // ANCHOR: alice_adds_bob
-<<<<<<< HEAD
-    let (mls_message_out, welcome) = alice_group
+    let (mls_message_out, welcome, group_info) = alice_group
         .add_members(backend, &alice_signature_keys, &[bob_key_package])
-=======
-    let (mls_message_out, welcome, group_info) = alice_group
-        .add_members(backend, &[bob_key_package])
->>>>>>> f2ddc9f0
         .expect("Could not add members.");
     // ANCHOR_END: alice_adds_bob
 
