use openmls::{prelude::*, *};
use openmls_basic_credential::SignatureKeyPair;
use openmls_test::openmls_test;
use openmls_traits::{signatures::Signer, types::SignatureScheme};

const CUSTOM_EXTENSION_TYPE_ID: u16 = 0xff00;
const CUSTOM_EXTENSION_TYPE: ExtensionType = ExtensionType::Unknown(CUSTOM_EXTENSION_TYPE_ID);

/// An example where we add an unknown extension to every commit in the group
/// In this example, the extension we commit is the list of "user names" of the clients in the
/// group.
#[openmls_test]
fn opaque_extension() {
    let alice_provider = &Provider::default();
    let bob_provider = &Provider::default();
    let charlie_provider = &Provider::default();
    // ## First we need to set up the clients.
    // Generate credentials with keys
    let (alice_credential, alice_signature_keys) = generate_credential(
        "Alice".into(),
        ciphersuite.signature_algorithm(),
        alice_provider,
    );

    let (bob_credential, bob_signature_keys) = generate_credential(
        "Bob".into(),
        ciphersuite.signature_algorithm(),
        bob_provider,
    );

    let (charlie_credential, charlie_signature_keys) = generate_credential(
        "Charlie".into(),
        ciphersuite.signature_algorithm(),
        charlie_provider,
    );

    // Generate key packages for Bob and Charlie so they can be added later.
    // Note that `generate_key_package` also sets the capability for our custom extension type.
    let bob_key_package = generate_key_package(
        ciphersuite,
        bob_credential.clone(),
        Extensions::default(),
        bob_provider,
        &bob_signature_keys,
    );

    let charlie_key_package = generate_key_package(
        ciphersuite,
        charlie_credential.clone(),
        Extensions::default(),
        charlie_provider,
        &charlie_signature_keys,
    );

    // ## Next, start setting up the group
    let mls_group_create_config = MlsGroupCreateConfig::builder()
        .padding_size(100)
        .sender_ratchet_configuration(SenderRatchetConfiguration::new(
            10,   // out_of_order_tolerance
            2000, // maximum_forward_distance
        ))
        .ciphersuite(ciphersuite)
        // We set two group context extensions here:
        // - the unknown extension
        // - the required capabilities extension, indicating that clients need to support that
        //   extension type (and announce it in their leaf node)
        .with_group_context_extensions(
            Extensions::try_from(vec![
                Extension::RequiredCapabilities(RequiredCapabilitiesExtension::new(
                    &[CUSTOM_EXTENSION_TYPE],
                    &[],
                    &[CredentialType::Basic],
                )),
                Extension::Unknown(
                    CUSTOM_EXTENSION_TYPE_ID,
                    UnknownExtension(br#"["alice"]"#.to_vec()),
                ),
            ])
            .unwrap(),
        )
        .unwrap()
        // we need to specify the non-default extension in alices leaf node's capabilities.
        .capabilities(Capabilities::new(
            None, // Defaults to the group's protocol version
            None, // Defaults to the group's ciphersuite
            Some(&[CUSTOM_EXTENSION_TYPE]),
            None, // Defaults to all basic extension types
            Some(&[CredentialType::Basic]),
        ))
        .build();

    let mut alice_group = MlsGroup::new(
        alice_provider,
        &alice_signature_keys,
        &mls_group_create_config,
        alice_credential.clone(),
    )
    .expect("An unexpected error occurred.");

    // ## Build the commit where we add bob:
    // 1. add the client to the group
    // 2. add the name to the list in the required capabilities.
    let add_bob_bundle = alice_group
        .commit_builder()
        .propose_adds(Some(bob_key_package.key_package().clone()))
        .propose_group_context_extensions(
            Extensions::try_from(vec![
                Extension::RequiredCapabilities(RequiredCapabilitiesExtension::new(
                    &[CUSTOM_EXTENSION_TYPE],
                    &[],
                    &[CredentialType::Basic],
                )),
                Extension::Unknown(
                    CUSTOM_EXTENSION_TYPE_ID,
                    UnknownExtension(br#"["alice","bob"]"#.to_vec()),
                ),
            ])
            .unwrap(),
        )
<<<<<<< HEAD
        .expect("error creating commit")
        .load_psks(provider.storage())
=======
        .load_psks(alice_provider.storage())
>>>>>>> a309a558
        .expect("error loading psks")
        .build(
            alice_provider.rand(),
            alice_provider.crypto(),
            &alice_signature_keys,
            |_| true,
        )
        .expect("error building commit")
        .stage_commit(alice_provider)
        .expect("error staging commit");

    alice_group.merge_pending_commit(alice_provider).unwrap();

    // ## Let bob build the group
    // Get the info needed to build the group - would be part of welcome and group info in the real
    // world
    let join_config = alice_group.configuration();
    let tree = alice_group.export_ratchet_tree();

    // This is how we can access the custom group context extension while joining
    let mut bob_group = StagedWelcome::new_from_welcome(
        bob_provider,
        join_config,
        add_bob_bundle.welcome().unwrap().to_owned(),
        Some(tree.into()),
    )
    .inspect(|staged_welcome| {
        let extension = staged_welcome
            .group_context()
            .extensions()
            .unknown(CUSTOM_EXTENSION_TYPE_ID)
            .unwrap();

        let users: Vec<&str> = serde_json::from_slice(&extension.0).unwrap();
        assert!(users.contains(&"alice"));
        assert!(users.contains(&"bob"));
        assert!(users.len() == 2);
    })
    .unwrap()
    .into_group(bob_provider)
    .unwrap();

    // ## Let Alice add Charlie, so we can see how Bob processes that message
    // The commit is analogous to the one before
    let add_charlie_bundle = alice_group
        .commit_builder()
        .propose_adds(Some(charlie_key_package.key_package().clone()))
        .propose_group_context_extensions(
            Extensions::try_from(vec![
                Extension::RequiredCapabilities(RequiredCapabilitiesExtension::new(
                    &[CUSTOM_EXTENSION_TYPE],
                    &[],
                    &[CredentialType::Basic],
                )),
                Extension::Unknown(
                    CUSTOM_EXTENSION_TYPE_ID,
                    UnknownExtension(br#"["alice","bob","charlie"]"#.to_vec()),
                ),
            ])
            .unwrap(),
        )
<<<<<<< HEAD
        .expect("error creating commit")
        .load_psks(provider.storage())
=======
        .load_psks(alice_provider.storage())
>>>>>>> a309a558
        .expect("error loading psks")
        .build(
            alice_provider.rand(),
            alice_provider.crypto(),
            &alice_signature_keys,
            |_| true,
        )
        .expect("error building commit")
        .stage_commit(alice_provider)
        .expect("error staging commit");

    alice_group.merge_pending_commit(alice_provider).unwrap();

    let processed_message = bob_group
        .process_message(
            bob_provider,
            add_charlie_bundle
                .commit()
                .to_owned()
                .into_protocol_message()
                .unwrap(),
        )
        .unwrap();

    match processed_message.into_content() {
        ProcessedMessageContent::StagedCommitMessage(commit) => {
            let extension = commit
                .group_context()
                .extensions()
                .unknown(CUSTOM_EXTENSION_TYPE_ID)
                .unwrap();

            let users: Vec<&str> = serde_json::from_slice(&extension.0).unwrap();
            assert!(users.contains(&"alice"));
            assert!(users.contains(&"bob"));
            assert!(users.contains(&"charlie"));
            assert!(users.len() == 3);

            bob_group.merge_pending_commit(bob_provider).unwrap();
        }
        _ => unreachable!("we know this is a commit"),
    }

    // Now we could also create a group for charlie, but that would look
    // exactly like adding bob, so there is nothing interesting here.
}

fn generate_key_package(
    ciphersuite: Ciphersuite,
    credential_with_key: CredentialWithKey,
    extensions: Extensions,
    provider: &impl crate::storage::OpenMlsProvider,
    signer: &impl Signer,
) -> KeyPackageBundle {
    // Create the key package
    KeyPackage::builder()
        .leaf_node_capabilities(
            Capabilities::builder()
                .extensions(vec![CUSTOM_EXTENSION_TYPE])
                .credentials(vec![CredentialType::Basic])
                .build(),
        )
        .key_package_extensions(extensions)
        .build(ciphersuite, provider, signer, credential_with_key)
        .unwrap()
}

fn generate_credential(
    identity: Vec<u8>,
    signature_algorithm: SignatureScheme,
    provider: &impl crate::storage::OpenMlsProvider,
) -> (CredentialWithKey, SignatureKeyPair) {
    let credential = BasicCredential::new(identity);
    let signature_keys = SignatureKeyPair::new(signature_algorithm).unwrap();
    signature_keys.store(provider.storage()).unwrap();

    (
        CredentialWithKey {
            credential: credential.into(),
            signature_key: signature_keys.to_public_vec().into(),
        },
        signature_keys,
    )
}<|MERGE_RESOLUTION|>--- conflicted
+++ resolved
@@ -117,12 +117,8 @@
             ])
             .unwrap(),
         )
-<<<<<<< HEAD
         .expect("error creating commit")
-        .load_psks(provider.storage())
-=======
         .load_psks(alice_provider.storage())
->>>>>>> a309a558
         .expect("error loading psks")
         .build(
             alice_provider.rand(),
@@ -184,12 +180,8 @@
             ])
             .unwrap(),
         )
-<<<<<<< HEAD
         .expect("error creating commit")
-        .load_psks(provider.storage())
-=======
         .load_psks(alice_provider.storage())
->>>>>>> a309a558
         .expect("error loading psks")
         .build(
             alice_provider.rand(),
