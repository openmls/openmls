use openmls::{prelude::*, test_utils::*, *};

<<<<<<< HEAD
#[apply(ciphersuites_and_backends)]
fn test_external_commit(ciphersuite: Ciphersuite, backend: &impl OpenMlsCryptoProvider) {
    // Alice creates a new group ...
    let group_config = MlsGroupConfigBuilder::new()
        .crypto_config(CryptoConfig::with_default_version(ciphersuite))
        .build();

    let (alice_credential, alice_signature_keys) = openmls::credentials::test_utils::new_credential(
        backend,
        b"Alice",
        CredentialType::Basic,
        ciphersuite.signature_algorithm(),
    );

    let alice_group = MlsGroup::new(
        backend,
        &alice_signature_keys,
        &group_config,
        alice_signature_keys.to_public_vec().into(),
        alice_credential,
    )
    .expect("An unexpected error occurred.");
=======
fn create_alice_group(
    ciphersuite: Ciphersuite,
    backend: &impl OpenMlsCryptoProvider,
    use_ratchet_tree_extension: bool,
) -> MlsGroup {
    let group_config = MlsGroupConfigBuilder::new()
        .use_ratchet_tree_extension(use_ratchet_tree_extension)
        .crypto_config(CryptoConfig::with_default_version(ciphersuite))
        .build();

    let alice_cb = {
        let alice_cb = CredentialBundle::new(
            b"Alice".to_vec(),
            CredentialType::Basic,
            ciphersuite.signature_algorithm(),
            backend,
        )
        .expect("Creation of credential bundle failed.");

        let index = alice_cb
            .credential()
            .signature_key()
            .tls_serialize_detached()
            .expect("Serialization of signature public key failed.");

        backend
            .key_store()
            .store(&index, &alice_cb)
            .expect("Storing of signature public key failed.");

        alice_cb
    };
>>>>>>> f2ddc9f0

    MlsGroup::new(
        backend,
        &group_config,
        alice_cb.credential().signature_key(),
    )
    .expect("An unexpected error occurred.")
}

#[apply(ciphersuites_and_backends)]
fn test_external_commit(ciphersuite: Ciphersuite, backend: &impl OpenMlsCryptoProvider) {
    // Alice creates a new group ...
    let alice_group = create_alice_group(ciphersuite, backend, false);

    // ... and exports a group info (with ratchet_tree).
    let verifiable_group_info = {
        let group_info = alice_group
            .export_group_info(backend, &alice_signature_keys, true)
            .unwrap();

        let serialized_group_info = group_info.tls_serialize_detached().unwrap();

        let mls_message_out =
            MlsMessageOut::tls_deserialize(&mut serialized_group_info.as_slice()).unwrap();

        mls_message_out.into_group_info().unwrap()
    };

    let verifiable_group_info_broken = {
        let group_info = alice_group
            .export_group_info(backend, &alice_signature_keys, true)
            .unwrap();

        let serialized_group_info = {
            let mut tmp = group_info.tls_serialize_detached().unwrap();

            // Simulate a bit-flip in the signature.
            let last = tmp.len().checked_sub(1).unwrap();
            tmp[last] ^= 1;

            tmp
        };

        let mls_message_out =
            MlsMessageOut::tls_deserialize(&mut serialized_group_info.as_slice()).unwrap();

        mls_message_out.into_group_info().unwrap()
    };

    // ---------------------------------------------------------------------------------------------

    // Now, Bob wants to join Alice' group by an external commit. (Positive case.)
    {
        let (bob_credential, bob_signature_keys) = openmls::credentials::test_utils::new_credential(
            backend,
            b"Bob",
            CredentialType::Basic,
            ciphersuite.signature_algorithm(),
        );

        let (_bob_group, _) = MlsGroup::join_by_external_commit(
            backend,
            &bob_signature_keys,
            None,
            verifiable_group_info,
            &MlsGroupConfigBuilder::new()
                .crypto_config(CryptoConfig::with_default_version(ciphersuite))
                .build(),
            b"",
            bob_credential,
            bob_signature_keys.to_public_vec().into(),
        )
        .unwrap();
    }

    // Now, Bob wants to join Alice' group by an external commit. (Negative case, broken signature.)
    {
        let (bob_credential, bob_signature_keys) = openmls::credentials::test_utils::new_credential(
            backend,
            b"Bob",
            CredentialType::Basic,
            ciphersuite.signature_algorithm(),
        );

        let got_error = MlsGroup::join_by_external_commit(
            backend,
            &bob_signature_keys,
            None,
            verifiable_group_info_broken,
            &MlsGroupConfigBuilder::new()
                .crypto_config(CryptoConfig::with_default_version(ciphersuite))
                .build(),
            b"",
            bob_credential,
            bob_signature_keys.to_public_vec().into(),
        )
        .unwrap_err();

        assert_eq!(got_error, ExternalCommitError::InvalidGroupInfoSignature);
    }
}

#[apply(ciphersuites_and_backends)]
fn test_group_info(ciphersuite: Ciphersuite, backend: &impl OpenMlsCryptoProvider) {
    // Alice creates a new group ...
    let mut alice_group = create_alice_group(ciphersuite, backend, true);

    // Self update Alice's to get a group info from a commit
    let (.., group_info) = alice_group.self_update(backend).unwrap();
    alice_group.merge_pending_commit(backend).unwrap();

    // Bob wants to join
    let bob_cb = CredentialBundle::new(
        b"Bob".to_vec(),
        CredentialType::Basic,
        ciphersuite.signature_algorithm(),
        backend,
    )
    .expect("Creation of credential bundle failed.");
    let index = bob_cb
        .credential()
        .signature_key()
        .tls_serialize_detached()
        .expect("Serialization of signature public key failed.");
    backend
        .key_store()
        .store(&index, &bob_cb)
        .expect("Storing of signature public key failed.");

    let verifiable_group_info = {
        let serialized_group_info = group_info.unwrap().tls_serialize_detached().unwrap();

        VerifiableGroupInfo::tls_deserialize(&mut serialized_group_info.as_slice()).unwrap()
    };
    let (mut bob_group, msg) = MlsGroup::join_by_external_commit(
        backend,
        None,
        verifiable_group_info,
        &MlsGroupConfigBuilder::new()
            .crypto_config(CryptoConfig::with_default_version(ciphersuite))
            .build(),
        b"",
        &bob_cb,
    )
    .map(|(group, msg)| (group, MlsMessageIn::from(msg)))
    .unwrap();
    bob_group.merge_pending_commit(backend).unwrap();

    // let alice process bob's new client
    let msg = alice_group
        .process_message(backend, msg)
        .unwrap()
        .into_content();
    match msg {
        ProcessedMessageContent::StagedCommitMessage(commit) => {
            alice_group.merge_staged_commit(backend, *commit).unwrap();
        }
        _ => panic!("Unexpected message type"),
    }

    // bob sends a message to alice
    let message: MlsMessageIn = bob_group
        .create_message(backend, b"Hello Alice")
        .unwrap()
        .into();

    let msg = alice_group.process_message(backend, message).unwrap();
    let decrypted = match msg.into_content() {
        ProcessedMessageContent::ApplicationMessage(msg) => msg.into_bytes(),
        _ => panic!("Not an ApplicationMessage"),
    };
    assert_eq!(decrypted, b"Hello Alice");
}

#[apply(ciphersuites_and_backends)]
fn test_not_present_group_info(ciphersuite: Ciphersuite, backend: &impl OpenMlsCryptoProvider) {
    // Alice creates a new group ...
    let mut alice_group = create_alice_group(ciphersuite, backend, false);

    // Self update Alice's to get a group info from a commit
    let (.., group_info) = alice_group.self_update(backend).unwrap();
    alice_group.merge_pending_commit(backend).unwrap();

    assert!(group_info.is_none());
}<|MERGE_RESOLUTION|>--- conflicted
+++ resolved
@@ -1,29 +1,5 @@
 use openmls::{prelude::*, test_utils::*, *};
 
-<<<<<<< HEAD
-#[apply(ciphersuites_and_backends)]
-fn test_external_commit(ciphersuite: Ciphersuite, backend: &impl OpenMlsCryptoProvider) {
-    // Alice creates a new group ...
-    let group_config = MlsGroupConfigBuilder::new()
-        .crypto_config(CryptoConfig::with_default_version(ciphersuite))
-        .build();
-
-    let (alice_credential, alice_signature_keys) = openmls::credentials::test_utils::new_credential(
-        backend,
-        b"Alice",
-        CredentialType::Basic,
-        ciphersuite.signature_algorithm(),
-    );
-
-    let alice_group = MlsGroup::new(
-        backend,
-        &alice_signature_keys,
-        &group_config,
-        alice_signature_keys.to_public_vec().into(),
-        alice_credential,
-    )
-    .expect("An unexpected error occurred.");
-=======
 fn create_alice_group(
     ciphersuite: Ciphersuite,
     backend: &impl OpenMlsCryptoProvider,
@@ -56,7 +32,6 @@
 
         alice_cb
     };
->>>>>>> f2ddc9f0
 
     MlsGroup::new(
         backend,
