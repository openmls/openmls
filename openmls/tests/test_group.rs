<<<<<<< HEAD
#[cfg(all(
    target_arch = "x86_64",
    not(target_os = "macos"),
    not(target_family = "wasm")
))]
use evercrypt_backend::OpenMlsEvercrypt;
use openmls::{group::create_commit::Proposals, prelude::*};
=======
use openmls::{group::create_commit_params::CreateCommitParams, prelude::*};
>>>>>>> 46a3c2b9
use openmls_rust_crypto::OpenMlsRustCrypto;
use openmls_traits::{types::AeadType, OpenMlsCryptoProvider};

#[test]
fn create_commit_optional_path() {
    let crypto = OpenMlsRustCrypto::default();
    for ciphersuite in Config::supported_ciphersuites() {
        let group_aad = b"Alice's test group";
        // Framing parameters
        let framing_parameters = FramingParameters::new(group_aad, WireFormat::MlsPlaintext);

        // Define identities
        let alice_credential_bundle = CredentialBundle::new(
            "Alice".into(),
            CredentialType::Basic,
            ciphersuite.signature_scheme(),
            &crypto,
        )
        .unwrap();
        let bob_credential_bundle = CredentialBundle::new(
            "Bob".into(),
            CredentialType::Basic,
            ciphersuite.signature_scheme(),
            &crypto,
        )
        .unwrap();

        // Mandatory extensions, will be fixed in #164
        let lifetime_extension = Extension::LifeTime(LifetimeExtension::new(60));
        let mandatory_extensions: Vec<Extension> = vec![lifetime_extension];

        // Generate KeyPackages
        let alice_key_package_bundle = KeyPackageBundle::new(
            &[ciphersuite.name()],
            &alice_credential_bundle,
            &crypto,
            mandatory_extensions.clone(),
        )
        .unwrap();

        let bob_key_package_bundle = KeyPackageBundle::new(
            &[ciphersuite.name()],
            &bob_credential_bundle,
            &crypto,
            mandatory_extensions.clone(),
        )
        .unwrap();
        let bob_key_package = bob_key_package_bundle.key_package();

        let alice_update_key_package_bundle = KeyPackageBundle::new(
            &[ciphersuite.name()],
            &alice_credential_bundle,
            &crypto,
            mandatory_extensions,
        )
        .unwrap();
        let alice_update_key_package = alice_update_key_package_bundle.key_package();
        assert!(alice_update_key_package.verify(&crypto,).is_ok());

        // Alice creates a group
        let group_id = [1, 2, 3, 4];
        let mut group_alice = MlsGroup::new(
            &group_id,
            ciphersuite.name(),
            &crypto,
            alice_key_package_bundle,
            MlsGroupConfig::default(),
            None, /* Initial PSK */
            None, /* MLS version */
        )
        .unwrap();

        // Alice proposes to add Bob with forced self-update
        // Even though there are only Add Proposals, this should generated a path field
        // on the Commit
        let bob_add_proposal = group_alice
            .create_add_proposal(
                framing_parameters,
                &alice_credential_bundle,
                bob_key_package.clone(),
                &crypto,
            )
            .expect("Could not create proposal.");

        let mut proposal_store = ProposalStore::from_staged_proposal(
            StagedProposal::from_mls_plaintext(ciphersuite, &crypto, bob_add_proposal)
                .expect("Could not create StagedProposal."),
        );

        let params = CreateCommitParams::builder()
            .framing_parameters(framing_parameters)
            .credential_bundle(&alice_credential_bundle)
            .proposal_store(&proposal_store)
            .build();
        let (mls_plaintext_commit, _welcome_bundle_alice_bob_option, kpb_option) =
            match group_alice.create_commit(params /* No PSK fetcher */, &crypto) {
                Ok(c) => c,
                Err(e) => panic!("Error creating commit: {:?}", e),
            };
        let commit = match mls_plaintext_commit.content() {
            MlsPlaintextContentType::Commit(commit) => commit,
            _ => panic!(),
        };
        assert!(commit.has_path());
        assert!(commit.has_path() && kpb_option.is_some());

        // Alice adds Bob without forced self-update
        // Since there are only Add Proposals, this does not generate a path field on
        // the Commit Creating a second proposal to add the same member should
        // not fail, only committing that proposal should fail
        let bob_add_proposal = group_alice
            .create_add_proposal(
                framing_parameters,
                &alice_credential_bundle,
                bob_key_package.clone(),
                &crypto,
            )
            .expect("Could not create proposal.");

        proposal_store.empty();
        proposal_store.add(
            StagedProposal::from_mls_plaintext(ciphersuite, &crypto, bob_add_proposal)
                .expect("Could not create StagedProposal."),
        );

        let params = CreateCommitParams::builder()
            .framing_parameters(framing_parameters)
            .credential_bundle(&alice_credential_bundle)
            .proposal_store(&proposal_store)
            .force_self_update(false)
            .build();
        let (mls_plaintext_commit, welcome_bundle_alice_bob_option, kpb_option) =
            match group_alice.create_commit(params /* PSK fetcher */, &crypto) {
                Ok(c) => c,
                Err(e) => panic!("Error creating commit: {:?}", e),
            };
        let commit = match mls_plaintext_commit.content() {
            MlsPlaintextContentType::Commit(commit) => commit,
            _ => panic!(),
        };
        assert!(!commit.has_path() && kpb_option.is_none());

        // Alice applies the Commit without the forced self-update

        let staged_commit = group_alice
            .stage_commit(&mls_plaintext_commit, &proposal_store, &[], None, &crypto)
            .expect("Error staging commit");
        group_alice.merge_commit(staged_commit);
        let ratchet_tree = group_alice.tree().public_key_tree_copy();

        // Bob creates group from Welcome
        let group_bob = match MlsGroup::new_from_welcome(
            welcome_bundle_alice_bob_option.unwrap(),
            Some(ratchet_tree),
            bob_key_package_bundle,
            None, /* PSK fetcher */
            &crypto,
        ) {
            Ok(group) => group,
            Err(e) => panic!("Error creating group from Welcome: {:?}", e),
        };

        assert_eq!(
            group_alice.tree().public_key_tree(),
            group_bob.tree().public_key_tree()
        );

        // Alice updates
        let alice_update_proposal = group_alice
            .create_update_proposal(
                framing_parameters,
                &alice_credential_bundle,
                alice_update_key_package.clone(),
                &crypto,
            )
            .expect("Could not create proposal.");

        proposal_store.empty();
        proposal_store.add(
            StagedProposal::from_mls_plaintext(ciphersuite, &crypto, alice_update_proposal)
                .expect("Could not create StagedProposal."),
        );

        // Only UpdateProposal
        let params = CreateCommitParams::builder()
            .framing_parameters(framing_parameters)
            .credential_bundle(&alice_credential_bundle)
            .proposal_store(&proposal_store)
            .force_self_update(false)
            .build();
        let (commit_mls_plaintext, _welcome_option, kpb_option) =
            match group_alice.create_commit(params /* PSK fetcher */, &crypto) {
                Ok(c) => c,
                Err(e) => panic!("Error creating commit: {:?}", e),
            };
        let commit = match commit_mls_plaintext.content() {
            MlsPlaintextContentType::Commit(commit) => commit,
            _ => panic!(),
        };
        assert!(commit.has_path() && kpb_option.is_some());

        // Apply UpdateProposal
        let staged_commit = group_alice
            .stage_commit(
                &commit_mls_plaintext,
                &proposal_store,
                &[kpb_option.unwrap()],
                None, /* PSK fetcher */
                &crypto,
            )
            .expect("Error staging commit");
        group_alice.merge_commit(staged_commit);
    }
}

#[test]
fn basic_group_setup() {
    let crypto = OpenMlsRustCrypto::default();
    for ciphersuite in Config::supported_ciphersuites() {
        let group_aad = b"Alice's test group";
        // Framing parameters
        let framing_parameters = FramingParameters::new(group_aad, WireFormat::MlsPlaintext);

        // Define credential bundles
        let alice_credential_bundle = CredentialBundle::new(
            "Alice".into(),
            CredentialType::Basic,
            ciphersuite.signature_scheme(),
            &crypto,
        )
        .unwrap();
        let bob_credential_bundle = CredentialBundle::new(
            "Bob".into(),
            CredentialType::Basic,
            ciphersuite.signature_scheme(),
            &crypto,
        )
        .unwrap();

        // Generate KeyPackages
        let bob_key_package_bundle = KeyPackageBundle::new(
            &[ciphersuite.name()],
            &bob_credential_bundle,
            &crypto,
            Vec::new(),
        )
        .unwrap();
        let bob_key_package = bob_key_package_bundle.key_package();

        let alice_key_package_bundle = KeyPackageBundle::new(
            &[ciphersuite.name()],
            &alice_credential_bundle,
            &crypto,
            Vec::new(),
        )
        .unwrap();

        // Alice creates a group
        let group_id = [1, 2, 3, 4];
        let group_alice = MlsGroup::new(
            &group_id,
            ciphersuite.name(),
            &crypto,
            alice_key_package_bundle,
            MlsGroupConfig::default(),
            None, /* Initial PSK */
            None, /* MLS version */
        )
        .expect("Could not create group.");

        // Alice adds Bob
        let bob_add_proposal = group_alice
            .create_add_proposal(
                framing_parameters,
                &alice_credential_bundle,
                bob_key_package.clone(),
                &crypto,
            )
            .expect("Could not create proposal.");

        let proposal_store = ProposalStore::from_staged_proposal(
            StagedProposal::from_mls_plaintext(ciphersuite, &crypto, bob_add_proposal)
                .expect("Could not create StagedProposal."),
        );

        let params = CreateCommitParams::builder()
            .framing_parameters(framing_parameters)
            .credential_bundle(&alice_credential_bundle)
            .proposal_store(&proposal_store)
            .build();
        let _commit = match group_alice.create_commit(params /* PSK fetcher */, &crypto) {
            Ok(c) => c,
            Err(e) => panic!("Error creating commit: {:?}", e),
        };
    }
}

fn do_group_operations<Crypto: OpenMlsCryptoProvider>(crypto: Crypto, ciphersuite: &Ciphersuite) {
    let group_aad = b"Alice's test group";
    // Framing parameters
    let framing_parameters = FramingParameters::new(group_aad, WireFormat::MlsPlaintext);

    // Define credential bundles
    let alice_credential_bundle = CredentialBundle::new(
        "Alice".into(),
        CredentialType::Basic,
        ciphersuite.signature_scheme(),
        &crypto,
    )
    .unwrap();
    let bob_credential_bundle = CredentialBundle::new(
        "Bob".into(),
        CredentialType::Basic,
        ciphersuite.signature_scheme(),
        &crypto,
    )
    .unwrap();

    // Mandatory extensions
    let capabilities_extension = Extension::Capabilities(CapabilitiesExtension::new(
        None,
        Some(&[ciphersuite.name()]),
        None,
    ));
    let lifetime_extension = Extension::LifeTime(LifetimeExtension::new(60));
    let mandatory_extensions: Vec<Extension> = vec![capabilities_extension, lifetime_extension];

    // Generate KeyPackages
    let alice_key_package_bundle = KeyPackageBundle::new(
        &[ciphersuite.name()],
        &alice_credential_bundle,
        &crypto,
        mandatory_extensions.clone(),
    )
    .unwrap();

    let bob_key_package_bundle = KeyPackageBundle::new(
        &[ciphersuite.name()],
        &bob_credential_bundle,
        &crypto,
        mandatory_extensions.clone(),
    )
    .unwrap();
    let bob_key_package = bob_key_package_bundle.key_package();

    // === Alice creates a group ===
    let group_id = [1, 2, 3, 4];
    let mut group_alice = MlsGroup::new(
        &group_id,
        ciphersuite.name(),
        &crypto,
        alice_key_package_bundle,
        MlsGroupConfig::default(),
        None, /* Initial PSK */
        None, /* MLS version */
    )
    .expect("Could not create group.");

    // === Alice adds Bob ===
    let bob_add_proposal = group_alice
        .create_add_proposal(
            framing_parameters,
            &alice_credential_bundle,
            bob_key_package.clone(),
            &crypto,
        )
        .expect("Could not create proposal.");
    let epoch_proposals = &[&bob_add_proposal];
    let (mls_plaintext_commit, welcome_bundle_alice_bob_option, kpb_option) = group_alice
        .create_commit(
            framing_parameters,
            &alice_credential_bundle,
            Proposals {
                proposals_by_reference: epoch_proposals,
                proposals_by_value: &[],
            },
            false,
            None, /* PSK fetcher */
            &crypto,
        )
        .expect("Error creating commit");
    let commit = match mls_plaintext_commit.content() {
        MlsPlaintextContentType::Commit(commit) => commit,
        _ => panic!("Wrong content type"),
    };
    assert!(!commit.has_path() && kpb_option.is_none());
    // Check that the function returned a Welcome message
    assert!(welcome_bundle_alice_bob_option.is_some());

    let mut proposal_store = ProposalStore::new();
    proposal_store.add(
        StagedProposal::from_mls_plaintext(ciphersuite, &crypto, bob_add_proposal)
            .expect("Could not create staged proposal."),
    );

    let staged_commit = group_alice
        .stage_commit(
            &mls_plaintext_commit,
            &proposal_store,
            &[],
            None, /* PSK fetcher */
            &crypto,
        )
        .expect("Error staging commit");
    group_alice.merge_commit(staged_commit);
    let ratchet_tree = group_alice.tree().public_key_tree_copy();

    let mut group_bob = match MlsGroup::new_from_welcome(
        welcome_bundle_alice_bob_option.unwrap(),
        Some(ratchet_tree),
        bob_key_package_bundle,
        None, /* PSK fetcher */
        &crypto,
    ) {
        Ok(group) => group,
        Err(e) => panic!("Error creating group from Welcome: {:?}", e),
    };

    // Make sure that both groups have the same public tree
    if group_alice.tree().public_key_tree() != group_bob.tree().public_key_tree() {
        _print_tree(&group_alice.tree(), "Alice added Bob");
        panic!("Different public trees");
    }
    // Make sure that both groups have the same group context
    if group_alice.context() != group_bob.context() {
        panic!("Different group contexts");
    }

    // === Alice sends a message to Bob ===
    let message_alice = [1, 2, 3];
    let mls_ciphertext_alice = group_alice
        .create_application_message(&[], &message_alice, &alice_credential_bundle, 0, &crypto)
        .unwrap();
    let mls_plaintext_bob = match group_bob.decrypt(&mls_ciphertext_alice, &crypto) {
        Ok(mls_plaintext) => group_bob
            .verify(mls_plaintext, &crypto)
            .expect("Error verifying plaintext"),
        Err(e) => panic!("Error decrypting MlsCiphertext: {:?}", e),
    };
    assert_eq!(
        message_alice,
        mls_plaintext_bob.as_application_message().unwrap()
    );

    // === Bob updates and commits ===
    let bob_update_key_package_bundle = KeyPackageBundle::new(
        &[ciphersuite.name()],
        &bob_credential_bundle,
        &crypto,
        mandatory_extensions.clone(),
    )
    .expect("Could not create key package bundle.");

    let update_proposal_bob = group_bob
        .create_update_proposal(
            framing_parameters,
            &bob_credential_bundle,
            bob_update_key_package_bundle.key_package().clone(),
            &crypto,
        )
        .expect("Could not create proposal.");
    let (mls_plaintext_commit, welcome_option, kpb_option) = match group_bob.create_commit(
        framing_parameters,
        &bob_credential_bundle,
        Proposals {
            proposals_by_reference: &[&update_proposal_bob],
            proposals_by_value: &[],
        },
        false, /* force self update */
        None,  /* PSK fetcher */
        &crypto,
    ) {
        Ok(c) => c,
        Err(e) => panic!("Error creating commit: {:?}", e),
    };

    // Check that there is a new KeyPackageBundle
    assert!(kpb_option.is_some());
    // Check there is no Welcome message
    assert!(welcome_option.is_none());

    let mut proposal_store = ProposalStore::new();
    proposal_store.add(
        StagedProposal::from_mls_plaintext(ciphersuite, &crypto, update_proposal_bob)
            .expect("Could not create staged proposal."),
    );

    let staged_commit = group_alice
        .stage_commit(
            &mls_plaintext_commit,
            &proposal_store,
            &[],
            None, /* PSK fetcher */
            &crypto,
        )
<<<<<<< HEAD
        .expect("Error applying commit (Alice)");
    group_alice.merge_commit(staged_commit);
    let staged_commit = group_bob
        .stage_commit(
            &mls_plaintext_commit,
            &proposal_store,
            &[kpb_option.unwrap()],
=======
        .expect("Could not create group.");

        // === Alice adds Bob ===
        let bob_add_proposal = group_alice
            .create_add_proposal(
                framing_parameters,
                &alice_credential_bundle,
                bob_key_package.clone(),
                &crypto,
            )
            .expect("Could not create proposal.");

        let mut proposal_store = ProposalStore::from_staged_proposal(
            StagedProposal::from_mls_plaintext(ciphersuite, &crypto, bob_add_proposal)
                .expect("Could not create StagedProposal."),
        );

        let params = CreateCommitParams::builder()
            .framing_parameters(framing_parameters)
            .credential_bundle(&alice_credential_bundle)
            .proposal_store(&proposal_store)
            .force_self_update(false)
            .build();
        let (mls_plaintext_commit, welcome_bundle_alice_bob_option, kpb_option) = group_alice
            .create_commit(params, &crypto)
            .expect("Error creating commit");
        let commit = match mls_plaintext_commit.content() {
            MlsPlaintextContentType::Commit(commit) => commit,
            _ => panic!("Wrong content type"),
        };
        assert!(!commit.has_path() && kpb_option.is_none());
        // Check that the function returned a Welcome message
        assert!(welcome_bundle_alice_bob_option.is_some());

        let staged_commit = group_alice
            .stage_commit(
                &mls_plaintext_commit,
                &proposal_store,
                &[],
                None, /* PSK fetcher */
                &crypto,
            )
            .expect("Error staging commit");
        group_alice.merge_commit(staged_commit);
        let ratchet_tree = group_alice.tree().public_key_tree_copy();

        let mut group_bob = match MlsGroup::new_from_welcome(
            welcome_bundle_alice_bob_option.unwrap(),
            Some(ratchet_tree),
            bob_key_package_bundle,
>>>>>>> 46a3c2b9
            None, /* PSK fetcher */
            &crypto,
        )
        .expect("Error applying commit (Bob)");
    group_bob.merge_commit(staged_commit);

    // Make sure that both groups have the same public tree
    if group_alice.tree().public_key_tree() != group_bob.tree().public_key_tree() {
        _print_tree(&group_alice.tree(), "Alice added Bob");
        panic!("Different public trees");
    }

    // === Alice updates and commits ===
    let alice_update_key_package_bundle = KeyPackageBundle::new(
        &[ciphersuite.name()],
        &alice_credential_bundle,
        &crypto,
        mandatory_extensions.clone(),
    )
    .expect("Could not create key package bundle.");

    let update_proposal_alice = group_alice
        .create_update_proposal(
            framing_parameters,
            &alice_credential_bundle,
            alice_update_key_package_bundle.key_package().clone(),
            &crypto,
        )
<<<<<<< HEAD
        .expect("Could not create proposal.");
    let (mls_plaintext_commit, _, kpb_option) = match group_alice.create_commit(
        framing_parameters,
        &alice_credential_bundle,
        Proposals {
            proposals_by_reference: &[&update_proposal_alice],
            proposals_by_value: &[],
        },
        false, /* force self update */
        None,  /* PSK fetcher */
        &crypto,
    ) {
        Ok(c) => c,
        Err(e) => panic!("Error creating commit: {:?}", e),
    };

    // Check that there is a new KeyPackageBundle
    assert!(kpb_option.is_some());

    proposal_store.empty();
    proposal_store.add(
        StagedProposal::from_mls_plaintext(ciphersuite, &crypto, update_proposal_alice)
            .expect("Could not create staged proposal."),
    );

    let staged_commit = group_alice
        .stage_commit(
            &mls_plaintext_commit,
            &proposal_store,
            &[kpb_option.unwrap()],
            None, /* PSK fetcher */
            &crypto,
        )
        .expect("Error applying commit (Alice)");
    group_alice.merge_commit(staged_commit);
    let staged_commit = group_bob
        .stage_commit(
            &mls_plaintext_commit,
            &proposal_store,
            &[],
            None, /* PSK fetcher */
=======
        .expect("Could not create key package bundle.");

        let update_proposal_bob = group_bob
            .create_update_proposal(
                framing_parameters,
                &bob_credential_bundle,
                bob_update_key_package_bundle.key_package().clone(),
                &crypto,
            )
            .expect("Could not create proposal.");

        proposal_store.empty();
        proposal_store.add(
            StagedProposal::from_mls_plaintext(ciphersuite, &crypto, update_proposal_bob)
                .expect("Could not create StagedProposal."),
        );

        let params = CreateCommitParams::builder()
            .framing_parameters(framing_parameters)
            .credential_bundle(&bob_credential_bundle)
            .proposal_store(&proposal_store)
            .force_self_update(false)
            .build();
        let (mls_plaintext_commit, welcome_option, kpb_option) =
            match group_bob.create_commit(params, &crypto) {
                Ok(c) => c,
                Err(e) => panic!("Error creating commit: {:?}", e),
            };

        // Check that there is a new KeyPackageBundle
        assert!(kpb_option.is_some());
        // Check there is no Welcome message
        assert!(welcome_option.is_none());

        let staged_commit = group_alice
            .stage_commit(
                &mls_plaintext_commit,
                &proposal_store,
                &[],
                None, /* PSK fetcher */
                &crypto,
            )
            .expect("Error applying commit (Alice)");
        group_alice.merge_commit(staged_commit);
        let staged_commit = group_bob
            .stage_commit(
                &mls_plaintext_commit,
                &proposal_store,
                &[kpb_option.unwrap()],
                None, /* PSK fetcher */
                &crypto,
            )
            .expect("Error applying commit (Bob)");
        group_bob.merge_commit(staged_commit);

        // Make sure that both groups have the same public tree
        if group_alice.tree().public_key_tree() != group_bob.tree().public_key_tree() {
            _print_tree(&group_alice.tree(), "Alice added Bob");
            panic!("Different public trees");
        }

        // === Alice updates and commits ===
        let alice_update_key_package_bundle = KeyPackageBundle::new(
            &[ciphersuite.name()],
            &alice_credential_bundle,
>>>>>>> 46a3c2b9
            &crypto,
        )
        .expect("Error applying commit (Bob)");
    group_bob.merge_commit(staged_commit);

<<<<<<< HEAD
    // Make sure that both groups have the same public tree
    if group_alice.tree().public_key_tree() != group_bob.tree().public_key_tree() {
        _print_tree(&group_alice.tree(), "Alice added Bob");
        panic!("Different public trees");
    }

    // === Bob updates and Alice commits ===
    let bob_update_key_package_bundle = KeyPackageBundle::new(
        &[ciphersuite.name()],
        &bob_credential_bundle,
        &crypto,
        mandatory_extensions.clone(),
    )
    .expect("Could not create key package bundle.");

    let update_proposal_bob = group_bob
        .create_update_proposal(
            framing_parameters,
            &bob_credential_bundle,
            bob_update_key_package_bundle.key_package().clone(),
            &crypto,
        )
        .expect("Could not create proposal.");
    let (mls_plaintext_commit, _, kpb_option) = match group_alice.create_commit(
        framing_parameters,
        &alice_credential_bundle,
        Proposals {
            proposals_by_reference: &[&update_proposal_bob],
            proposals_by_value: &[],
        },
        false, /* force self update */
        None,  /* PSK fetcher */
        &crypto,
    ) {
        Ok(c) => c,
        Err(e) => panic!("Error creating commit: {:?}", e),
    };

    // Check that there is a new KeyPackageBundle
    assert!(kpb_option.is_some());

    proposal_store.empty();
    proposal_store.add(
        StagedProposal::from_mls_plaintext(ciphersuite, &crypto, update_proposal_bob)
            .expect("Could not create staged proposal."),
    );

    let staged_commit = group_alice
        .stage_commit(
            &mls_plaintext_commit,
            &proposal_store,
            &[kpb_option.unwrap()],
            None,
            /* PSK fetcher */ &crypto,
        )
        .expect("Error applying commit (Alice)");
    group_alice.merge_commit(staged_commit);
    let staged_commit = group_bob
        .stage_commit(
            &mls_plaintext_commit,
            &proposal_store,
            &[bob_update_key_package_bundle],
            None,
            /* PSK fetcher */ &crypto,
        )
        .expect("Error applying commit (Bob)");
    group_bob.merge_commit(staged_commit);
=======
        let update_proposal_alice = group_alice
            .create_update_proposal(
                framing_parameters,
                &alice_credential_bundle,
                alice_update_key_package_bundle.key_package().clone(),
                &crypto,
            )
            .expect("Could not create proposal.");

        proposal_store.empty();
        proposal_store.add(
            StagedProposal::from_mls_plaintext(ciphersuite, &crypto, update_proposal_alice)
                .expect("Could not create StagedProposal."),
        );

        let params = CreateCommitParams::builder()
            .framing_parameters(framing_parameters)
            .credential_bundle(&alice_credential_bundle)
            .proposal_store(&proposal_store)
            .force_self_update(false)
            .build();
        let (mls_plaintext_commit, _, kpb_option) =
            match group_alice.create_commit(params /* PSK fetcher */, &crypto) {
                Ok(c) => c,
                Err(e) => panic!("Error creating commit: {:?}", e),
            };

        // Check that there is a new KeyPackageBundle
        assert!(kpb_option.is_some());

        let staged_commit = group_alice
            .stage_commit(
                &mls_plaintext_commit,
                &proposal_store,
                &[kpb_option.unwrap()],
                None, /* PSK fetcher */
                &crypto,
            )
            .expect("Error applying commit (Alice)");
        group_alice.merge_commit(staged_commit);
        let staged_commit = group_bob
            .stage_commit(
                &mls_plaintext_commit,
                &proposal_store,
                &[],
                None, /* PSK fetcher */
                &crypto,
            )
            .expect("Error applying commit (Bob)");
        group_bob.merge_commit(staged_commit);
>>>>>>> 46a3c2b9

    // Make sure that both groups have the same public tree
    if group_alice.tree().public_key_tree() != group_bob.tree().public_key_tree() {
        _print_tree(&group_alice.tree(), "Alice added Bob");
        panic!("Different public trees");
    }

    // === Bob adds Charlie ===
    let charlie_credential_bundle = CredentialBundle::new(
        "Charlie".into(),
        CredentialType::Basic,
        ciphersuite.signature_scheme(),
        &crypto,
    )
    .unwrap();

    let charlie_key_package_bundle = KeyPackageBundle::new(
        &[ciphersuite.name()],
        &charlie_credential_bundle,
        &crypto,
        mandatory_extensions.clone(),
    )
    .expect("Could not create key package bundle.");
    let charlie_key_package = charlie_key_package_bundle.key_package().clone();

    let add_charlie_proposal_bob = group_bob
        .create_add_proposal(
            framing_parameters,
            &bob_credential_bundle,
            charlie_key_package,
            &crypto,
        )
        .expect("Could not create proposal.");

<<<<<<< HEAD
    let (mls_plaintext_commit, welcome_for_charlie_option, kpb_option) = match group_bob
        .create_commit(
            framing_parameters,
            &bob_credential_bundle,
            Proposals {
                proposals_by_reference: &[&add_charlie_proposal_bob],
                proposals_by_value: &[],
            },
            false, /* force self update */
            None,  /* PSK fetcher */
            &crypto,
        ) {
        Ok(c) => c,
        Err(e) => panic!("Error creating commit: {:?}", e),
    };

    // Check there is no KeyPackageBundle since there are only Add Proposals and no
    // forced self-update
    assert!(kpb_option.is_none());
    // Make sure the is a Welcome message for Charlie
    assert!(welcome_for_charlie_option.is_some());

    proposal_store.empty();
    proposal_store.add(
        StagedProposal::from_mls_plaintext(ciphersuite, &crypto, add_charlie_proposal_bob)
            .expect("Could not create staged proposal."),
    );

    let staged_commit = group_alice
        .stage_commit(
            &mls_plaintext_commit,
            &proposal_store,
            &[],
            None,
            /* PSK fetcher */ &crypto,
        )
        .expect("Error applying commit (Alice)");
    group_alice.merge_commit(staged_commit);
    let staged_commit = group_bob
        .stage_commit(
            &mls_plaintext_commit,
            &proposal_store,
            &[],
            None,
            /* PSK fetcher */ &crypto,
        )
        .expect("Error applying commit (Bob)");
    group_bob.merge_commit(staged_commit);

    let ratchet_tree = group_alice.tree().public_key_tree_copy();
    let mut group_charlie = match MlsGroup::new_from_welcome(
        welcome_for_charlie_option.unwrap(),
        Some(ratchet_tree),
        charlie_key_package_bundle,
        None,
        /* PSK fetcher */ &crypto,
    ) {
        Ok(group) => group,
        Err(e) => panic!("Error creating group from Welcome: {:?}", e),
    };

    // Make sure that all groups have the same public tree
    if group_alice.tree().public_key_tree() != group_bob.tree().public_key_tree() {
        _print_tree(&group_alice.tree(), "Bob added Charlie");
        panic!("Different public trees");
    }
    if group_alice.tree().public_key_tree() != group_charlie.tree().public_key_tree() {
        _print_tree(&group_alice.tree(), "Bob added Charlie");
        panic!("Different public trees");
    }
=======
        let update_proposal_bob = group_bob
            .create_update_proposal(
                framing_parameters,
                &bob_credential_bundle,
                bob_update_key_package_bundle.key_package().clone(),
                &crypto,
            )
            .expect("Could not create proposal.");

        proposal_store.empty();
        proposal_store.add(
            StagedProposal::from_mls_plaintext(ciphersuite, &crypto, update_proposal_bob)
                .expect("Could not create StagedProposal."),
        );

        let params = CreateCommitParams::builder()
            .framing_parameters(framing_parameters)
            .credential_bundle(&alice_credential_bundle)
            .proposal_store(&proposal_store)
            .force_self_update(false)
            .build();
        let (mls_plaintext_commit, _, kpb_option) = match group_alice.create_commit(params, &crypto)
        {
            Ok(c) => c,
            Err(e) => panic!("Error creating commit: {:?}", e),
        };

        // Check that there is a new KeyPackageBundle
        assert!(kpb_option.is_some());

        let staged_commit = group_alice
            .stage_commit(
                &mls_plaintext_commit,
                &proposal_store,
                &[kpb_option.unwrap()],
                None,
                /* PSK fetcher */ &crypto,
            )
            .expect("Error applying commit (Alice)");
        group_alice.merge_commit(staged_commit);
        let staged_commit = group_bob
            .stage_commit(
                &mls_plaintext_commit,
                &proposal_store,
                &[bob_update_key_package_bundle],
                None,
                /* PSK fetcher */ &crypto,
            )
            .expect("Error applying commit (Bob)");
        group_bob.merge_commit(staged_commit);

        // Make sure that both groups have the same public tree
        if group_alice.tree().public_key_tree() != group_bob.tree().public_key_tree() {
            _print_tree(&group_alice.tree(), "Alice added Bob");
            panic!("Different public trees");
        }
>>>>>>> 46a3c2b9

    // === Charlie sends a message to the group ===
    let message_charlie = [1, 2, 3];
    let mls_ciphertext_charlie = group_charlie
        .create_application_message(
            &[],
            &message_charlie,
            &charlie_credential_bundle,
            0,
            &crypto,
        )
        .unwrap();
    let mls_plaintext_alice = match group_alice.decrypt(&mls_ciphertext_charlie.clone(), &crypto) {
        Ok(mls_plaintext) => group_alice
            .verify(mls_plaintext, &crypto)
            .expect("Error verifying plaintext"),
        Err(e) => panic!("Error decrypting MlsCiphertext: {:?}", e),
    };
    let mls_plaintext_bob = match group_bob.decrypt(&mls_ciphertext_charlie, &crypto) {
        Ok(mls_plaintext) => group_bob
            .verify(mls_plaintext, &crypto)
            .expect("Error verifying plaintext"),
        Err(e) => panic!("Error decrypting MlsCiphertext: {:?}", e),
    };
    assert_eq!(
        message_charlie,
        mls_plaintext_alice.as_application_message().unwrap()
    );
    assert_eq!(
        message_charlie,
        mls_plaintext_bob.as_application_message().unwrap()
    );

    // === Charlie updates and commits ===
    let charlie_update_key_package_bundle = KeyPackageBundle::new(
        &[ciphersuite.name()],
        &charlie_credential_bundle,
        &crypto,
        mandatory_extensions.clone(),
    )
    .expect("Could not create key package bundle.");

    let update_proposal_charlie = group_charlie
        .create_update_proposal(
            framing_parameters,
            &charlie_credential_bundle,
            charlie_update_key_package_bundle.key_package().clone(),
            &crypto,
        )
<<<<<<< HEAD
        .expect("Could not create proposal.");
    let (mls_plaintext_commit, _, kpb_option) = match group_charlie.create_commit(
        framing_parameters,
        &charlie_credential_bundle,
        Proposals {
            proposals_by_reference: &[&update_proposal_charlie],
            proposals_by_value: &[],
        },
        false, /* force self update */
        None,  /* PSK fetcher */
        &crypto,
    ) {
        Ok(c) => c,
        Err(e) => panic!("Error creating commit: {:?}", e),
    };

    // Check that there is a new KeyPackageBundle
    assert!(kpb_option.is_some());

    proposal_store.empty();
    proposal_store.add(
        StagedProposal::from_mls_plaintext(ciphersuite, &crypto, update_proposal_charlie)
            .expect("Could not create staged proposal."),
    );

    let staged_commit = group_alice
        .stage_commit(
            &mls_plaintext_commit,
            &proposal_store,
            &[],
            None,
            /* PSK fetcher */ &crypto,
        )
        .expect("Error applying commit (Alice)");
    group_alice.merge_commit(staged_commit);
    let staged_commit = group_bob
        .stage_commit(
            &mls_plaintext_commit,
            &proposal_store,
            &[],
=======
        .expect("Could not create key package bundle.");
        let charlie_key_package = charlie_key_package_bundle.key_package().clone();

        let add_charlie_proposal_bob = group_bob
            .create_add_proposal(
                framing_parameters,
                &bob_credential_bundle,
                charlie_key_package,
                &crypto,
            )
            .expect("Could not create proposal.");

        proposal_store.empty();
        proposal_store.add(
            StagedProposal::from_mls_plaintext(ciphersuite, &crypto, add_charlie_proposal_bob)
                .expect("Could not create StagedProposal."),
        );

        let params = CreateCommitParams::builder()
            .framing_parameters(framing_parameters)
            .credential_bundle(&bob_credential_bundle)
            .proposal_store(&proposal_store)
            .force_self_update(false)
            .build();
        let (mls_plaintext_commit, welcome_for_charlie_option, kpb_option) =
            match group_bob.create_commit(params, &crypto) {
                Ok(c) => c,
                Err(e) => panic!("Error creating commit: {:?}", e),
            };

        // Check there is no KeyPackageBundle since there are only Add Proposals and no
        // forced self-update
        assert!(kpb_option.is_none());
        // Make sure the is a Welcome message for Charlie
        assert!(welcome_for_charlie_option.is_some());

        let staged_commit = group_alice
            .stage_commit(
                &mls_plaintext_commit,
                &proposal_store,
                &[],
                None,
                /* PSK fetcher */ &crypto,
            )
            .expect("Error applying commit (Alice)");
        group_alice.merge_commit(staged_commit);
        let staged_commit = group_bob
            .stage_commit(
                &mls_plaintext_commit,
                &proposal_store,
                &[],
                None,
                /* PSK fetcher */ &crypto,
            )
            .expect("Error applying commit (Bob)");
        group_bob.merge_commit(staged_commit);

        let ratchet_tree = group_alice.tree().public_key_tree_copy();
        let mut group_charlie = match MlsGroup::new_from_welcome(
            welcome_for_charlie_option.unwrap(),
            Some(ratchet_tree),
            charlie_key_package_bundle,
>>>>>>> 46a3c2b9
            None,
            /* PSK fetcher */ &crypto,
        )
        .expect("Error applying commit (Bob)");
    group_bob.merge_commit(staged_commit);
    let staged_commit = group_charlie
        .stage_commit(
            &mls_plaintext_commit,
            &proposal_store,
            &[kpb_option.unwrap()],
            None,
            /* PSK fetcher */ &crypto,
        )
        .expect("Error applying commit (Charlie)");
    group_charlie.merge_commit(staged_commit);

<<<<<<< HEAD
    // Make sure that all groups have the same public tree
    if group_alice.tree().public_key_tree() != group_bob.tree().public_key_tree() {
        _print_tree(&group_alice.tree(), "Charlie updated");
        panic!("Different public trees");
    }
    if group_alice.tree().public_key_tree() != group_charlie.tree().public_key_tree() {
        _print_tree(&group_alice.tree(), "Charlie updated");
        panic!("Different public trees");
    }

    // === Charlie removes Bob ===
    let remove_bob_proposal_charlie = group_charlie
        .create_remove_proposal(
            framing_parameters,
            &charlie_credential_bundle,
            LeafIndex::from(1u32),
            &crypto,
        )
        .expect("Could not create proposal.");
    let (mls_plaintext_commit, _, kpb_option) = match group_charlie.create_commit(
        framing_parameters,
        &charlie_credential_bundle,
        Proposals {
            proposals_by_reference: &[&remove_bob_proposal_charlie],
            proposals_by_value: &[],
        },
        false, /* force self update */
        None,  /* PSK fetcher */
        &crypto,
    ) {
        Ok(c) => c,
        Err(e) => panic!("Error creating commit: {:?}", e),
    };

    // Check that there is a new KeyPackageBundle
    assert!(kpb_option.is_some());

    proposal_store.empty();
    proposal_store.add(
        StagedProposal::from_mls_plaintext(ciphersuite, &crypto, remove_bob_proposal_charlie)
            .expect("Could not create staged proposal."),
    );

    let staged_commit = group_alice
        .stage_commit(
            &mls_plaintext_commit,
            &proposal_store,
            &[],
            None,
            /* PSK fetcher */ &crypto,
        )
        .expect("Error applying commit (Alice)");
    group_alice.merge_commit(staged_commit);
    assert!(
        group_bob
=======
        let update_proposal_charlie = group_charlie
            .create_update_proposal(
                framing_parameters,
                &charlie_credential_bundle,
                charlie_update_key_package_bundle.key_package().clone(),
                &crypto,
            )
            .expect("Could not create proposal.");

        proposal_store.empty();
        proposal_store.add(
            StagedProposal::from_mls_plaintext(ciphersuite, &crypto, update_proposal_charlie)
                .expect("Could not create StagedProposal."),
        );

        let params = CreateCommitParams::builder()
            .framing_parameters(framing_parameters)
            .credential_bundle(&charlie_credential_bundle)
            .proposal_store(&proposal_store)
            .force_self_update(false)
            .build();
        let (mls_plaintext_commit, _, kpb_option) =
            match group_charlie.create_commit(params, &crypto) {
                Ok(c) => c,
                Err(e) => panic!("Error creating commit: {:?}", e),
            };

        // Check that there is a new KeyPackageBundle
        assert!(kpb_option.is_some());

        let staged_commit = group_alice
            .stage_commit(
                &mls_plaintext_commit,
                &proposal_store,
                &[],
                None,
                /* PSK fetcher */ &crypto,
            )
            .expect("Error applying commit (Alice)");
        group_alice.merge_commit(staged_commit);
        let staged_commit = group_bob
>>>>>>> 46a3c2b9
            .stage_commit(
                &mls_plaintext_commit,
                &proposal_store,
                &[],
                None,
                /* PSK fetcher */ &crypto,
            )
<<<<<<< HEAD
            .unwrap_err()
            == MlsGroupError::StageCommitError(StageCommitError::SelfRemoved)
    );
    let staged_commit = group_charlie
        .stage_commit(
            &mls_plaintext_commit,
            &proposal_store,
            &[kpb_option.unwrap()],
            None,
            /* PSK fetcher */ &crypto,
        )
        .expect("Error applying commit (Charlie)");
    group_charlie.merge_commit(staged_commit);

    // Make sure that all groups have the same public tree
    if group_alice.tree().public_key_tree() == group_bob.tree().public_key_tree() {
        _print_tree(&group_alice.tree(), "Charlie removed Bob");
        panic!("Same public trees");
    }
    if group_alice.tree().public_key_tree() != group_charlie.tree().public_key_tree() {
        _print_tree(&group_alice.tree(), "Charlie removed Bob");
        panic!("Different public trees");
    }

    // Make sure all groups export the same key
    let alice_exporter = group_alice
        .export_secret(&crypto, "export test", &[], 32)
        .unwrap();
    let charlie_exporter = group_charlie
        .export_secret(&crypto, "export test", &[], 32)
        .unwrap();
    assert_eq!(alice_exporter, charlie_exporter);

    // Now alice tries to derive an exporter with too large of a key length.
    let exporter_length: usize = u16::MAX.into();
    let exporter_length = exporter_length + 1;
    let alice_exporter = group_alice.export_secret(&crypto, "export test", &[], exporter_length);
    assert!(alice_exporter.is_err())
}
=======
            .expect("Error applying commit (Bob)");
        group_bob.merge_commit(staged_commit);
        let staged_commit = group_charlie
            .stage_commit(
                &mls_plaintext_commit,
                &proposal_store,
                &[kpb_option.unwrap()],
                None,
                /* PSK fetcher */ &crypto,
            )
            .expect("Error applying commit (Charlie)");
        group_charlie.merge_commit(staged_commit);

        // Make sure that all groups have the same public tree
        if group_alice.tree().public_key_tree() != group_bob.tree().public_key_tree() {
            _print_tree(&group_alice.tree(), "Charlie updated");
            panic!("Different public trees");
        }
        if group_alice.tree().public_key_tree() != group_charlie.tree().public_key_tree() {
            _print_tree(&group_alice.tree(), "Charlie updated");
            panic!("Different public trees");
        }

        // === Charlie removes Bob ===
        let remove_bob_proposal_charlie = group_charlie
            .create_remove_proposal(
                framing_parameters,
                &charlie_credential_bundle,
                LeafIndex::from(1u32),
                &crypto,
            )
            .expect("Could not create proposal.");

        proposal_store.empty();
        proposal_store.add(
            StagedProposal::from_mls_plaintext(ciphersuite, &crypto, remove_bob_proposal_charlie)
                .expect("Could not create StagedProposal."),
        );

        let params = CreateCommitParams::builder()
            .framing_parameters(framing_parameters)
            .credential_bundle(&charlie_credential_bundle)
            .proposal_store(&proposal_store)
            .force_self_update(false)
            .build();
        let (mls_plaintext_commit, _, kpb_option) =
            match group_charlie.create_commit(params /* PSK fetcher */, &crypto) {
                Ok(c) => c,
                Err(e) => panic!("Error creating commit: {:?}", e),
            };

        // Check that there is a new KeyPackageBundle
        assert!(kpb_option.is_some());

        let staged_commit = group_alice
            .stage_commit(
                &mls_plaintext_commit,
                &proposal_store,
                &[],
                None,
                /* PSK fetcher */ &crypto,
            )
            .expect("Error applying commit (Alice)");
        group_alice.merge_commit(staged_commit);
        assert!(
            group_bob
                .stage_commit(
                    &mls_plaintext_commit,
                    &proposal_store,
                    &[],
                    None,
                    /* PSK fetcher */ &crypto,
                )
                .unwrap_err()
                == MlsGroupError::StageCommitError(StageCommitError::SelfRemoved)
        );
        let staged_commit = group_charlie
            .stage_commit(
                &mls_plaintext_commit,
                &proposal_store,
                &[kpb_option.unwrap()],
                None,
                /* PSK fetcher */ &crypto,
            )
            .expect("Error applying commit (Charlie)");
        group_charlie.merge_commit(staged_commit);
>>>>>>> 46a3c2b9

#[test]
/// This test simulates various group operations like Add, Update, Remove in a
/// small group
///  - Alice creates a group
///  - Alice adds Bob
///  - Alice sends a message to Bob
///  - Bob updates and commits
///  - Alice updates and commits
///  - Bob updates and Alice commits
///  - Bob adds Charlie
///  - Charlie sends a message to the group
///  - Charlie updates and commits
///  - Charlie removes Bob
fn group_operations() {
    for ciphersuite in Config::supported_ciphersuites() {
        #[cfg(all(
            target_arch = "x86_64",
            not(target_os = "macos"),
            not(target_family = "wasm")
        ))]
        if ciphersuite.aead() == AeadType::ChaCha20Poly1305 {
            do_group_operations(OpenMlsEvercrypt::default(), ciphersuite);
        }
        do_group_operations(OpenMlsRustCrypto::default(), ciphersuite);
    }
}<|MERGE_RESOLUTION|>--- conflicted
+++ resolved
@@ -1,16 +1,6 @@
-<<<<<<< HEAD
-#[cfg(all(
-    target_arch = "x86_64",
-    not(target_os = "macos"),
-    not(target_family = "wasm")
-))]
-use evercrypt_backend::OpenMlsEvercrypt;
-use openmls::{group::create_commit::Proposals, prelude::*};
-=======
 use openmls::{group::create_commit_params::CreateCommitParams, prelude::*};
->>>>>>> 46a3c2b9
 use openmls_rust_crypto::OpenMlsRustCrypto;
-use openmls_traits::{types::AeadType, OpenMlsCryptoProvider};
+use openmls_traits::OpenMlsCryptoProvider;
 
 #[test]
 fn create_commit_optional_path() {
@@ -376,19 +366,20 @@
             &crypto,
         )
         .expect("Could not create proposal.");
-    let epoch_proposals = &[&bob_add_proposal];
+
+    let mut proposal_store = ProposalStore::from_staged_proposal(
+        StagedProposal::from_mls_plaintext(ciphersuite, &crypto, bob_add_proposal)
+            .expect("Could not create StagedProposal."),
+    );
+
+    let params = CreateCommitParams::builder()
+        .framing_parameters(framing_parameters)
+        .credential_bundle(&alice_credential_bundle)
+        .proposal_store(&proposal_store)
+        .force_self_update(false)
+        .build();
     let (mls_plaintext_commit, welcome_bundle_alice_bob_option, kpb_option) = group_alice
-        .create_commit(
-            framing_parameters,
-            &alice_credential_bundle,
-            Proposals {
-                proposals_by_reference: epoch_proposals,
-                proposals_by_value: &[],
-            },
-            false,
-            None, /* PSK fetcher */
-            &crypto,
-        )
+        .create_commit(params, &crypto)
         .expect("Error creating commit");
     let commit = match mls_plaintext_commit.content() {
         MlsPlaintextContentType::Commit(commit) => commit,
@@ -397,12 +388,6 @@
     assert!(!commit.has_path() && kpb_option.is_none());
     // Check that the function returned a Welcome message
     assert!(welcome_bundle_alice_bob_option.is_some());
-
-    let mut proposal_store = ProposalStore::new();
-    proposal_store.add(
-        StagedProposal::from_mls_plaintext(ciphersuite, &crypto, bob_add_proposal)
-            .expect("Could not create staged proposal."),
-    );
 
     let staged_commit = group_alice
         .stage_commit(
@@ -470,32 +455,30 @@
             &crypto,
         )
         .expect("Could not create proposal.");
-    let (mls_plaintext_commit, welcome_option, kpb_option) = match group_bob.create_commit(
-        framing_parameters,
-        &bob_credential_bundle,
-        Proposals {
-            proposals_by_reference: &[&update_proposal_bob],
-            proposals_by_value: &[],
-        },
-        false, /* force self update */
-        None,  /* PSK fetcher */
-        &crypto,
-    ) {
-        Ok(c) => c,
-        Err(e) => panic!("Error creating commit: {:?}", e),
-    };
+
+    proposal_store.empty();
+    proposal_store.add(
+        StagedProposal::from_mls_plaintext(ciphersuite, &crypto, update_proposal_bob)
+            .expect("Could not create StagedProposal."),
+    );
+
+    let params = CreateCommitParams::builder()
+        .framing_parameters(framing_parameters)
+        .credential_bundle(&bob_credential_bundle)
+        .proposal_store(&proposal_store)
+        .force_self_update(false)
+        .build();
+    let (mls_plaintext_commit, welcome_option, kpb_option) =
+        match group_bob.create_commit(params, &crypto) {
+            Ok(c) => c,
+            Err(e) => panic!("Error creating commit: {:?}", e),
+        };
 
     // Check that there is a new KeyPackageBundle
     assert!(kpb_option.is_some());
     // Check there is no Welcome message
     assert!(welcome_option.is_none());
 
-    let mut proposal_store = ProposalStore::new();
-    proposal_store.add(
-        StagedProposal::from_mls_plaintext(ciphersuite, &crypto, update_proposal_bob)
-            .expect("Could not create staged proposal."),
-    );
-
     let staged_commit = group_alice
         .stage_commit(
             &mls_plaintext_commit,
@@ -504,7 +487,6 @@
             None, /* PSK fetcher */
             &crypto,
         )
-<<<<<<< HEAD
         .expect("Error applying commit (Alice)");
     group_alice.merge_commit(staged_commit);
     let staged_commit = group_bob
@@ -512,58 +494,6 @@
             &mls_plaintext_commit,
             &proposal_store,
             &[kpb_option.unwrap()],
-=======
-        .expect("Could not create group.");
-
-        // === Alice adds Bob ===
-        let bob_add_proposal = group_alice
-            .create_add_proposal(
-                framing_parameters,
-                &alice_credential_bundle,
-                bob_key_package.clone(),
-                &crypto,
-            )
-            .expect("Could not create proposal.");
-
-        let mut proposal_store = ProposalStore::from_staged_proposal(
-            StagedProposal::from_mls_plaintext(ciphersuite, &crypto, bob_add_proposal)
-                .expect("Could not create StagedProposal."),
-        );
-
-        let params = CreateCommitParams::builder()
-            .framing_parameters(framing_parameters)
-            .credential_bundle(&alice_credential_bundle)
-            .proposal_store(&proposal_store)
-            .force_self_update(false)
-            .build();
-        let (mls_plaintext_commit, welcome_bundle_alice_bob_option, kpb_option) = group_alice
-            .create_commit(params, &crypto)
-            .expect("Error creating commit");
-        let commit = match mls_plaintext_commit.content() {
-            MlsPlaintextContentType::Commit(commit) => commit,
-            _ => panic!("Wrong content type"),
-        };
-        assert!(!commit.has_path() && kpb_option.is_none());
-        // Check that the function returned a Welcome message
-        assert!(welcome_bundle_alice_bob_option.is_some());
-
-        let staged_commit = group_alice
-            .stage_commit(
-                &mls_plaintext_commit,
-                &proposal_store,
-                &[],
-                None, /* PSK fetcher */
-                &crypto,
-            )
-            .expect("Error staging commit");
-        group_alice.merge_commit(staged_commit);
-        let ratchet_tree = group_alice.tree().public_key_tree_copy();
-
-        let mut group_bob = match MlsGroup::new_from_welcome(
-            welcome_bundle_alice_bob_option.unwrap(),
-            Some(ratchet_tree),
-            bob_key_package_bundle,
->>>>>>> 46a3c2b9
             None, /* PSK fetcher */
             &crypto,
         )
@@ -592,31 +522,28 @@
             alice_update_key_package_bundle.key_package().clone(),
             &crypto,
         )
-<<<<<<< HEAD
         .expect("Could not create proposal.");
-    let (mls_plaintext_commit, _, kpb_option) = match group_alice.create_commit(
-        framing_parameters,
-        &alice_credential_bundle,
-        Proposals {
-            proposals_by_reference: &[&update_proposal_alice],
-            proposals_by_value: &[],
-        },
-        false, /* force self update */
-        None,  /* PSK fetcher */
-        &crypto,
-    ) {
-        Ok(c) => c,
-        Err(e) => panic!("Error creating commit: {:?}", e),
-    };
-
-    // Check that there is a new KeyPackageBundle
-    assert!(kpb_option.is_some());
 
     proposal_store.empty();
     proposal_store.add(
         StagedProposal::from_mls_plaintext(ciphersuite, &crypto, update_proposal_alice)
-            .expect("Could not create staged proposal."),
-    );
+            .expect("Could not create StagedProposal."),
+    );
+
+    let params = CreateCommitParams::builder()
+        .framing_parameters(framing_parameters)
+        .credential_bundle(&alice_credential_bundle)
+        .proposal_store(&proposal_store)
+        .force_self_update(false)
+        .build();
+    let (mls_plaintext_commit, _, kpb_option) =
+        match group_alice.create_commit(params /* PSK fetcher */, &crypto) {
+            Ok(c) => c,
+            Err(e) => panic!("Error creating commit: {:?}", e),
+        };
+
+    // Check that there is a new KeyPackageBundle
+    assert!(kpb_option.is_some());
 
     let staged_commit = group_alice
         .stage_commit(
@@ -634,79 +561,11 @@
             &proposal_store,
             &[],
             None, /* PSK fetcher */
-=======
-        .expect("Could not create key package bundle.");
-
-        let update_proposal_bob = group_bob
-            .create_update_proposal(
-                framing_parameters,
-                &bob_credential_bundle,
-                bob_update_key_package_bundle.key_package().clone(),
-                &crypto,
-            )
-            .expect("Could not create proposal.");
-
-        proposal_store.empty();
-        proposal_store.add(
-            StagedProposal::from_mls_plaintext(ciphersuite, &crypto, update_proposal_bob)
-                .expect("Could not create StagedProposal."),
-        );
-
-        let params = CreateCommitParams::builder()
-            .framing_parameters(framing_parameters)
-            .credential_bundle(&bob_credential_bundle)
-            .proposal_store(&proposal_store)
-            .force_self_update(false)
-            .build();
-        let (mls_plaintext_commit, welcome_option, kpb_option) =
-            match group_bob.create_commit(params, &crypto) {
-                Ok(c) => c,
-                Err(e) => panic!("Error creating commit: {:?}", e),
-            };
-
-        // Check that there is a new KeyPackageBundle
-        assert!(kpb_option.is_some());
-        // Check there is no Welcome message
-        assert!(welcome_option.is_none());
-
-        let staged_commit = group_alice
-            .stage_commit(
-                &mls_plaintext_commit,
-                &proposal_store,
-                &[],
-                None, /* PSK fetcher */
-                &crypto,
-            )
-            .expect("Error applying commit (Alice)");
-        group_alice.merge_commit(staged_commit);
-        let staged_commit = group_bob
-            .stage_commit(
-                &mls_plaintext_commit,
-                &proposal_store,
-                &[kpb_option.unwrap()],
-                None, /* PSK fetcher */
-                &crypto,
-            )
-            .expect("Error applying commit (Bob)");
-        group_bob.merge_commit(staged_commit);
-
-        // Make sure that both groups have the same public tree
-        if group_alice.tree().public_key_tree() != group_bob.tree().public_key_tree() {
-            _print_tree(&group_alice.tree(), "Alice added Bob");
-            panic!("Different public trees");
-        }
-
-        // === Alice updates and commits ===
-        let alice_update_key_package_bundle = KeyPackageBundle::new(
-            &[ciphersuite.name()],
-            &alice_credential_bundle,
->>>>>>> 46a3c2b9
             &crypto,
         )
         .expect("Error applying commit (Bob)");
     group_bob.merge_commit(staged_commit);
 
-<<<<<<< HEAD
     // Make sure that both groups have the same public tree
     if group_alice.tree().public_key_tree() != group_bob.tree().public_key_tree() {
         _print_tree(&group_alice.tree(), "Alice added Bob");
@@ -730,17 +589,20 @@
             &crypto,
         )
         .expect("Could not create proposal.");
-    let (mls_plaintext_commit, _, kpb_option) = match group_alice.create_commit(
-        framing_parameters,
-        &alice_credential_bundle,
-        Proposals {
-            proposals_by_reference: &[&update_proposal_bob],
-            proposals_by_value: &[],
-        },
-        false, /* force self update */
-        None,  /* PSK fetcher */
-        &crypto,
-    ) {
+
+    proposal_store.empty();
+    proposal_store.add(
+        StagedProposal::from_mls_plaintext(ciphersuite, &crypto, update_proposal_bob)
+            .expect("Could not create StagedProposal."),
+    );
+
+    let params = CreateCommitParams::builder()
+        .framing_parameters(framing_parameters)
+        .credential_bundle(&alice_credential_bundle)
+        .proposal_store(&proposal_store)
+        .force_self_update(false)
+        .build();
+    let (mls_plaintext_commit, _, kpb_option) = match group_alice.create_commit(params, &crypto) {
         Ok(c) => c,
         Err(e) => panic!("Error creating commit: {:?}", e),
     };
@@ -748,12 +610,6 @@
     // Check that there is a new KeyPackageBundle
     assert!(kpb_option.is_some());
 
-    proposal_store.empty();
-    proposal_store.add(
-        StagedProposal::from_mls_plaintext(ciphersuite, &crypto, update_proposal_bob)
-            .expect("Could not create staged proposal."),
-    );
-
     let staged_commit = group_alice
         .stage_commit(
             &mls_plaintext_commit,
@@ -774,58 +630,6 @@
         )
         .expect("Error applying commit (Bob)");
     group_bob.merge_commit(staged_commit);
-=======
-        let update_proposal_alice = group_alice
-            .create_update_proposal(
-                framing_parameters,
-                &alice_credential_bundle,
-                alice_update_key_package_bundle.key_package().clone(),
-                &crypto,
-            )
-            .expect("Could not create proposal.");
-
-        proposal_store.empty();
-        proposal_store.add(
-            StagedProposal::from_mls_plaintext(ciphersuite, &crypto, update_proposal_alice)
-                .expect("Could not create StagedProposal."),
-        );
-
-        let params = CreateCommitParams::builder()
-            .framing_parameters(framing_parameters)
-            .credential_bundle(&alice_credential_bundle)
-            .proposal_store(&proposal_store)
-            .force_self_update(false)
-            .build();
-        let (mls_plaintext_commit, _, kpb_option) =
-            match group_alice.create_commit(params /* PSK fetcher */, &crypto) {
-                Ok(c) => c,
-                Err(e) => panic!("Error creating commit: {:?}", e),
-            };
-
-        // Check that there is a new KeyPackageBundle
-        assert!(kpb_option.is_some());
-
-        let staged_commit = group_alice
-            .stage_commit(
-                &mls_plaintext_commit,
-                &proposal_store,
-                &[kpb_option.unwrap()],
-                None, /* PSK fetcher */
-                &crypto,
-            )
-            .expect("Error applying commit (Alice)");
-        group_alice.merge_commit(staged_commit);
-        let staged_commit = group_bob
-            .stage_commit(
-                &mls_plaintext_commit,
-                &proposal_store,
-                &[],
-                None, /* PSK fetcher */
-                &crypto,
-            )
-            .expect("Error applying commit (Bob)");
-        group_bob.merge_commit(staged_commit);
->>>>>>> 46a3c2b9
 
     // Make sure that both groups have the same public tree
     if group_alice.tree().public_key_tree() != group_bob.tree().public_key_tree() {
@@ -860,34 +664,29 @@
         )
         .expect("Could not create proposal.");
 
-<<<<<<< HEAD
-    let (mls_plaintext_commit, welcome_for_charlie_option, kpb_option) = match group_bob
-        .create_commit(
-            framing_parameters,
-            &bob_credential_bundle,
-            Proposals {
-                proposals_by_reference: &[&add_charlie_proposal_bob],
-                proposals_by_value: &[],
-            },
-            false, /* force self update */
-            None,  /* PSK fetcher */
-            &crypto,
-        ) {
-        Ok(c) => c,
-        Err(e) => panic!("Error creating commit: {:?}", e),
-    };
+    proposal_store.empty();
+    proposal_store.add(
+        StagedProposal::from_mls_plaintext(ciphersuite, &crypto, add_charlie_proposal_bob)
+            .expect("Could not create StagedProposal."),
+    );
+
+    let params = CreateCommitParams::builder()
+        .framing_parameters(framing_parameters)
+        .credential_bundle(&bob_credential_bundle)
+        .proposal_store(&proposal_store)
+        .force_self_update(false)
+        .build();
+    let (mls_plaintext_commit, welcome_for_charlie_option, kpb_option) =
+        match group_bob.create_commit(params, &crypto) {
+            Ok(c) => c,
+            Err(e) => panic!("Error creating commit: {:?}", e),
+        };
 
     // Check there is no KeyPackageBundle since there are only Add Proposals and no
     // forced self-update
     assert!(kpb_option.is_none());
     // Make sure the is a Welcome message for Charlie
     assert!(welcome_for_charlie_option.is_some());
-
-    proposal_store.empty();
-    proposal_store.add(
-        StagedProposal::from_mls_plaintext(ciphersuite, &crypto, add_charlie_proposal_bob)
-            .expect("Could not create staged proposal."),
-    );
 
     let staged_commit = group_alice
         .stage_commit(
@@ -931,64 +730,6 @@
         _print_tree(&group_alice.tree(), "Bob added Charlie");
         panic!("Different public trees");
     }
-=======
-        let update_proposal_bob = group_bob
-            .create_update_proposal(
-                framing_parameters,
-                &bob_credential_bundle,
-                bob_update_key_package_bundle.key_package().clone(),
-                &crypto,
-            )
-            .expect("Could not create proposal.");
-
-        proposal_store.empty();
-        proposal_store.add(
-            StagedProposal::from_mls_plaintext(ciphersuite, &crypto, update_proposal_bob)
-                .expect("Could not create StagedProposal."),
-        );
-
-        let params = CreateCommitParams::builder()
-            .framing_parameters(framing_parameters)
-            .credential_bundle(&alice_credential_bundle)
-            .proposal_store(&proposal_store)
-            .force_self_update(false)
-            .build();
-        let (mls_plaintext_commit, _, kpb_option) = match group_alice.create_commit(params, &crypto)
-        {
-            Ok(c) => c,
-            Err(e) => panic!("Error creating commit: {:?}", e),
-        };
-
-        // Check that there is a new KeyPackageBundle
-        assert!(kpb_option.is_some());
-
-        let staged_commit = group_alice
-            .stage_commit(
-                &mls_plaintext_commit,
-                &proposal_store,
-                &[kpb_option.unwrap()],
-                None,
-                /* PSK fetcher */ &crypto,
-            )
-            .expect("Error applying commit (Alice)");
-        group_alice.merge_commit(staged_commit);
-        let staged_commit = group_bob
-            .stage_commit(
-                &mls_plaintext_commit,
-                &proposal_store,
-                &[bob_update_key_package_bundle],
-                None,
-                /* PSK fetcher */ &crypto,
-            )
-            .expect("Error applying commit (Bob)");
-        group_bob.merge_commit(staged_commit);
-
-        // Make sure that both groups have the same public tree
-        if group_alice.tree().public_key_tree() != group_bob.tree().public_key_tree() {
-            _print_tree(&group_alice.tree(), "Alice added Bob");
-            panic!("Different public trees");
-        }
->>>>>>> 46a3c2b9
 
     // === Charlie sends a message to the group ===
     let message_charlie = [1, 2, 3];
@@ -1038,19 +779,21 @@
             charlie_update_key_package_bundle.key_package().clone(),
             &crypto,
         )
-<<<<<<< HEAD
         .expect("Could not create proposal.");
-    let (mls_plaintext_commit, _, kpb_option) = match group_charlie.create_commit(
-        framing_parameters,
-        &charlie_credential_bundle,
-        Proposals {
-            proposals_by_reference: &[&update_proposal_charlie],
-            proposals_by_value: &[],
-        },
-        false, /* force self update */
-        None,  /* PSK fetcher */
-        &crypto,
-    ) {
+
+    proposal_store.empty();
+    proposal_store.add(
+        StagedProposal::from_mls_plaintext(ciphersuite, &crypto, update_proposal_charlie)
+            .expect("Could not create StagedProposal."),
+    );
+
+    let params = CreateCommitParams::builder()
+        .framing_parameters(framing_parameters)
+        .credential_bundle(&charlie_credential_bundle)
+        .proposal_store(&proposal_store)
+        .force_self_update(false)
+        .build();
+    let (mls_plaintext_commit, _, kpb_option) = match group_charlie.create_commit(params, &crypto) {
         Ok(c) => c,
         Err(e) => panic!("Error creating commit: {:?}", e),
     };
@@ -1058,12 +801,6 @@
     // Check that there is a new KeyPackageBundle
     assert!(kpb_option.is_some());
 
-    proposal_store.empty();
-    proposal_store.add(
-        StagedProposal::from_mls_plaintext(ciphersuite, &crypto, update_proposal_charlie)
-            .expect("Could not create staged proposal."),
-    );
-
     let staged_commit = group_alice
         .stage_commit(
             &mls_plaintext_commit,
@@ -1079,44 +816,75 @@
             &mls_plaintext_commit,
             &proposal_store,
             &[],
-=======
-        .expect("Could not create key package bundle.");
-        let charlie_key_package = charlie_key_package_bundle.key_package().clone();
-
-        let add_charlie_proposal_bob = group_bob
-            .create_add_proposal(
-                framing_parameters,
-                &bob_credential_bundle,
-                charlie_key_package,
-                &crypto,
-            )
-            .expect("Could not create proposal.");
-
-        proposal_store.empty();
-        proposal_store.add(
-            StagedProposal::from_mls_plaintext(ciphersuite, &crypto, add_charlie_proposal_bob)
-                .expect("Could not create StagedProposal."),
-        );
-
-        let params = CreateCommitParams::builder()
-            .framing_parameters(framing_parameters)
-            .credential_bundle(&bob_credential_bundle)
-            .proposal_store(&proposal_store)
-            .force_self_update(false)
-            .build();
-        let (mls_plaintext_commit, welcome_for_charlie_option, kpb_option) =
-            match group_bob.create_commit(params, &crypto) {
-                Ok(c) => c,
-                Err(e) => panic!("Error creating commit: {:?}", e),
-            };
-
-        // Check there is no KeyPackageBundle since there are only Add Proposals and no
-        // forced self-update
-        assert!(kpb_option.is_none());
-        // Make sure the is a Welcome message for Charlie
-        assert!(welcome_for_charlie_option.is_some());
-
-        let staged_commit = group_alice
+            None,
+            /* PSK fetcher */ &crypto,
+        )
+        .expect("Error applying commit (Bob)");
+    group_bob.merge_commit(staged_commit);
+    let staged_commit = group_charlie
+        .stage_commit(
+            &mls_plaintext_commit,
+            &proposal_store,
+            &[kpb_option.unwrap()],
+            None,
+            /* PSK fetcher */ &crypto,
+        )
+        .expect("Error applying commit (Charlie)");
+    group_charlie.merge_commit(staged_commit);
+
+    // Make sure that all groups have the same public tree
+    if group_alice.tree().public_key_tree() != group_bob.tree().public_key_tree() {
+        _print_tree(&group_alice.tree(), "Charlie updated");
+        panic!("Different public trees");
+    }
+    if group_alice.tree().public_key_tree() != group_charlie.tree().public_key_tree() {
+        _print_tree(&group_alice.tree(), "Charlie updated");
+        panic!("Different public trees");
+    }
+
+    // === Charlie removes Bob ===
+    let remove_bob_proposal_charlie = group_charlie
+        .create_remove_proposal(
+            framing_parameters,
+            &charlie_credential_bundle,
+            LeafIndex::from(1u32),
+            &crypto,
+        )
+        .expect("Could not create proposal.");
+
+    proposal_store.empty();
+    proposal_store.add(
+        StagedProposal::from_mls_plaintext(ciphersuite, &crypto, remove_bob_proposal_charlie)
+            .expect("Could not create StagedProposal."),
+    );
+
+    let params = CreateCommitParams::builder()
+        .framing_parameters(framing_parameters)
+        .credential_bundle(&charlie_credential_bundle)
+        .proposal_store(&proposal_store)
+        .force_self_update(false)
+        .build();
+    let (mls_plaintext_commit, _, kpb_option) =
+        match group_charlie.create_commit(params /* PSK fetcher */, &crypto) {
+            Ok(c) => c,
+            Err(e) => panic!("Error creating commit: {:?}", e),
+        };
+
+    // Check that there is a new KeyPackageBundle
+    assert!(kpb_option.is_some());
+
+    let staged_commit = group_alice
+        .stage_commit(
+            &mls_plaintext_commit,
+            &proposal_store,
+            &[],
+            None,
+            /* PSK fetcher */ &crypto,
+        )
+        .expect("Error applying commit (Alice)");
+    group_alice.merge_commit(staged_commit);
+    assert!(
+        group_bob
             .stage_commit(
                 &mls_plaintext_commit,
                 &proposal_store,
@@ -1124,148 +892,6 @@
                 None,
                 /* PSK fetcher */ &crypto,
             )
-            .expect("Error applying commit (Alice)");
-        group_alice.merge_commit(staged_commit);
-        let staged_commit = group_bob
-            .stage_commit(
-                &mls_plaintext_commit,
-                &proposal_store,
-                &[],
-                None,
-                /* PSK fetcher */ &crypto,
-            )
-            .expect("Error applying commit (Bob)");
-        group_bob.merge_commit(staged_commit);
-
-        let ratchet_tree = group_alice.tree().public_key_tree_copy();
-        let mut group_charlie = match MlsGroup::new_from_welcome(
-            welcome_for_charlie_option.unwrap(),
-            Some(ratchet_tree),
-            charlie_key_package_bundle,
->>>>>>> 46a3c2b9
-            None,
-            /* PSK fetcher */ &crypto,
-        )
-        .expect("Error applying commit (Bob)");
-    group_bob.merge_commit(staged_commit);
-    let staged_commit = group_charlie
-        .stage_commit(
-            &mls_plaintext_commit,
-            &proposal_store,
-            &[kpb_option.unwrap()],
-            None,
-            /* PSK fetcher */ &crypto,
-        )
-        .expect("Error applying commit (Charlie)");
-    group_charlie.merge_commit(staged_commit);
-
-<<<<<<< HEAD
-    // Make sure that all groups have the same public tree
-    if group_alice.tree().public_key_tree() != group_bob.tree().public_key_tree() {
-        _print_tree(&group_alice.tree(), "Charlie updated");
-        panic!("Different public trees");
-    }
-    if group_alice.tree().public_key_tree() != group_charlie.tree().public_key_tree() {
-        _print_tree(&group_alice.tree(), "Charlie updated");
-        panic!("Different public trees");
-    }
-
-    // === Charlie removes Bob ===
-    let remove_bob_proposal_charlie = group_charlie
-        .create_remove_proposal(
-            framing_parameters,
-            &charlie_credential_bundle,
-            LeafIndex::from(1u32),
-            &crypto,
-        )
-        .expect("Could not create proposal.");
-    let (mls_plaintext_commit, _, kpb_option) = match group_charlie.create_commit(
-        framing_parameters,
-        &charlie_credential_bundle,
-        Proposals {
-            proposals_by_reference: &[&remove_bob_proposal_charlie],
-            proposals_by_value: &[],
-        },
-        false, /* force self update */
-        None,  /* PSK fetcher */
-        &crypto,
-    ) {
-        Ok(c) => c,
-        Err(e) => panic!("Error creating commit: {:?}", e),
-    };
-
-    // Check that there is a new KeyPackageBundle
-    assert!(kpb_option.is_some());
-
-    proposal_store.empty();
-    proposal_store.add(
-        StagedProposal::from_mls_plaintext(ciphersuite, &crypto, remove_bob_proposal_charlie)
-            .expect("Could not create staged proposal."),
-    );
-
-    let staged_commit = group_alice
-        .stage_commit(
-            &mls_plaintext_commit,
-            &proposal_store,
-            &[],
-            None,
-            /* PSK fetcher */ &crypto,
-        )
-        .expect("Error applying commit (Alice)");
-    group_alice.merge_commit(staged_commit);
-    assert!(
-        group_bob
-=======
-        let update_proposal_charlie = group_charlie
-            .create_update_proposal(
-                framing_parameters,
-                &charlie_credential_bundle,
-                charlie_update_key_package_bundle.key_package().clone(),
-                &crypto,
-            )
-            .expect("Could not create proposal.");
-
-        proposal_store.empty();
-        proposal_store.add(
-            StagedProposal::from_mls_plaintext(ciphersuite, &crypto, update_proposal_charlie)
-                .expect("Could not create StagedProposal."),
-        );
-
-        let params = CreateCommitParams::builder()
-            .framing_parameters(framing_parameters)
-            .credential_bundle(&charlie_credential_bundle)
-            .proposal_store(&proposal_store)
-            .force_self_update(false)
-            .build();
-        let (mls_plaintext_commit, _, kpb_option) =
-            match group_charlie.create_commit(params, &crypto) {
-                Ok(c) => c,
-                Err(e) => panic!("Error creating commit: {:?}", e),
-            };
-
-        // Check that there is a new KeyPackageBundle
-        assert!(kpb_option.is_some());
-
-        let staged_commit = group_alice
-            .stage_commit(
-                &mls_plaintext_commit,
-                &proposal_store,
-                &[],
-                None,
-                /* PSK fetcher */ &crypto,
-            )
-            .expect("Error applying commit (Alice)");
-        group_alice.merge_commit(staged_commit);
-        let staged_commit = group_bob
->>>>>>> 46a3c2b9
-            .stage_commit(
-                &mls_plaintext_commit,
-                &proposal_store,
-                &[],
-                None,
-                /* PSK fetcher */ &crypto,
-            )
-<<<<<<< HEAD
             .unwrap_err()
             == MlsGroupError::StageCommitError(StageCommitError::SelfRemoved)
     );
@@ -1305,94 +931,6 @@
     let alice_exporter = group_alice.export_secret(&crypto, "export test", &[], exporter_length);
     assert!(alice_exporter.is_err())
 }
-=======
-            .expect("Error applying commit (Bob)");
-        group_bob.merge_commit(staged_commit);
-        let staged_commit = group_charlie
-            .stage_commit(
-                &mls_plaintext_commit,
-                &proposal_store,
-                &[kpb_option.unwrap()],
-                None,
-                /* PSK fetcher */ &crypto,
-            )
-            .expect("Error applying commit (Charlie)");
-        group_charlie.merge_commit(staged_commit);
-
-        // Make sure that all groups have the same public tree
-        if group_alice.tree().public_key_tree() != group_bob.tree().public_key_tree() {
-            _print_tree(&group_alice.tree(), "Charlie updated");
-            panic!("Different public trees");
-        }
-        if group_alice.tree().public_key_tree() != group_charlie.tree().public_key_tree() {
-            _print_tree(&group_alice.tree(), "Charlie updated");
-            panic!("Different public trees");
-        }
-
-        // === Charlie removes Bob ===
-        let remove_bob_proposal_charlie = group_charlie
-            .create_remove_proposal(
-                framing_parameters,
-                &charlie_credential_bundle,
-                LeafIndex::from(1u32),
-                &crypto,
-            )
-            .expect("Could not create proposal.");
-
-        proposal_store.empty();
-        proposal_store.add(
-            StagedProposal::from_mls_plaintext(ciphersuite, &crypto, remove_bob_proposal_charlie)
-                .expect("Could not create StagedProposal."),
-        );
-
-        let params = CreateCommitParams::builder()
-            .framing_parameters(framing_parameters)
-            .credential_bundle(&charlie_credential_bundle)
-            .proposal_store(&proposal_store)
-            .force_self_update(false)
-            .build();
-        let (mls_plaintext_commit, _, kpb_option) =
-            match group_charlie.create_commit(params /* PSK fetcher */, &crypto) {
-                Ok(c) => c,
-                Err(e) => panic!("Error creating commit: {:?}", e),
-            };
-
-        // Check that there is a new KeyPackageBundle
-        assert!(kpb_option.is_some());
-
-        let staged_commit = group_alice
-            .stage_commit(
-                &mls_plaintext_commit,
-                &proposal_store,
-                &[],
-                None,
-                /* PSK fetcher */ &crypto,
-            )
-            .expect("Error applying commit (Alice)");
-        group_alice.merge_commit(staged_commit);
-        assert!(
-            group_bob
-                .stage_commit(
-                    &mls_plaintext_commit,
-                    &proposal_store,
-                    &[],
-                    None,
-                    /* PSK fetcher */ &crypto,
-                )
-                .unwrap_err()
-                == MlsGroupError::StageCommitError(StageCommitError::SelfRemoved)
-        );
-        let staged_commit = group_charlie
-            .stage_commit(
-                &mls_plaintext_commit,
-                &proposal_store,
-                &[kpb_option.unwrap()],
-                None,
-                /* PSK fetcher */ &crypto,
-            )
-            .expect("Error applying commit (Charlie)");
-        group_charlie.merge_commit(staged_commit);
->>>>>>> 46a3c2b9
 
 #[test]
 /// This test simulates various group operations like Add, Update, Remove in a
@@ -1414,8 +952,8 @@
             not(target_os = "macos"),
             not(target_family = "wasm")
         ))]
-        if ciphersuite.aead() == AeadType::ChaCha20Poly1305 {
-            do_group_operations(OpenMlsEvercrypt::default(), ciphersuite);
+        if ciphersuite.aead() == openmls_traits::types::AeadType::ChaCha20Poly1305 {
+            do_group_operations(evercrypt_backend::OpenMlsEvercrypt::default(), ciphersuite);
         }
         do_group_operations(OpenMlsRustCrypto::default(), ciphersuite);
     }
