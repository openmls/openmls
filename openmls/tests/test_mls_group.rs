use openmls::{
    prelude::{config::CryptoConfig, test_utils::new_credential, *},
    test_utils::*,
    *,
};

use openmls_traits::{key_store::OpenMlsKeyStore, signatures::Signer, OpenMlsProvider};

fn generate_key_package<KeyStore: OpenMlsKeyStore>(
    ciphersuite: Ciphersuite,
    extensions: Extensions,
    provider: &impl OpenMlsProvider<KeyStoreProvider = KeyStore>,
    credential_with_key: CredentialWithKey,
    signer: &impl Signer,
) -> KeyPackage {
    KeyPackage::builder()
        .key_package_extensions(extensions)
        .build(
            CryptoConfig {
                ciphersuite,
                version: ProtocolVersion::default(),
            },
            provider,
            signer,
            credential_with_key,
        )
        .unwrap()
}

/// This test simulates various group operations like Add, Update, Remove in a
/// small group
///  - Alice creates a group
///  - Alice adds Bob
///  - Alice sends a message to Bob
///  - Bob updates and commits
///  - Alice updates and commits
///  - Bob adds Charlie
///  - Charlie sends a message to the group
///  - Charlie updates and commits
///  - Charlie removes Bob
///  - Alice removes Charlie and adds Bob
///  - Bob leaves
///  - Test saving the group state
#[apply(ciphersuites_and_providers)]
fn mls_group_operations(ciphersuite: Ciphersuite, provider: &impl OpenMlsProvider) {
    for wire_format_policy in WIRE_FORMAT_POLICIES.iter() {
        let group_id = GroupId::from_slice(b"Test Group");

        // Generate credentials with keys
        let (alice_credential, alice_signer) = new_credential(
            provider,
            b"Alice",
            CredentialType::Basic,
            ciphersuite.signature_algorithm(),
        );

        let (bob_credential, bob_signer) = new_credential(
            provider,
            b"Bob",
            CredentialType::Basic,
            ciphersuite.signature_algorithm(),
        );

        let (charlie_credential, charlie_signer) = new_credential(
            provider,
            b"Charlie",
            CredentialType::Basic,
            ciphersuite.signature_algorithm(),
        );

        // Generate KeyPackages
        let bob_key_package = generate_key_package(
            ciphersuite,
            Extensions::empty(),
            provider,
            bob_credential.clone(),
            &bob_signer,
        );

        // Define the MlsGroup configuration

        let mls_group_config = MlsGroupConfig::builder()
            .wire_format_policy(*wire_format_policy)
            .crypto_config(CryptoConfig::with_default_version(ciphersuite))
            .build();

        // === Alice creates a group ===
        let mut alice_group = MlsGroup::new_with_group_id(
            provider,
            &alice_signer,
            &mls_group_config,
            group_id.clone(),
            alice_credential.clone(),
        )
        .expect("An unexpected error occurred.");

        // === Alice adds Bob ===
        let welcome = match alice_group.add_members(provider, &alice_signer, &[bob_key_package]) {
            Ok((_, welcome, _)) => welcome,
            Err(e) => panic!("Could not add member to group: {e:?}"),
        };

        // Check that we received the correct proposals
        if let Some(staged_commit) = alice_group.pending_commit() {
            let add = staged_commit
                .add_proposals()
                .next()
                .expect("Expected a proposal.");
            // Check that Bob was added
            assert_eq!(
                add.add_proposal().key_package().leaf_node().credential(),
                &bob_credential.credential
            );
            // Check that Alice added Bob
            assert!(
                matches!(add.sender(), Sender::Member(member) if *member == alice_group.own_leaf_index())
            );
        } else {
            unreachable!("Expected a StagedCommit.");
        }

        alice_group
            .merge_pending_commit(provider)
            .expect("error merging pending commit");

        // Check that the group now has two members
        assert_eq!(alice_group.members().count(), 2);

        // Check that Alice & Bob are the members of the group
        let members = alice_group.members().collect::<Vec<Member>>();
        assert_eq!(members[0].credential.identity(), b"Alice");
        assert_eq!(members[1].credential.identity(), b"Bob");

        let mut bob_group = MlsGroup::new_from_welcome(
            provider,
            &mls_group_config,
            welcome.into_welcome().expect("Unexpected message type."),
            Some(alice_group.export_ratchet_tree().into()),
        )
        .expect("Error creating group from Welcome");

        // Make sure that both groups have the same members
        assert!(alice_group.members().eq(bob_group.members()));

        // Make sure that both groups have the same epoch authenticator
        assert_eq!(
            alice_group.epoch_authenticator().as_slice(),
            bob_group.epoch_authenticator().as_slice()
        );

        // === Alice sends a message to Bob ===
        let message_alice = b"Hi, I'm Alice!";
        let queued_message = alice_group
            .create_message(provider, &alice_signer, message_alice)
            .expect("Error creating application message");

        let processed_message = bob_group
            .process_message(
                provider,
                queued_message
                    .clone()
                    .into_protocol_message()
                    .expect("Unexpected message type"),
            )
            .expect("Could not process message.");
        let sender = processed_message.credential().clone();

        // Check that we received the correct message
        if let ProcessedMessageContent::ApplicationMessage(application_message) =
            processed_message.into_content()
        {
            // Check the message
            assert_eq!(application_message.into_bytes(), message_alice);
            // Check that Alice sent the message
            assert_eq!(
                &sender,
                alice_group
                    .credential()
                    .expect("An unexpected error occurred.")
            );
        } else {
            unreachable!("Expected an ApplicationMessage.");
        }

        // === Bob updates and commits ===
        let (queued_message, welcome_option, _group_info) =
            bob_group.self_update(provider, &bob_signer).unwrap();

        let alice_processed_message = alice_group
            .process_message(
                provider,
                queued_message
                    .clone()
                    .into_protocol_message()
                    .expect("Unexpected message type"),
            )
            .expect("Could not process message.");

        // Check that we received the correct message
        if let ProcessedMessageContent::StagedCommitMessage(staged_commit) =
            alice_processed_message.into_content()
        {
            // Merge staged Commit
            alice_group
                .merge_staged_commit(provider, *staged_commit)
                .unwrap();
        } else {
            unreachable!("Expected a StagedCommit.");
        }

        bob_group
            .merge_pending_commit(provider)
            .expect("error merging pending commit");

        // Check we didn't receive a Welcome message
        assert!(welcome_option.is_none());

        // Check that both groups have the same state
        assert_eq!(
            alice_group.export_secret(provider.crypto(), "", &[], 32),
            bob_group.export_secret(provider.crypto(), "", &[], 32)
        );

        // Make sure that both groups have the same public tree
        assert_eq!(
            alice_group.export_ratchet_tree(),
            bob_group.export_ratchet_tree()
        );

        // === Alice updates and commits ===
        let (queued_message, _) = alice_group
            .propose_self_update(provider, &alice_signer, None)
            .unwrap();

        let bob_processed_message = bob_group
            .process_message(
                provider,
                queued_message
                    .clone()
                    .into_protocol_message()
                    .expect("Unexpected message type"),
            )
            .expect("Could not process message.");

        // Check that we received the correct proposals
        if let ProcessedMessageContent::ProposalMessage(staged_proposal) =
            bob_processed_message.into_content()
        {
            if let Proposal::Update(ref update_proposal) = staged_proposal.proposal() {
                // Check that Alice updated
                assert_eq!(
                    update_proposal.leaf_node().credential(),
                    &alice_credential.credential
                );
                // Store proposal
                alice_group.store_pending_proposal(*staged_proposal.clone());
            } else {
                unreachable!("Expected a Proposal.");
            }

            // Check that Alice sent the proposal.
            assert!(matches!(
                staged_proposal.sender(),
                Sender::Member(member) if *member == alice_group.own_leaf_index()
            ));

            bob_group.store_pending_proposal(*staged_proposal);
        } else {
            unreachable!("Expected a QueuedProposal.");
        }

        let (queued_message, _welcome_option, _group_info) = alice_group
            .commit_to_pending_proposals(provider, &alice_signer)
            .unwrap();

        let bob_processed_message = bob_group
            .process_message(
                provider,
                queued_message
                    .clone()
                    .into_protocol_message()
                    .expect("Unexpected message type"),
            )
            .expect("Could not process message.");

        // Check that we received the correct message
        if let ProcessedMessageContent::StagedCommitMessage(staged_commit) =
            bob_processed_message.into_content()
        {
            bob_group
                .merge_staged_commit(provider, *staged_commit)
                .unwrap();
        } else {
            unreachable!("Expected a StagedCommit.");
        }

        alice_group
            .merge_pending_commit(provider)
            .expect("error merging pending commit");

        // Check that both groups have the same state
        assert_eq!(
            alice_group.export_secret(provider.crypto(), "", &[], 32),
            bob_group.export_secret(provider.crypto(), "", &[], 32)
        );

        // Make sure that both groups have the same public tree
        assert_eq!(
            alice_group.export_ratchet_tree(),
            bob_group.export_ratchet_tree()
        );

        // === Bob adds Charlie ===
        let charlie_key_package = generate_key_package(
            ciphersuite,
            Extensions::empty(),
            provider,
            charlie_credential,
            &charlie_signer,
        );

        let (queued_message, welcome, _group_info) = bob_group
            .add_members(provider, &bob_signer, &[charlie_key_package])
            .unwrap();

        let alice_processed_message = alice_group
            .process_message(
                provider,
                queued_message
                    .clone()
                    .into_protocol_message()
                    .expect("Unexpected message type"),
            )
            .expect("Could not process message.");
        bob_group
            .merge_pending_commit(provider)
            .expect("error merging pending commit");

        // Merge Commit
        if let ProcessedMessageContent::StagedCommitMessage(staged_commit) =
            alice_processed_message.into_content()
        {
            alice_group
                .merge_staged_commit(provider, *staged_commit)
                .unwrap();
        } else {
            unreachable!("Expected a StagedCommit.");
        }

        let mut charlie_group = MlsGroup::new_from_welcome(
            provider,
            &mls_group_config,
            welcome.into_welcome().expect("Unexpected message type."),
            Some(bob_group.export_ratchet_tree().into()),
        )
        .expect("Error creating group from Welcome");

        // Make sure that all groups have the same public tree
        assert_eq!(
            alice_group.export_ratchet_tree(),
            bob_group.export_ratchet_tree(),
        );
        assert_eq!(
            alice_group.export_ratchet_tree(),
            charlie_group.export_ratchet_tree()
        );

        // Check that Alice, Bob & Charlie are the members of the group
        let members = alice_group.members().collect::<Vec<Member>>();
        assert_eq!(members[0].credential.identity(), b"Alice");
        assert_eq!(members[1].credential.identity(), b"Bob");
        assert_eq!(members[2].credential.identity(), b"Charlie");

        // === Charlie sends a message to the group ===
        let message_charlie = b"Hi, I'm Charlie!";
        let queued_message = charlie_group
            .create_message(provider, &charlie_signer, message_charlie)
            .expect("Error creating application message");

        let _alice_processed_message = alice_group
            .process_message(
                provider,
                queued_message
                    .clone()
                    .into_protocol_message()
                    .expect("Unexpected message type"),
            )
            .expect("Could not process message.");
        let _bob_processed_message = bob_group
            .process_message(
                provider,
                queued_message
                    .clone()
                    .into_protocol_message()
                    .expect("Unexpected message type"),
            )
            .expect("Could not process message.");

        // === Charlie updates and commits ===
        let (queued_message, welcome_option, _group_info) =
            charlie_group.self_update(provider, &charlie_signer).unwrap();

        let alice_processed_message = alice_group
            .process_message(
                provider,
                queued_message
                    .clone()
                    .into_protocol_message()
                    .expect("Unexpected message type"),
            )
            .expect("Could not process message.");
        let bob_processed_message = bob_group
            .process_message(
                provider,
                queued_message
                    .clone()
                    .into_protocol_message()
                    .expect("Unexpected message type"),
            )
            .expect("Could not process message.");
        charlie_group
            .merge_pending_commit(provider)
            .expect("error merging pending commit");

        // Merge Commit
        if let ProcessedMessageContent::StagedCommitMessage(staged_commit) =
            alice_processed_message.into_content()
        {
            alice_group
                .merge_staged_commit(provider, *staged_commit)
                .unwrap();
        } else {
            unreachable!("Expected a StagedCommit.");
        }

        // Merge Commit
        if let ProcessedMessageContent::StagedCommitMessage(staged_commit) =
            bob_processed_message.into_content()
        {
            bob_group
                .merge_staged_commit(provider, *staged_commit)
                .unwrap();
        } else {
            unreachable!("Expected a StagedCommit.");
        }

        // Check we didn't receive a Welcome message
        assert!(welcome_option.is_none());

        // Check that all groups have the same state
        assert_eq!(
            alice_group.export_secret(provider.crypto(), "", &[], 32),
            bob_group.export_secret(provider.crypto(), "", &[], 32)
        );
        assert_eq!(
            alice_group.export_secret(provider.crypto(), "", &[], 32),
            charlie_group.export_secret(provider.crypto(), "", &[], 32)
        );

        // Make sure that all groups have the same public tree
        assert_eq!(
            alice_group.export_ratchet_tree(),
            bob_group.export_ratchet_tree(),
        );
        assert_eq!(
            alice_group.export_ratchet_tree(),
            charlie_group.export_ratchet_tree()
        );

        // === Charlie removes Bob ===
        println!(" >>> Charlie is removing bob");
        let (queued_message, welcome_option, _group_info) = charlie_group
            .remove_members(provider, &charlie_signer, &[bob_group.own_leaf_index()])
            .expect("Could not remove member from group.");

        // Check that Bob's group is still active
        assert!(bob_group.is_active());

        let alice_processed_message = alice_group
            .process_message(
                provider,
                queued_message
                    .clone()
                    .into_protocol_message()
                    .expect("Unexpected message type"),
            )
            .expect("Could not process message.");
        let bob_processed_message = bob_group
            .process_message(
                provider,
                queued_message
                    .clone()
                    .into_protocol_message()
                    .expect("Unexpected message type"),
            )
            .expect("Could not process message.");
        charlie_group
            .merge_pending_commit(provider)
            .expect("error merging pending commit");

        // Check that we receive the correct proposal for Alice
        if let ProcessedMessageContent::StagedCommitMessage(staged_commit) =
            alice_processed_message.into_content()
        {
            let remove = staged_commit
                .remove_proposals()
                .next()
                .expect("Expected a proposal.");
            // Check that Bob was removed
            assert_eq!(remove.remove_proposal().removed(), members[1].index);
            // Check that Charlie removed Bob
            assert!(
                matches!(remove.sender(), Sender::Member(member) if *member == members[2].index)
            );

            // Merge staged Commit
            alice_group
                .merge_staged_commit(provider, *staged_commit)
                .unwrap();
        } else {
            unreachable!("Expected a StagedCommit.");
        }

        // Check that we receive the correct proposal for Alice
        if let ProcessedMessageContent::StagedCommitMessage(staged_commit) =
            bob_processed_message.into_content()
        {
            let remove = staged_commit
                .remove_proposals()
                .next()
                .expect("Expected a proposal.");
            // Check that Bob was removed
            assert_eq!(remove.remove_proposal().removed(), members[1].index);
            // Check that Charlie removed Bob
            assert!(
                matches!(remove.sender(), Sender::Member(member) if *member == members[2].index)
            );

            // Merge staged Commit
            bob_group
                .merge_staged_commit(provider, *staged_commit)
                .unwrap();
        } else {
            unreachable!("Expected a StagedCommit.");
        }

        // Check we didn't receive a Welcome message
        assert!(welcome_option.is_none());

        // Check that Bob's group is no longer active
        assert!(!bob_group.is_active());

        // Make sure that all groups have the same public tree
        assert_eq!(
            alice_group.export_ratchet_tree(),
            charlie_group.export_ratchet_tree()
        );

        // Make sure the group only contains two members
        assert_eq!(alice_group.members().count(), 2);

        // Check that Alice & Charlie are the members of the group
        let members = alice_group.members().collect::<Vec<Member>>();
        assert_eq!(members[0].credential.identity(), b"Alice");
        assert_eq!(members[1].credential.identity(), b"Charlie");

        // Check that Bob can no longer send messages
        assert!(bob_group
            .create_message(provider, &bob_signer, b"Should not go through")
            .is_err());

        // === Alice removes Charlie and re-adds Bob ===

        // Create a new KeyPackageBundle for Bob
        let bob_key_package = generate_key_package(
            ciphersuite,
            Extensions::empty(),
            provider,
            bob_credential.clone(),
            &bob_signer,
        );

        // Create RemoveProposal and process it
        let (queued_message, _) = alice_group
            .propose_remove_member(provider, &alice_signer, charlie_group.own_leaf_index())
            .expect("Could not create proposal to remove Charlie");

        let charlie_processed_message = charlie_group
            .process_message(
                provider,
                queued_message
                    .clone()
                    .into_protocol_message()
                    .expect("Unexpected message type"),
            )
            .expect("Could not process message.");

        // Check that we received the correct proposals
        if let ProcessedMessageContent::ProposalMessage(staged_proposal) =
            charlie_processed_message.into_content()
        {
            if let Proposal::Remove(ref remove_proposal) = staged_proposal.proposal() {
                // Check that Charlie was removed
                assert_eq!(remove_proposal.removed(), members[1].index);
                // Store proposal
                charlie_group.store_pending_proposal(*staged_proposal.clone());
            } else {
                unreachable!("Expected a Proposal.");
            }

            // Check that Alice removed Charlie
            assert!(matches!(
                staged_proposal.sender(),
                Sender::Member(member) if *member == members[0].index
            ));
        } else {
            unreachable!("Expected a QueuedProposal.");
        }

        // Create AddProposal and process it
        let (queued_message, _) = alice_group
            .propose_add_member(provider, &alice_signer, &bob_key_package)
            .expect("Could not create proposal to add Bob");

        let charlie_processed_message = charlie_group
            .process_message(
                provider,
                queued_message
                    .clone()
                    .into_protocol_message()
                    .expect("Unexpected message type"),
            )
            .expect("Could not process message.");

        // Check that we received the correct proposals
        if let ProcessedMessageContent::ProposalMessage(staged_proposal) =
            charlie_processed_message.into_content()
        {
            if let Proposal::Add(add_proposal) = staged_proposal.proposal() {
                // Check that Bob was added
                assert_eq!(
                    add_proposal.key_package().leaf_node().credential(),
                    &bob_credential.credential
                );
            } else {
                unreachable!("Expected an AddProposal.");
            }

            // Check that Alice added Bob
            assert!(matches!(
                staged_proposal.sender(),
                Sender::Member(member) if *member == members[0].index
            ));
            // Store proposal
            charlie_group.store_pending_proposal(*staged_proposal);
        } else {
            unreachable!("Expected a QueuedProposal.");
        }

        // Commit to the proposals and process it
        let (queued_message, welcome_option, _group_info) = alice_group
            .commit_to_pending_proposals(provider, &alice_signer)
            .expect("Could not flush proposals");

        let charlie_processed_message = charlie_group
            .process_message(
                provider,
                queued_message
                    .clone()
                    .into_protocol_message()
                    .expect("Unexpected message type"),
            )
            .expect("Could not process message.");

        // Merge Commit
        alice_group
            .merge_pending_commit(provider)
            .expect("error merging pending commit");

        // Merge Commit
        if let ProcessedMessageContent::StagedCommitMessage(staged_commit) =
            charlie_processed_message.into_content()
        {
            charlie_group
                .merge_staged_commit(provider, *staged_commit)
                .unwrap();
        } else {
            unreachable!("Expected a StagedCommit.");
        }

        // Make sure the group contains two members
        assert_eq!(alice_group.members().count(), 2);

        // Check that Alice & Bob are the members of the group
        let members = alice_group.members().collect::<Vec<Member>>();
        assert_eq!(members[0].credential.identity(), b"Alice");
        assert_eq!(members[1].credential.identity(), b"Bob");

        // Bob creates a new group
        let mut bob_group = MlsGroup::new_from_welcome(
            provider,
            &mls_group_config,
            welcome_option
                .expect("Welcome was not returned")
                .into_welcome()
                .expect("Unexpected message type."),
            Some(alice_group.export_ratchet_tree().into()),
        )
        .expect("Error creating group from Welcome");

        // Make sure the group contains two members
        assert_eq!(alice_group.members().count(), 2);

        // Check that Alice & Bob are the members of the group
        let members = alice_group.members().collect::<Vec<Member>>();
        assert_eq!(members[0].credential.identity(), b"Alice");
        assert_eq!(members[1].credential.identity(), b"Bob");

        // Make sure the group contains two members
        assert_eq!(bob_group.members().count(), 2);

        // Check that Alice & Bob are the members of the group
        let members = bob_group.members().collect::<Vec<Member>>();
        assert_eq!(members[0].credential.identity(), b"Alice");
        assert_eq!(members[1].credential.identity(), b"Bob");

        // === Alice sends a message to the group ===
        let message_alice = b"Hi, I'm Alice!";
        let queued_message = alice_group
            .create_message(provider, &alice_signer, message_alice)
            .expect("Error creating application message");

        let bob_processed_message = bob_group
            .process_message(
                provider,
                queued_message
                    .clone()
                    .into_protocol_message()
                    .expect("Unexpected message type"),
            )
            .expect("Could not process message.");
        let sender = bob_processed_message.credential().clone();

        // Check that we received the correct message
        if let ProcessedMessageContent::ApplicationMessage(application_message) =
            bob_processed_message.into_content()
        {
            // Check the message
            assert_eq!(application_message.into_bytes(), message_alice);
            // Check that Alice sent the message
            assert_eq!(
                &sender,
                alice_group.credential().expect("Expected a credential")
            );
        } else {
            unreachable!("Expected an ApplicationMessage.");
        }

        // === Bob leaves the group ===

        let queued_message = bob_group
            .leave_group(provider, &bob_signer)
            .expect("Could not leave group");

        let alice_processed_message = alice_group
            .process_message(
                provider,
                queued_message
                    .clone()
                    .into_protocol_message()
                    .expect("Unexpected message type"),
            )
            .expect("Could not process message.");

        // Store proposal
        if let ProcessedMessageContent::ProposalMessage(staged_proposal) =
            alice_processed_message.into_content()
        {
            // Store proposal
            alice_group.store_pending_proposal(*staged_proposal);
        } else {
            unreachable!("Expected a QueuedProposal.");
        }

        // Should fail because you cannot remove yourself from a group
        assert_eq!(
            bob_group.commit_to_pending_proposals(provider, &bob_signer),
            Err(CommitToPendingProposalsError::CreateCommitError(
                CreateCommitError::CannotRemoveSelf
            ))
        );

        let (queued_message, _welcome_option, _group_info) = alice_group
            .commit_to_pending_proposals(provider, &alice_signer)
            .expect("Could not commit to proposals.");

        // Check that Bob's group is still active
        assert!(bob_group.is_active());

        // Check that we received the correct proposals
        let bob_leaf_index = bob_group.own_leaf_index();
        if let Some(staged_commit) = alice_group.pending_commit() {
            let remove = staged_commit
                .remove_proposals()
                .next()
                .expect("Expected a proposal.");
            // Check that Bob was removed
            assert_eq!(remove.remove_proposal().removed(), bob_leaf_index);
            // Check that Bob removed himself
            assert!(matches!(remove.sender(), Sender::Member(member) if *member == bob_leaf_index));

            // Merge staged Commit
        } else {
            unreachable!("Expected a StagedCommit.");
        }

        alice_group
            .merge_pending_commit(provider)
            .expect("Could not merge Commit.");

        let bob_processed_message = bob_group
            .process_message(
                provider,
                queued_message
                    .clone()
                    .into_protocol_message()
                    .expect("Unexpected message type"),
            )
            .expect("Could not process message.");

        // Check that we received the correct proposals
        if let ProcessedMessageContent::StagedCommitMessage(staged_commit) =
            bob_processed_message.into_content()
        {
            let remove = staged_commit
                .remove_proposals()
                .next()
                .expect("Expected a proposal.");
            // Check that Bob was removed
            assert_eq!(remove.remove_proposal().removed(), bob_leaf_index);
            // Check that Bob removed himself
            assert!(matches!(remove.sender(), Sender::Member(member) if *member == bob_leaf_index));

            assert!(staged_commit.self_removed());
            // Merge staged Commit
            bob_group
                .merge_staged_commit(provider, *staged_commit)
                .unwrap();
        } else {
            unreachable!("Expected a StagedCommit.");
        }

        // Check that Bob's group is no longer active
        assert!(!bob_group.is_active());

        // Make sure the group contains one member
        assert_eq!(alice_group.members().count(), 1);

        // Check that Alice is the only member of the group
        let members = alice_group.members().collect::<Vec<Member>>();
        assert_eq!(members[0].credential.identity(), b"Alice");

        // === Save the group state ===

        // Create a new KeyPackageBundle for Bob
        let bob_key_package = generate_key_package(
            ciphersuite,
            Extensions::empty(),
            provider,
            bob_credential,
            &bob_signer,
        );

        // Add Bob to the group
        let (_queued_message, welcome, _group_info) = alice_group
            .add_members(provider, &alice_signer, &[bob_key_package])
            .expect("Could not add Bob");

        // Test saving & loading the group state when there is a pending commit
        alice_group
            .save(provider.key_store())
            .expect("Could not save group state.");

        let _test_group = MlsGroup::load(&group_id, provider.key_store())
            .expect("Could not load the group state.");

        // Merge Commit
        alice_group
            .merge_pending_commit(provider)
            .expect("error merging pending commit");

        let mut bob_group = MlsGroup::new_from_welcome(
            provider,
            &mls_group_config,
            welcome.into_welcome().expect("Unexpected message type."),
            Some(alice_group.export_ratchet_tree().into()),
        )
        .expect("Could not create group from Welcome");

        assert_eq!(
            alice_group.export_secret(provider.crypto(), "before load", &[], 32),
            bob_group.export_secret(provider.crypto(), "before load", &[], 32)
        );

        // Check that the state flag gets reset when saving
        assert_eq!(bob_group.state_changed(), InnerState::Changed);

        bob_group
            .save(provider.key_store())
            .expect("Could not write group state to file");

        // Check that the state flag gets reset when saving
        assert_eq!(bob_group.state_changed(), InnerState::Persisted);

        let bob_group =
            MlsGroup::load(&group_id, provider.key_store()).expect("Could not load group from file");

        // Make sure the state is still the same
        assert_eq!(
            alice_group.export_secret(provider.crypto(), "after load", &[], 32),
            bob_group.export_secret(provider.crypto(), "after load", &[], 32)
        );
    }
}

<<<<<<< HEAD
#[apply(ciphersuites_and_providers)]
fn test_empty_input_errors(ciphersuite: Ciphersuite, provider: &impl OpenMlsProvider) {
=======
#[apply(ciphersuites_and_backends)]
fn addition_order(ciphersuite: Ciphersuite, backend: &impl OpenMlsCryptoProvider) {
    for wire_format_policy in WIRE_FORMAT_POLICIES.iter() {
        let group_id = GroupId::from_slice(b"Test Group");
        // Generate credentials with keys
        let (alice_credential, alice_signer) = new_credential(
            backend,
            b"Alice",
            CredentialType::Basic,
            ciphersuite.signature_algorithm(),
        );

        let (bob_credential, bob_signer) = new_credential(
            backend,
            b"Bob",
            CredentialType::Basic,
            ciphersuite.signature_algorithm(),
        );

        let (charlie_credential, charlie_signer) = new_credential(
            backend,
            b"Charlie",
            CredentialType::Basic,
            ciphersuite.signature_algorithm(),
        );

        // Generate KeyPackages
        let bob_key_package = generate_key_package(
            ciphersuite,
            Extensions::empty(),
            backend,
            bob_credential.clone(),
            &bob_signer,
        );
        let charlie_key_package = generate_key_package(
            ciphersuite,
            Extensions::empty(),
            backend,
            charlie_credential.clone(),
            &charlie_signer,
        );

        // Define the MlsGroup configuration

        let mls_group_config = MlsGroupConfig::builder()
            .wire_format_policy(*wire_format_policy)
            .crypto_config(CryptoConfig::with_default_version(ciphersuite))
            .build();

        // === Alice creates a group ===
        let mut alice_group = MlsGroup::new_with_group_id(
            backend,
            &alice_signer,
            &mls_group_config,
            group_id.clone(),
            alice_credential.clone(),
        )
        .expect("An unexpected error occurred.");

        // === Alice adds Bob ===
        let _welcome = match alice_group.add_members(
            backend,
            &alice_signer,
            &[bob_key_package, charlie_key_package],
        ) {
            Ok((_, welcome, _)) => welcome,
            Err(e) => panic!("Could not add member to group: {e:?}"),
        };

        // Check that the proposals are in the right order in the staged commit.
        if let Some(staged_commit) = alice_group.pending_commit() {
            let mut add_proposals = staged_commit.add_proposals();
            let add_bob = add_proposals.next().expect("Expected a proposal.");
            // Check that Bob is first
            assert_eq!(
                add_bob
                    .add_proposal()
                    .key_package()
                    .leaf_node()
                    .credential(),
                &bob_credential.credential
            );
            let add_charlie = add_proposals.next().expect("Expected a proposal.");
            // Check that Charlie is second
            assert_eq!(
                add_charlie
                    .add_proposal()
                    .key_package()
                    .leaf_node()
                    .credential(),
                &charlie_credential.credential
            );
        } else {
            unreachable!("Expected a StagedCommit.");
        }

        alice_group
            .merge_pending_commit(backend)
            .expect("error merging pending commit");

        // Check that the members got added in the same order as the KeyPackages
        // in the original API call. After merging, bob should be at index 1 and
        // charlie at index 2.
        let members = alice_group.members().collect::<Vec<Member>>();
        assert_eq!(members[1].credential.identity(), b"Bob");
        assert_eq!(members[1].index, LeafNodeIndex::new(1));
        assert_eq!(members[2].credential.identity(), b"Charlie");
        assert_eq!(members[2].index, LeafNodeIndex::new(2));
    }
}

#[apply(ciphersuites_and_backends)]
fn test_empty_input_errors(ciphersuite: Ciphersuite, backend: &impl OpenMlsCryptoProvider) {
>>>>>>> c7420148
    let group_id = GroupId::from_slice(b"Test Group");

    // Generate credentials with keys
    let (alice_credential, alice_signer) = new_credential(
        provider,
        b"Alice",
        CredentialType::Basic,
        ciphersuite.signature_algorithm(),
    );

    // Define the MlsGroup configuration
    let mls_group_config = MlsGroupConfig::test_default(ciphersuite);

    // === Alice creates a group ===
    let mut alice_group = MlsGroup::new_with_group_id(
        provider,
        &alice_signer,
        &mls_group_config,
        group_id,
        alice_credential,
    )
    .expect("An unexpected error occurred.");

    assert_eq!(
        alice_group
            .add_members(provider, &alice_signer, &[])
            .expect_err("No EmptyInputError when trying to pass an empty slice to `add_members`."),
        AddMembersError::EmptyInput(EmptyInputError::AddMembers)
    );
    assert_eq!(
        alice_group
            .remove_members(provider, &alice_signer, &[])
            .expect_err(
                "No EmptyInputError when trying to pass an empty slice to `remove_members`."
            ),
        RemoveMembersError::EmptyInput(EmptyInputError::RemoveMembers)
    );
}

// This tests the ratchet tree extension usage flag in the configuration
#[apply(ciphersuites_and_providers)]
fn mls_group_ratchet_tree_extension(ciphersuite: Ciphersuite, provider: &impl OpenMlsProvider) {
    for wire_format_policy in WIRE_FORMAT_POLICIES.iter() {
        let group_id = GroupId::from_slice(b"Test Group");

        // === Positive case: using the ratchet tree extension ===

        // Generate credentials
        let (alice_credential, alice_signer) = new_credential(
            provider,
            b"Alice",
            CredentialType::Basic,
            ciphersuite.signature_algorithm(),
        );

        let (bob_credential, bob_signer) = new_credential(
            provider,
            b"Bob",
            CredentialType::Basic,
            ciphersuite.signature_algorithm(),
        );

        // Generate KeyPackages
        let bob_key_package = generate_key_package(
            ciphersuite,
            Extensions::empty(),
            provider,
            bob_credential,
            &bob_signer,
        );

        let mls_group_config = MlsGroupConfig::builder()
            .wire_format_policy(*wire_format_policy)
            .use_ratchet_tree_extension(true)
            .crypto_config(CryptoConfig::with_default_version(ciphersuite))
            .build();

        // === Alice creates a group ===
        let mut alice_group = MlsGroup::new_with_group_id(
            provider,
            &alice_signer,
            &mls_group_config,
            group_id.clone(),
            alice_credential.clone(),
        )
        .expect("An unexpected error occurred.");

        // === Alice adds Bob ===
        let (_queued_message, welcome, _group_info) = alice_group
            .add_members(provider, &alice_signer, &[bob_key_package.clone()])
            .unwrap();

        // === Bob joins using the ratchet tree extension ===
        let _bob_group = MlsGroup::new_from_welcome(
            provider,
            &mls_group_config,
            welcome.into_welcome().expect("Unexpected message type."),
            None,
        )
        .expect("Error creating group from Welcome");

        // === Negative case: not using the ratchet tree extension ===

        // Generate credentials with keys
        let (alice_credential, alice_signer) = new_credential(
            provider,
            b"Alice",
            CredentialType::Basic,
            ciphersuite.signature_algorithm(),
        );

        let (bob_credential, bob_signer) = new_credential(
            provider,
            b"Bob",
            CredentialType::Basic,
            ciphersuite.signature_algorithm(),
        );

        // Generate KeyPackages
        let bob_key_package = generate_key_package(
            ciphersuite,
            Extensions::empty(),
            provider,
            bob_credential,
            &bob_signer,
        );

        let mls_group_config = MlsGroupConfig::test_default(ciphersuite);

        // === Alice creates a group ===
        let mut alice_group = MlsGroup::new_with_group_id(
            provider,
            &alice_signer,
            &mls_group_config,
            group_id,
            alice_credential.clone(),
        )
        .expect("An unexpected error occurred.");

        // === Alice adds Bob ===
        let (_queued_message, welcome, _group_info) = alice_group
            .add_members(provider, &alice_signer, &[bob_key_package])
            .unwrap();

        // === Bob tries to join without the ratchet tree extension ===
        let error = MlsGroup::new_from_welcome(
            provider,
            &mls_group_config,
            welcome.into_welcome().expect("Unexpected message type."),
            None,
        )
        .expect_err("Could join a group without a ratchet tree");

        assert_eq!(error, WelcomeError::MissingRatchetTree);
    }
}<|MERGE_RESOLUTION|>--- conflicted
+++ resolved
@@ -923,31 +923,27 @@
     }
 }
 
-<<<<<<< HEAD
-#[apply(ciphersuites_and_providers)]
-fn test_empty_input_errors(ciphersuite: Ciphersuite, provider: &impl OpenMlsProvider) {
-=======
 #[apply(ciphersuites_and_backends)]
-fn addition_order(ciphersuite: Ciphersuite, backend: &impl OpenMlsCryptoProvider) {
+fn addition_order(ciphersuite: Ciphersuite, provider: &impl OpenMlsCryptoProvider) {
     for wire_format_policy in WIRE_FORMAT_POLICIES.iter() {
         let group_id = GroupId::from_slice(b"Test Group");
         // Generate credentials with keys
         let (alice_credential, alice_signer) = new_credential(
-            backend,
+            provider,
             b"Alice",
             CredentialType::Basic,
             ciphersuite.signature_algorithm(),
         );
 
         let (bob_credential, bob_signer) = new_credential(
-            backend,
+            provider,
             b"Bob",
             CredentialType::Basic,
             ciphersuite.signature_algorithm(),
         );
 
         let (charlie_credential, charlie_signer) = new_credential(
-            backend,
+            provider,
             b"Charlie",
             CredentialType::Basic,
             ciphersuite.signature_algorithm(),
@@ -957,14 +953,14 @@
         let bob_key_package = generate_key_package(
             ciphersuite,
             Extensions::empty(),
-            backend,
+            provider,
             bob_credential.clone(),
             &bob_signer,
         );
         let charlie_key_package = generate_key_package(
             ciphersuite,
             Extensions::empty(),
-            backend,
+            provider,
             charlie_credential.clone(),
             &charlie_signer,
         );
@@ -978,7 +974,7 @@
 
         // === Alice creates a group ===
         let mut alice_group = MlsGroup::new_with_group_id(
-            backend,
+            provider,
             &alice_signer,
             &mls_group_config,
             group_id.clone(),
@@ -988,7 +984,7 @@
 
         // === Alice adds Bob ===
         let _welcome = match alice_group.add_members(
-            backend,
+            provider,
             &alice_signer,
             &[bob_key_package, charlie_key_package],
         ) {
@@ -1038,9 +1034,8 @@
     }
 }
 
-#[apply(ciphersuites_and_backends)]
-fn test_empty_input_errors(ciphersuite: Ciphersuite, backend: &impl OpenMlsCryptoProvider) {
->>>>>>> c7420148
+#[apply(ciphersuites_and_providers)]
+fn test_empty_input_errors(ciphersuite: Ciphersuite, provider: &impl OpenMlsProvider) {
     let group_id = GroupId::from_slice(b"Test Group");
 
     // Generate credentials with keys
