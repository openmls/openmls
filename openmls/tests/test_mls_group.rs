--- conflicted
+++ resolved
@@ -222,12 +222,7 @@
         }
 
         // === Bob updates and commits ===
-<<<<<<< HEAD
-        let (queued_message, welcome_option, _group_info) =
-            bob_group.self_update(backend, None).unwrap();
-=======
-        let (queued_message, welcome_option) = bob_group.self_update(backend).unwrap();
->>>>>>> 8848c59a
+        let (queued_message, welcome_option, _group_info) = bob_group.self_update(backend).unwrap();
 
         let alice_processed_message = alice_group
             .process_message(
@@ -464,19 +459,8 @@
             .expect("Could not process message.");
 
         // === Charlie updates and commits ===
-<<<<<<< HEAD
-        let (queued_message, welcome_option, _group_info) = charlie_group
-            .self_update(
-                backend,
-                Some(charlies_new_key_package.hpke_init_key().clone()),
-            )
-            .unwrap();
-=======
-        let (queued_message, welcome_option) = match charlie_group.self_update(backend) {
-            Ok(qm) => qm,
-            Err(e) => panic!("Error performing self-update: {:?}", e),
-        };
->>>>>>> 8848c59a
+        let (queued_message, welcome_option, _group_info) =
+            charlie_group.self_update(backend).unwrap();
 
         let alice_processed_message = alice_group
             .process_message(
