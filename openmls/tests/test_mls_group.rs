use openmls::{
    prelude::{config::CryptoConfig, *},
    test_utils::*,
    *,
};

use lazy_static::lazy_static;
use openmls_traits::{key_store::OpenMlsKeyStore, types::SignatureScheme, OpenMlsCryptoProvider};
use std::fs::File;

lazy_static! {
    static ref TEMP_DIR: tempfile::TempDir =
        tempfile::tempdir().expect("Error creating temp directory");
}

fn generate_credential_bundle(
    identity: Vec<u8>,
    credential_type: CredentialType,
    signature_algorithm: SignatureScheme,
    backend: &impl OpenMlsCryptoProvider,
) -> Result<Credential, CredentialError> {
    let cb = CredentialBundle::new(identity, credential_type, signature_algorithm, backend)?;
    let credential = cb.credential().clone();
    backend
        .key_store()
        .store(
            &credential
                .signature_key()
                .tls_serialize_detached()
                .expect("Error serializing signature key."),
            &cb,
        )
        .expect("An unexpected error occurred.");
    Ok(credential)
}

fn generate_key_package(
    ciphersuites: &[Ciphersuite],
    credential: &Credential,
    extensions: Extensions, // TODO: allow using leaf node extensions.
    backend: &impl OpenMlsCryptoProvider,
) -> KeyPackage {
    let credential_bundle = backend
        .key_store()
        .read(
            &credential
                .signature_key()
                .tls_serialize_detached()
                .expect("Error serializing signature key."),
        )
        .expect("An unexpected error occurred.");
    KeyPackage::builder()
        .key_package_extensions(extensions)
        .build(
            CryptoConfig {
                ciphersuite: ciphersuites[0],
                version: ProtocolVersion::default(),
            },
            backend,
            &credential_bundle,
        )
        .unwrap()
}

/// This test simulates various group operations like Add, Update, Remove in a
/// small group
///  - Alice creates a group
///  - Alice adds Bob
///  - Alice sends a message to Bob
///  - Bob updates and commits
///  - Alice updates and commits
///  - Bob adds Charlie
///  - Charlie sends a message to the group
///  - Charlie updates and commits
///  - Charlie removes Bob
///  - Alice removes Charlie and adds Bob
///  - Bob leaves
///  - Test saving the group state
#[apply(ciphersuites_and_backends)]
fn mls_group_operations(ciphersuite: Ciphersuite, backend: &impl OpenMlsCryptoProvider) {
    for wire_format_policy in WIRE_FORMAT_POLICIES.iter() {
        let group_id = GroupId::from_slice(b"Test Group");

        // Generate credential bundles
        let alice_credential = generate_credential_bundle(
            "Alice".into(),
            CredentialType::Basic,
            ciphersuite.signature_algorithm(),
            backend,
        )
        .expect("An unexpected error occurred.");

        let bob_credential = generate_credential_bundle(
            "Bob".into(),
            CredentialType::Basic,
            ciphersuite.signature_algorithm(),
            backend,
        )
        .expect("An unexpected error occurred.");

        let charlie_credential = generate_credential_bundle(
            "Charlie".into(),
            CredentialType::Basic,
            ciphersuite.signature_algorithm(),
            backend,
        )
        .expect("An unexpected error occurred.");

        // Generate KeyPackages
<<<<<<< HEAD
        let alice_key_package = generate_key_package(
            &[ciphersuite],
            &alice_credential,
            Extensions::empty(),
            backend,
        );

        let bob_key_package = generate_key_package(
            &[ciphersuite],
            &bob_credential,
            Extensions::empty(),
            backend,
        );
=======
        let bob_key_package =
            generate_key_package(&[ciphersuite], &bob_credential, vec![], backend);
>>>>>>> 4d25dfd8

        // Define the MlsGroup configuration

        let mls_group_config = MlsGroupConfig::builder()
            .wire_format_policy(*wire_format_policy)
            .crypto_config(CryptoConfig::with_default_version(ciphersuite))
            .build();

        // === Alice creates a group ===
        let mut alice_group = MlsGroup::new_with_group_id(
            backend,
            &mls_group_config,
            group_id,
            alice_credential.signature_key(),
        )
        .expect("An unexpected error occurred.");

        // === Alice adds Bob ===
        let (_queued_message, welcome) = match alice_group.add_members(backend, &[bob_key_package])
        {
            Ok((qm, welcome)) => (qm, welcome),
            Err(e) => panic!("Could not add member to group: {:?}", e),
        };

        // Check that we received the correct proposals
        if let Some(staged_commit) = alice_group.pending_commit() {
            let add = staged_commit
                .add_proposals()
                .next()
                .expect("Expected a proposal.");
            // Check that Bob was added
            assert_eq!(
                add.add_proposal().key_package().leaf_node().credential(),
                &bob_credential
            );
            // Check that Alice added Bob
            assert!(
                matches!(add.sender(), Sender::Member(member) if *member == alice_group.own_leaf_index())
            );
        } else {
            unreachable!("Expected a StagedCommit.");
        }

        alice_group
            .merge_pending_commit()
            .expect("error merging pending commit");

        // Check that the group now has two members
        assert_eq!(alice_group.members().count(), 2);

        // Check that Alice & Bob are the members of the group
        let members = alice_group.members().collect::<Vec<Member>>();
        assert_eq!(members[0].identity, b"Alice");
        assert_eq!(members[1].identity, b"Bob");

        let mut bob_group = MlsGroup::new_from_welcome(
            backend,
            &mls_group_config,
            welcome,
            Some(alice_group.export_ratchet_tree()),
        )
        .expect("Error creating group from Welcome");

        // Make sure that both groups have the same members
        assert!(alice_group.members().eq(bob_group.members()));

        // Make sure that both groups have the same epoch authenticator
        assert_eq!(
            alice_group.epoch_authenticator().as_slice(),
            bob_group.epoch_authenticator().as_slice()
        );

        // === Alice sends a message to Bob ===
        let message_alice = b"Hi, I'm Alice!";
        let queued_message = alice_group
            .create_message(backend, message_alice)
            .expect("Error creating application message");

        let processed_message = bob_group
            .process_message(backend, queued_message.clone().into())
            .expect("Could not process message.");
        let sender = processed_message
            .credential()
            .expect("Expected a credential.")
            .clone();

        // Check that we received the correct message
        if let ProcessedMessageContent::ApplicationMessage(application_message) =
            processed_message.into_content()
        {
            // Check the message
            assert_eq!(application_message.into_bytes(), message_alice);
            // Check that Alice sent the message
            assert_eq!(
                &sender,
                alice_group
                    .credential()
                    .expect("An unexpected error occurred.")
            );
        } else {
            unreachable!("Expected an ApplicationMessage.");
        }

        // === Bob updates and commits ===
        let (queued_message, welcome_option) = bob_group.self_update(backend, None).unwrap();

        let alice_processed_message = alice_group
            .process_message(backend, queued_message.clone().into())
            .expect("Could not process message.");

        // Check that we received the correct message
        if let ProcessedMessageContent::StagedCommitMessage(staged_commit) =
            alice_processed_message.into_content()
        {
            let update_kp = staged_commit
                .commit_update_key_package()
                .expect("Expected a KeyPackage.")
                .clone();
            // Check that Bob updated
            assert_eq!(update_kp.credential(), &bob_credential);

            // Merge staged Commit
            alice_group.merge_staged_commit(*staged_commit);

            // Check Bob's new key package
            let members = alice_group.members().collect::<Vec<Member>>();
            assert_eq!(
                &members[1].signature_key,
                update_kp.credential().signature_key().as_slice()
            );
        } else {
            unreachable!("Expected a StagedCommit.");
        }

        bob_group
            .merge_pending_commit()
            .expect("error merging pending commit");

        // Check we didn't receive a Welcome message
        assert!(welcome_option.is_none());

        // Check that both groups have the same state
        assert_eq!(
            alice_group.export_secret(backend, "", &[], 32),
            bob_group.export_secret(backend, "", &[], 32)
        );

        // Make sure that both groups have the same public tree
        assert_eq!(
            alice_group.export_ratchet_tree(),
            bob_group.export_ratchet_tree()
        );

        // === Alice updates and commits ===
        let queued_message = match alice_group.propose_self_update(backend, None) {
            Ok(qm) => qm,
            Err(e) => panic!("Error performing self-update: {:?}", e),
        };

        let bob_processed_message = bob_group
            .process_message(backend, queued_message.clone().into())
            .expect("Could not process message.");

        // Check that we received the correct proposals
        if let ProcessedMessageContent::ProposalMessage(staged_proposal) =
            bob_processed_message.into_content()
        {
            if let Proposal::Update(ref update_proposal) = staged_proposal.proposal() {
                // Check that Alice updated
                assert_eq!(update_proposal.leaf_node().credential(), &alice_credential);
                // Store proposal
                alice_group.store_pending_proposal(*staged_proposal.clone());
            } else {
                unreachable!("Expected a Proposal.");
            }

            // Check that Alice sent the proposal.
            assert!(matches!(
                staged_proposal.sender(),
                Sender::Member(member) if *member == alice_group.own_leaf_index()
            ));

            bob_group.store_pending_proposal(*staged_proposal);
        } else {
            unreachable!("Expected a QueuedProposal.");
        }

        let (queued_message, _welcome_option) =
            match alice_group.commit_to_pending_proposals(backend) {
                Ok(qm) => qm,
                Err(e) => panic!("Error performing self-update: {:?}", e),
            };

        let bob_processed_message = bob_group
            .process_message(backend, queued_message.clone().into())
            .expect("Could not process message.");

        // Check that we received the correct message
        if let ProcessedMessageContent::StagedCommitMessage(staged_commit) =
            bob_processed_message.into_content()
        {
            let update_kp = staged_commit
                .commit_update_key_package()
                .expect("Expected a KeyPackage.")
                .clone();
            // Check that Alice updated
            assert_eq!(update_kp.credential(), &alice_credential);

            bob_group.merge_staged_commit(*staged_commit);

            // Check Alice's new key package
            let members = bob_group.members().collect::<Vec<Member>>();
            assert_eq!(
                &members[0].signature_key,
                update_kp.credential().signature_key().as_slice()
            );
        } else {
            unreachable!("Expected a StagedCommit.");
        }

        alice_group
            .merge_pending_commit()
            .expect("error merging pending commit");

        // Check that both groups have the same state
        assert_eq!(
            alice_group.export_secret(backend, "", &[], 32),
            bob_group.export_secret(backend, "", &[], 32)
        );

        // Make sure that both groups have the same public tree
        assert_eq!(
            alice_group.export_ratchet_tree(),
            bob_group.export_ratchet_tree()
        );

        // === Bob adds Charlie ===
        let charlie_key_package = generate_key_package(
            &[ciphersuite],
            &charlie_credential,
            Extensions::empty(),
            backend,
        );

        let (queued_message, welcome) = match bob_group.add_members(backend, &[charlie_key_package])
        {
            Ok((qm, welcome)) => (qm, welcome),
            Err(e) => panic!("Could not add member to group: {:?}", e),
        };

        let alice_processed_message = alice_group
            .process_message(backend, queued_message.clone().into())
            .expect("Could not process message.");
        bob_group
            .merge_pending_commit()
            .expect("error merging pending commit");

        // Merge Commit
        if let ProcessedMessageContent::StagedCommitMessage(staged_commit) =
            alice_processed_message.into_content()
        {
            alice_group.merge_staged_commit(*staged_commit);
        } else {
            unreachable!("Expected a StagedCommit.");
        }

        let mut charlie_group = MlsGroup::new_from_welcome(
            backend,
            &mls_group_config,
            welcome,
            Some(bob_group.export_ratchet_tree()),
        )
        .expect("Error creating group from Welcome");

        // Make sure that all groups have the same public tree
        assert_eq!(
            alice_group.export_ratchet_tree(),
            bob_group.export_ratchet_tree(),
        );
        assert_eq!(
            alice_group.export_ratchet_tree(),
            charlie_group.export_ratchet_tree()
        );

        // Check that Alice, Bob & Charlie are the members of the group
        let members = alice_group.members().collect::<Vec<Member>>();
        assert_eq!(members[0].identity, b"Alice");
        assert_eq!(members[1].identity, b"Bob");
        assert_eq!(members[2].identity, b"Charlie");

        // === Charlie sends a message to the group ===
        let message_charlie = b"Hi, I'm Charlie!";
        let queued_message = charlie_group
            .create_message(backend, message_charlie)
            .expect("Error creating application message");

        let _alice_processed_message = alice_group
            .process_message(backend, queued_message.clone().into())
            .expect("Could not process message.");
        let _bob_processed_message = bob_group
            .process_message(backend, queued_message.clone().into())
            .expect("Could not process message.");

        let charlie_credential_bundle: CredentialBundle = backend
            .key_store()
            .read(
                &charlie_credential
                    .signature_key()
                    .tls_serialize_detached()
                    .unwrap(),
            )
            .unwrap();
        let charlies_new_key_package = KeyPackage::builder()
            .build(
                CryptoConfig {
                    ciphersuite,
                    version: ProtocolVersion::default(),
                },
                backend,
                &charlie_credential_bundle,
            )
            .unwrap();

        // === Charlie updates and commits ===
        let (queued_message, welcome_option) = match charlie_group.self_update(
            backend,
            Some(charlies_new_key_package.hpke_init_key().clone()),
        ) {
            Ok(qm) => qm,
            Err(e) => panic!("Error performing self-update: {:?}", e),
        };

        let alice_processed_message = alice_group
            .process_message(backend, queued_message.clone().into())
            .expect("Could not process message.");
        let bob_processed_message = bob_group
            .process_message(backend, queued_message.clone().into())
            .expect("Could not process message.");
        charlie_group
            .merge_pending_commit()
            .expect("error merging pending commit");

        // Merge Commit
        if let ProcessedMessageContent::StagedCommitMessage(staged_commit) =
            alice_processed_message.into_content()
        {
            alice_group.merge_staged_commit(*staged_commit);
        } else {
            unreachable!("Expected a StagedCommit.");
        }

        // Merge Commit
        if let ProcessedMessageContent::StagedCommitMessage(staged_commit) =
            bob_processed_message.into_content()
        {
            bob_group.merge_staged_commit(*staged_commit);
        } else {
            unreachable!("Expected a StagedCommit.");
        }

        // Check we didn't receive a Welcome message
        assert!(welcome_option.is_none());

        // Check that all groups have the same state
        assert_eq!(
            alice_group.export_secret(backend, "", &[], 32),
            bob_group.export_secret(backend, "", &[], 32)
        );
        assert_eq!(
            alice_group.export_secret(backend, "", &[], 32),
            charlie_group.export_secret(backend, "", &[], 32)
        );

        // Make sure that all groups have the same public tree
        assert_eq!(
            alice_group.export_ratchet_tree(),
            bob_group.export_ratchet_tree(),
        );
        assert_eq!(
            alice_group.export_ratchet_tree(),
            charlie_group.export_ratchet_tree()
        );

        // === Charlie removes Bob ===
        println!(" >>> Charlie is removing bob");
        let (queued_message, welcome_option) = charlie_group
            .remove_members(backend, &[bob_group.own_leaf_index()])
            .expect("Could not remove member from group.");

        // Check that Bob's group is still active
        assert!(bob_group.is_active());

        let alice_processed_message = alice_group
            .process_message(backend, queued_message.clone().into())
            .expect("Could not process message.");
        let bob_processed_message = bob_group
            .process_message(backend, queued_message.clone().into())
            .expect("Could not process message.");
        charlie_group
            .merge_pending_commit()
            .expect("error merging pending commit");

        // Check that we receive the correct proposal for Alice
        if let ProcessedMessageContent::StagedCommitMessage(staged_commit) =
            alice_processed_message.into_content()
        {
            let remove = staged_commit
                .remove_proposals()
                .next()
                .expect("Expected a proposal.");
            // Check that Bob was removed
            assert_eq!(remove.remove_proposal().removed(), members[1].index);
            // Check that Charlie removed Bob
            assert!(
                matches!(remove.sender(), Sender::Member(member) if *member == members[2].index)
            );

            // Merge staged Commit
            alice_group.merge_staged_commit(*staged_commit);
        } else {
            unreachable!("Expected a StagedCommit.");
        }

        // Check that we receive the correct proposal for Alice
        if let ProcessedMessageContent::StagedCommitMessage(staged_commit) =
            bob_processed_message.into_content()
        {
            let remove = staged_commit
                .remove_proposals()
                .next()
                .expect("Expected a proposal.");
            // Check that Bob was removed
            assert_eq!(remove.remove_proposal().removed(), members[1].index);
            // Check that Charlie removed Bob
            assert!(
                matches!(remove.sender(), Sender::Member(member) if *member == members[2].index)
            );

            // Merge staged Commit
            bob_group.merge_staged_commit(*staged_commit);
        } else {
            unreachable!("Expected a StagedCommit.");
        }

        // Check we didn't receive a Welcome message
        assert!(welcome_option.is_none());

        // Check that Bob's group is no longer active
        assert!(!bob_group.is_active());

        // Make sure that all groups have the same public tree
        assert_eq!(
            alice_group.export_ratchet_tree(),
            charlie_group.export_ratchet_tree()
        );

        // Make sure the group only contains two members
        assert_eq!(alice_group.members().count(), 2);

        // Check that Alice & Charlie are the members of the group
        let members = alice_group.members().collect::<Vec<Member>>();
        assert_eq!(members[0].identity, b"Alice");
        assert_eq!(members[1].identity, b"Charlie");

        // Check that Bob can no longer send messages
        assert!(bob_group
            .create_message(backend, b"Should not go through")
            .is_err());

        // === Alice removes Charlie and re-adds Bob ===

        // Create a new KeyPackageBundle for Bob
        let bob_key_package = generate_key_package(
            &[ciphersuite],
            &bob_credential,
            Extensions::empty(),
            backend,
        );

        // Create RemoveProposal and process it
        let queued_message = alice_group
            .propose_remove_member(backend, charlie_group.own_leaf_index())
            .expect("Could not create proposal to remove Charlie");

        let charlie_processed_message = charlie_group
            .process_message(backend, queued_message.clone().into())
            .expect("Could not process message.");

        // Check that we received the correct proposals
        if let ProcessedMessageContent::ProposalMessage(staged_proposal) =
            charlie_processed_message.into_content()
        {
            if let Proposal::Remove(ref remove_proposal) = staged_proposal.proposal() {
                // Check that Charlie was removed
                assert_eq!(remove_proposal.removed(), members[1].index);
                // Store proposal
                charlie_group.store_pending_proposal(*staged_proposal.clone());
            } else {
                unreachable!("Expected a Proposal.");
            }

            // Check that Alice removed Charlie
            assert!(matches!(
                staged_proposal.sender(),
                Sender::Member(member) if *member == members[0].index
            ));
        } else {
            unreachable!("Expected a QueuedProposal.");
        }

        // Create AddProposal and process it
        let queued_message = alice_group
            .propose_add_member(backend, &bob_key_package)
            .expect("Could not create proposal to add Bob");

        let charlie_processed_message = charlie_group
            .process_message(backend, queued_message.clone().into())
            .expect("Could not process message.");

        // Check that we received the correct proposals
        if let ProcessedMessageContent::ProposalMessage(staged_proposal) =
            charlie_processed_message.into_content()
        {
            if let Proposal::Add(add_proposal) = staged_proposal.proposal() {
                // Check that Bob was added
                assert_eq!(
                    add_proposal.key_package().leaf_node().credential(),
                    &bob_credential
                );
            } else {
                unreachable!("Expected an AddProposal.");
            }

            // Check that Alice added Bob
            assert!(matches!(
                staged_proposal.sender(),
                Sender::Member(member) if *member == members[0].index
            ));
            // Store proposal
            charlie_group.store_pending_proposal(*staged_proposal);
        } else {
            unreachable!("Expected a QueuedProposal.");
        }

        // Commit to the proposals and process it
        let (queued_message, welcome_option) = alice_group
            .commit_to_pending_proposals(backend)
            .expect("Could not flush proposals");

        let charlie_processed_message = charlie_group
            .process_message(backend, queued_message.clone().into())
            .expect("Could not process message.");

        // Merge Commit
        alice_group
            .merge_pending_commit()
            .expect("error merging pending commit");

        // Merge Commit
        if let ProcessedMessageContent::StagedCommitMessage(staged_commit) =
            charlie_processed_message.into_content()
        {
            charlie_group.merge_staged_commit(*staged_commit);
        } else {
            unreachable!("Expected a StagedCommit.");
        }

        // Make sure the group contains two members
        assert_eq!(alice_group.members().count(), 2);

        // Check that Alice & Bob are the members of the group
        let members = alice_group.members().collect::<Vec<Member>>();
        assert_eq!(members[0].identity, b"Alice");
        assert_eq!(members[1].identity, b"Bob");

        // Bob creates a new group
        let mut bob_group = MlsGroup::new_from_welcome(
            backend,
            &mls_group_config,
            welcome_option.expect("Welcome was not returned"),
            Some(alice_group.export_ratchet_tree()),
        )
        .expect("Error creating group from Welcome");

        // Make sure the group contains two members
        assert_eq!(alice_group.members().count(), 2);

        // Check that Alice & Bob are the members of the group
        let members = alice_group.members().collect::<Vec<Member>>();
        assert_eq!(members[0].identity, b"Alice");
        assert_eq!(members[1].identity, b"Bob");

        // Make sure the group contains two members
        assert_eq!(bob_group.members().count(), 2);

        // Check that Alice & Bob are the members of the group
        let members = bob_group.members().collect::<Vec<Member>>();
        assert_eq!(members[0].identity, b"Alice");
        assert_eq!(members[1].identity, b"Bob");

        // === Alice sends a message to the group ===
        let message_alice = b"Hi, I'm Alice!";
        let queued_message = alice_group
            .create_message(backend, message_alice)
            .expect("Error creating application message");

        let bob_processed_message = bob_group
            .process_message(backend, queued_message.clone().into())
            .expect("Could not process message.");
        let sender = bob_processed_message
            .credential()
            .expect("Expected a credential.")
            .clone();

        // Check that we received the correct message
        if let ProcessedMessageContent::ApplicationMessage(application_message) =
            bob_processed_message.into_content()
        {
            // Check the message
            assert_eq!(application_message.into_bytes(), message_alice);
            // Check that Alice sent the message
            assert_eq!(
                &sender,
                alice_group.credential().expect("Expected a credential")
            );
        } else {
            unreachable!("Expected an ApplicationMessage.");
        }

        // === Bob leaves the group ===

        let queued_message = bob_group
            .leave_group(backend)
            .expect("Could not leave group");

        let alice_processed_message = alice_group
            .process_message(backend, queued_message.clone().into())
            .expect("Could not process message.");

        // Store proposal
        if let ProcessedMessageContent::ProposalMessage(staged_proposal) =
            alice_processed_message.into_content()
        {
            // Store proposal
            alice_group.store_pending_proposal(*staged_proposal);
        } else {
            unreachable!("Expected a QueuedProposal.");
        }

        // Should fail because you cannot remove yourself from a group
        assert_eq!(
            bob_group.commit_to_pending_proposals(backend,),
            Err(CommitToPendingProposalsError::CreateCommitError(
                CreateCommitError::CannotRemoveSelf
            ))
        );

        let (queued_message, _welcome_option) = alice_group
            .commit_to_pending_proposals(backend)
            .expect("Could not commit to proposals.");

        // Check that Bob's group is still active
        assert!(bob_group.is_active());

        // Check that we received the correct proposals
        let bob_leaf_index = bob_group.own_leaf_index();
        if let Some(staged_commit) = alice_group.pending_commit() {
            let remove = staged_commit
                .remove_proposals()
                .next()
                .expect("Expected a proposal.");
            // Check that Bob was removed
            assert_eq!(remove.remove_proposal().removed(), bob_leaf_index);
            // Check that Bob removed himself
            assert!(matches!(remove.sender(), Sender::Member(member) if *member == bob_leaf_index));

            // Merge staged Commit
        } else {
            unreachable!("Expected a StagedCommit.");
        }

        alice_group
            .merge_pending_commit()
            .expect("Could not merge Commit.");

        let bob_processed_message = bob_group
            .process_message(backend, queued_message.clone().into())
            .expect("Could not process message.");

        // Check that we received the correct proposals
        if let ProcessedMessageContent::StagedCommitMessage(staged_commit) =
            bob_processed_message.into_content()
        {
            let remove = staged_commit
                .remove_proposals()
                .next()
                .expect("Expected a proposal.");
            // Check that Bob was removed
            assert_eq!(remove.remove_proposal().removed(), bob_leaf_index);
            // Check that Bob removed himself
            assert!(matches!(remove.sender(), Sender::Member(member) if *member == bob_leaf_index));

            assert!(staged_commit.self_removed());
            // Merge staged Commit
            bob_group.merge_staged_commit(*staged_commit);
        } else {
            unreachable!("Expected a StagedCommit.");
        }

        // Check that Bob's group is no longer active
        assert!(!bob_group.is_active());

        // Make sure the group contains one member
        assert_eq!(alice_group.members().count(), 1);

        // Check that Alice is the only member of the group
        let members = alice_group.members().collect::<Vec<Member>>();
        assert_eq!(members[0].identity, b"Alice");

        // === Save the group state ===

        // Create a new KeyPackageBundle for Bob
        let bob_key_package = generate_key_package(
            &[ciphersuite],
            &bob_credential,
            Extensions::empty(),
            backend,
        );

        // Add Bob to the group
        let (_queued_message, welcome) = alice_group
            .add_members(backend, &[bob_key_package])
            .expect("Could not add Bob");

        // Merge Commit
        alice_group
            .merge_pending_commit()
            .expect("error merging pending commit");

        let mut bob_group = MlsGroup::new_from_welcome(
            backend,
            &mls_group_config,
            welcome,
            Some(alice_group.export_ratchet_tree()),
        )
        .expect("Could not create group from Welcome");

        assert_eq!(
            alice_group.export_secret(backend, "before load", &[], 32),
            bob_group.export_secret(backend, "before load", &[], 32)
        );

        // Check that the state flag gets reset when saving
        assert_eq!(bob_group.state_changed(), InnerState::Changed);
        //save(&mut bob_group);

        let name = bytes_to_hex(
            bob_group
                .credential()
                .expect("An unexpected error occurred.")
                .signature_key()
                .as_slice(),
        )
        .to_lowercase();
        let path = TEMP_DIR
            .path()
            .join(format!("test_mls_group_{}.json", &name));
        let out_file = &mut File::create(path.clone()).expect("Could not create file");
        bob_group
            .save(out_file)
            .expect("Could not write group state to file");

        // Check that the state flag gets reset when saving
        assert_eq!(bob_group.state_changed(), InnerState::Persisted);

        let file = File::open(path).expect("Could not open file");
        let bob_group = MlsGroup::load(file).expect("Could not load group from file");

        // Make sure the state is still the same
        assert_eq!(
            alice_group.export_secret(backend, "after load", &[], 32),
            bob_group.export_secret(backend, "after load", &[], 32)
        );
    }
}

#[apply(ciphersuites_and_backends)]
fn test_empty_input_errors(ciphersuite: Ciphersuite, backend: &impl OpenMlsCryptoProvider) {
    let group_id = GroupId::from_slice(b"Test Group");

    // Generate credential bundles
    let alice_credential = generate_credential_bundle(
        "Alice".into(),
        CredentialType::Basic,
        ciphersuite.signature_algorithm(),
        backend,
    )
    .expect("An unexpected error occurred.");

<<<<<<< HEAD
    // Generate KeyPackages
    let alice_key_package = generate_key_package(
        &[ciphersuite],
        &alice_credential,
        Extensions::empty(),
        backend,
    );

=======
>>>>>>> 4d25dfd8
    // Define the MlsGroup configuration
    let mls_group_config = MlsGroupConfig::test_default(ciphersuite);

    // === Alice creates a group ===
    let mut alice_group = MlsGroup::new_with_group_id(
        backend,
        &mls_group_config,
        group_id,
        alice_credential.signature_key(),
    )
    .expect("An unexpected error occurred.");

    assert_eq!(
        alice_group
            .add_members(backend, &[])
            .expect_err("No EmptyInputError when trying to pass an empty slice to `add_members`."),
        AddMembersError::EmptyInput(EmptyInputError::AddMembers)
    );
    assert_eq!(
        alice_group.remove_members(backend, &[]).expect_err(
            "No EmptyInputError when trying to pass an empty slice to `remove_members`."
        ),
        RemoveMembersError::EmptyInput(EmptyInputError::RemoveMembers)
    );
}

// This tests the ratchet tree extension usage flag in the configuration
#[apply(ciphersuites_and_backends)]
fn mls_group_ratchet_tree_extension(
    ciphersuite: Ciphersuite,
    backend: &impl OpenMlsCryptoProvider,
) {
    for wire_format_policy in WIRE_FORMAT_POLICIES.iter() {
        let group_id = GroupId::from_slice(b"Test Group");

        // === Positive case: using the ratchet tree extension ===

        // Generate credential bundles
        let alice_credential = generate_credential_bundle(
            "Alice".into(),
            CredentialType::Basic,
            ciphersuite.signature_algorithm(),
            backend,
        )
        .expect("An unexpected error occurred.");

        let bob_credential = generate_credential_bundle(
            "Bob".into(),
            CredentialType::Basic,
            ciphersuite.signature_algorithm(),
            backend,
        )
        .expect("An unexpected error occurred.");

        // Generate KeyPackages
<<<<<<< HEAD
        let alice_key_package = generate_key_package(
            &[ciphersuite],
            &alice_credential,
            Extensions::empty(),
            backend,
        );

        let bob_key_package = generate_key_package(
            &[ciphersuite],
            &bob_credential,
            Extensions::empty(),
            backend,
        );
=======
        let bob_key_package =
            generate_key_package(&[ciphersuite], &bob_credential, vec![], backend);
>>>>>>> 4d25dfd8

        let mls_group_config = MlsGroupConfig::builder()
            .wire_format_policy(*wire_format_policy)
            .use_ratchet_tree_extension(true)
            .crypto_config(CryptoConfig::with_default_version(ciphersuite))
            .build();

        // === Alice creates a group ===
        let mut alice_group = MlsGroup::new_with_group_id(
            backend,
            &mls_group_config,
            group_id.clone(),
            alice_credential.signature_key(),
        )
        .expect("An unexpected error occurred.");

        // === Alice adds Bob ===
        let (_queued_message, welcome) =
            match alice_group.add_members(backend, &[bob_key_package.clone()]) {
                Ok((qm, welcome)) => (qm, welcome),
                Err(e) => panic!("Could not add member to group: {:?}", e),
            };

        // === Bob joins using the ratchet tree extension ===
        let _bob_group = MlsGroup::new_from_welcome(backend, &mls_group_config, welcome, None)
            .expect("Error creating group from Welcome");

        // === Negative case: not using the ratchet tree extension ===

        // Generate credential bundles
        let alice_credential = generate_credential_bundle(
            "Alice".into(),
            CredentialType::Basic,
            ciphersuite.signature_algorithm(),
            backend,
        )
        .expect("An unexpected error occurred.");

        let bob_credential = generate_credential_bundle(
            "Bob".into(),
            CredentialType::Basic,
            ciphersuite.signature_algorithm(),
            backend,
        )
        .expect("An unexpected error occurred.");

        // Generate KeyPackages
<<<<<<< HEAD
        let alice_key_package = generate_key_package(
            &[ciphersuite],
            &alice_credential,
            Extensions::empty(),
            backend,
        );

        let bob_key_package = generate_key_package(
            &[ciphersuite],
            &bob_credential,
            Extensions::empty(),
            backend,
        );
=======
        let bob_key_package =
            generate_key_package(&[ciphersuite], &bob_credential, vec![], backend);
>>>>>>> 4d25dfd8

        let mls_group_config = MlsGroupConfig::test_default(ciphersuite);

        // === Alice creates a group ===
        let mut alice_group = MlsGroup::new_with_group_id(
            backend,
            &mls_group_config,
            group_id,
            alice_credential.signature_key(),
        )
        .expect("An unexpected error occurred.");

        // === Alice adds Bob ===
        let (_queued_message, welcome) = match alice_group.add_members(backend, &[bob_key_package])
        {
            Ok((qm, welcome)) => (qm, welcome),
            Err(e) => panic!("Could not add member to group: {:?}", e),
        };

        // === Bob tries to join without the ratchet tree extension ===
        let error = MlsGroup::new_from_welcome(backend, &mls_group_config, welcome, None)
            .expect_err("Could join a group without a ratchet tree");

        assert_eq!(error, WelcomeError::MissingRatchetTree);
    }
}<|MERGE_RESOLUTION|>--- conflicted
+++ resolved
@@ -107,24 +107,12 @@
         .expect("An unexpected error occurred.");
 
         // Generate KeyPackages
-<<<<<<< HEAD
-        let alice_key_package = generate_key_package(
-            &[ciphersuite],
-            &alice_credential,
-            Extensions::empty(),
-            backend,
-        );
-
         let bob_key_package = generate_key_package(
             &[ciphersuite],
             &bob_credential,
             Extensions::empty(),
             backend,
         );
-=======
-        let bob_key_package =
-            generate_key_package(&[ciphersuite], &bob_credential, vec![], backend);
->>>>>>> 4d25dfd8
 
         // Define the MlsGroup configuration
 
@@ -924,17 +912,6 @@
     )
     .expect("An unexpected error occurred.");
 
-<<<<<<< HEAD
-    // Generate KeyPackages
-    let alice_key_package = generate_key_package(
-        &[ciphersuite],
-        &alice_credential,
-        Extensions::empty(),
-        backend,
-    );
-
-=======
->>>>>>> 4d25dfd8
     // Define the MlsGroup configuration
     let mls_group_config = MlsGroupConfig::test_default(ciphersuite);
 
@@ -990,24 +967,12 @@
         .expect("An unexpected error occurred.");
 
         // Generate KeyPackages
-<<<<<<< HEAD
-        let alice_key_package = generate_key_package(
-            &[ciphersuite],
-            &alice_credential,
-            Extensions::empty(),
-            backend,
-        );
-
         let bob_key_package = generate_key_package(
             &[ciphersuite],
             &bob_credential,
             Extensions::empty(),
             backend,
         );
-=======
-        let bob_key_package =
-            generate_key_package(&[ciphersuite], &bob_credential, vec![], backend);
->>>>>>> 4d25dfd8
 
         let mls_group_config = MlsGroupConfig::builder()
             .wire_format_policy(*wire_format_policy)
@@ -1055,24 +1020,12 @@
         .expect("An unexpected error occurred.");
 
         // Generate KeyPackages
-<<<<<<< HEAD
-        let alice_key_package = generate_key_package(
-            &[ciphersuite],
-            &alice_credential,
-            Extensions::empty(),
-            backend,
-        );
-
         let bob_key_package = generate_key_package(
             &[ciphersuite],
             &bob_credential,
             Extensions::empty(),
             backend,
         );
-=======
-        let bob_key_package =
-            generate_key_package(&[ciphersuite], &bob_credential, vec![], backend);
->>>>>>> 4d25dfd8
 
         let mls_group_config = MlsGroupConfig::test_default(ciphersuite);
 
