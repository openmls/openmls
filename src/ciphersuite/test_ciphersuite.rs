//! Unit tests for the ciphersuites.

use super::*;
use crate::config::Config;

// Spot test to make sure hpke seal/open work.
#[test]
fn test_hpke_seal_open() {
    // Test through ciphersuites.
    for ciphersuite in Config::supported_ciphersuites() {
        println!("Test {:?}", ciphersuite.name());
        println!("Ciphersuite {:?}", ciphersuite);
        let plaintext = &[1, 2, 3];
        let kp = ciphersuite.derive_hpke_keypair(&[1, 2, 3]);
        let ciphertext = ciphersuite.hpke_seal(kp.public_key(), &[], &[], plaintext);
        let decrypted_payload = ciphersuite.hpke_open(&ciphertext, kp.private_key(), &[], &[]);
        assert_eq!(decrypted_payload, plaintext);
    }
}

#[test]
fn test_sign_verify() {
<<<<<<< HEAD
    for &ciphersuite_name in Config::supported_ciphersuites() {
        let ciphersuite = Ciphersuite::new(ciphersuite_name);
        let keypair = ciphersuite.new_signature_keypair();
        let payload = &[1, 2, 3];
        let signature = keypair.sign(payload).unwrap();
        assert!(keypair.verify(&signature, payload));
    }
=======
    let ciphersuite =
        Config::ciphersuite(CiphersuiteName::MLS10_128_DHKEMX25519_AES128GCM_SHA256_Ed25519)
            .unwrap();
    let keypair = ciphersuite.new_signature_keypair();
    let payload = &[1, 2, 3];
    let signature = keypair.sign(payload).unwrap();
    assert!(keypair.verify(&signature, payload));
>>>>>>> a8e67829
}<|MERGE_RESOLUTION|>--- conflicted
+++ resolved
@@ -20,21 +20,13 @@
 
 #[test]
 fn test_sign_verify() {
-<<<<<<< HEAD
     for &ciphersuite_name in Config::supported_ciphersuites() {
-        let ciphersuite = Ciphersuite::new(ciphersuite_name);
+        let ciphersuite =
+        Config::ciphersuite(ciphersuite_name)
+            .unwrap();
         let keypair = ciphersuite.new_signature_keypair();
         let payload = &[1, 2, 3];
         let signature = keypair.sign(payload).unwrap();
         assert!(keypair.verify(&signature, payload));
     }
-=======
-    let ciphersuite =
-        Config::ciphersuite(CiphersuiteName::MLS10_128_DHKEMX25519_AES128GCM_SHA256_Ed25519)
-            .unwrap();
-    let keypair = ciphersuite.new_signature_keypair();
-    let payload = &[1, 2, 3];
-    let signature = keypair.sign(payload).unwrap();
-    assert!(keypair.verify(&signature, payload));
->>>>>>> a8e67829
 }