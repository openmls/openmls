//! # Errors
//!
//! ## ConfigError
//! This error type is thrown when the configuration is invalid or not supported
//! by openmls.
//!

#[derive(Debug, PartialEq)]
pub enum ConfigError {
    InvalidConfig,
    UnsupportedMlsVersion,
    UnsupportedCiphersuite,
    ExpiredLifetimeExtension,
<<<<<<< HEAD
    DuplicateExtension,
    InvalidCapabilitiesExtension,
    NoCiphersuitesSupplied,
=======
    DecodingError,
>>>>>>> ce84647d
}

#[derive(Debug, PartialEq)]
pub enum Error {
    DecodingError,
    UnsupportedCiphersuite,
    CryptoLibraryError,
}<|MERGE_RESOLUTION|>--- conflicted
+++ resolved
@@ -11,13 +11,10 @@
     UnsupportedMlsVersion,
     UnsupportedCiphersuite,
     ExpiredLifetimeExtension,
-<<<<<<< HEAD
     DuplicateExtension,
     InvalidCapabilitiesExtension,
     NoCiphersuitesSupplied,
-=======
     DecodingError,
->>>>>>> ce84647d
 }
 
 #[derive(Debug, PartialEq)]
