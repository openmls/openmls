--- conflicted
+++ resolved
@@ -27,11 +27,7 @@
 
 /// The lifetime extension holds a not before and a not after time measured in
 /// seconds since the Unix epoch (1970-01-01T00:00:00Z).
-<<<<<<< HEAD
-#[derive(PartialEq, Clone, Debug)]
-=======
-#[derive(PartialEq, Clone, Debug, Default, Serialize, Deserialize)]
->>>>>>> 0d76d9c9
+#[derive(PartialEq, Clone, Debug, Serialize, Deserialize)]
 pub struct LifetimeExtension {
     not_before: u64,
     not_after: u64,
@@ -65,16 +61,13 @@
     }
 }
 
-<<<<<<< HEAD
 impl Default for LifetimeExtension {
     fn default() -> Self {
         LifetimeExtension::new(Config::default_key_package_lifetime())
     }
 }
 
-=======
 #[typetag::serde]
->>>>>>> 0d76d9c9
 impl Extension for LifetimeExtension {
     fn extension_type(&self) -> ExtensionType {
         ExtensionType::Lifetime
