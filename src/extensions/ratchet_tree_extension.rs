--- conflicted
+++ resolved
@@ -30,11 +30,6 @@
     Serialize,
 };
 
-<<<<<<< HEAD
-use serde::{Deserialize, Serialize};
-
-=======
->>>>>>> 346cd2ab
 #[derive(PartialEq, Clone, Debug, Default, Serialize, Deserialize)]
 pub struct RatchetTreeExtension {
     tree: Vec<Option<Node>>,
