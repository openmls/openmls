use super::*;

use std::convert::TryFrom;

/// `MLSCiphertext` is the framing struct for an encrypted `MLSPlaintext`.
/// This message format is meant to be sent to and received from the Delivery
/// Service.
#[derive(Debug, PartialEq, Clone)]
pub struct MlsCiphertext {
    pub group_id: GroupId,
    pub epoch: GroupEpoch,
    pub content_type: ContentType,
    pub authenticated_data: Vec<u8>,
    pub encrypted_sender_data: Vec<u8>,
    pub ciphertext: Vec<u8>,
}

impl MlsCiphertext {
    /// Try to create a new `MLSCiphertext` from an `MLSPlaintext`
    pub(crate) fn try_from_plaintext(
        mls_plaintext: &MlsPlaintext,
        ciphersuite: &Ciphersuite,
        context: &GroupContext,
        sender: LeafIndex,
        epoch_secrets: &EpochSecrets,
        secret_tree: &mut SecretTree,
        padding_size: usize,
<<<<<<< HEAD
    ) -> Result<MlsCiphertext, MlsCiphertextError> {
=======
    ) -> Result<MLSCiphertext, MLSCiphertextError> {
        log::debug!("MLSCiphertext::try_from_plaintext");
        log::trace!("  ciphersuite: {}", ciphersuite);
>>>>>>> 5b6371bd
        // Serialize the content AAD
        let mls_ciphertext_content_aad = MlsCiphertextContentAad {
            group_id: context.group_id().clone(),
            epoch: context.epoch(),
            content_type: mls_plaintext.content_type,
            authenticated_data: mls_plaintext.authenticated_data.to_vec(),
        };
        let mls_ciphertext_content_aad_bytes = mls_ciphertext_content_aad.encode_detached()?;
        // Extract generation and key material for encryption
        let secret_type = SecretType::try_from(mls_plaintext)
            .map_err(|_| MlsCiphertextError::InvalidContentType)?;
        let (generation, (ratchet_key, mut ratchet_nonce)) =
            secret_tree.secret_for_encryption(ciphersuite, sender, secret_type)?;
        // Sample reuse guard uniformly at random.
        let reuse_guard: ReuseGuard = ReuseGuard::from_random();
        // Prepare the nonce by xoring with the reuse guard.
        ratchet_nonce.xor_with_reuse_guard(&reuse_guard);
        // Encrypt the payload
        let ciphertext = ratchet_key
            .aead_seal(
                &Self::encode_padded_ciphertext_content_detached(
                    mls_plaintext,
                    padding_size,
                    ciphersuite.mac_length(),
                )?,
                &mls_ciphertext_content_aad_bytes,
                &ratchet_nonce,
            )
<<<<<<< HEAD
            .map_err(|_| MlsCiphertextError::EncryptionError)?;
=======
            .map_err(|e| {
                log::error!("MLSCiphertext::try_from_plaintext encryption error {:?}", e);
                MLSCiphertextError::EncryptionError
            })?;
>>>>>>> 5b6371bd
        // Derive the sender data key from the key schedule using the ciphertext.
        let sender_data_key = epoch_secrets
            .sender_data_secret()
            .derive_aead_key(&ciphertext);
        // Derive initial nonce from the key schedule using the ciphertext.
        let sender_data_nonce = epoch_secrets
            .sender_data_secret()
            .derive_aead_nonce(ciphersuite, &ciphertext);
        // Compute sender data nonce by xoring reuse guard and key schedule
        // nonce as per spec.
        let mls_sender_data_aad = MlsSenderDataAad::new(
            context.group_id().clone(),
            context.epoch(),
            mls_plaintext.content_type,
        );
        // Serialize the sender data AAD
        let mls_sender_data_aad_bytes = mls_sender_data_aad.encode_detached()?;
        let sender_data = MlsSenderData::new(mls_plaintext.sender.sender, generation, reuse_guard);
        // Encrypt the sender data
        let encrypted_sender_data = sender_data_key
            .aead_seal(
                &sender_data.encode_detached()?,
                &mls_sender_data_aad_bytes,
                &sender_data_nonce,
            )
<<<<<<< HEAD
            .map_err(|_| MlsCiphertextError::EncryptionError)?;
        Ok(MlsCiphertext {
=======
            .map_err(|e| {
                log::error!("MLSCiphertext::try_from_plaintext encryption error {:?}", e);
                MLSCiphertextError::EncryptionError
            })?;
        Ok(MLSCiphertext {
>>>>>>> 5b6371bd
            group_id: context.group_id().clone(),
            epoch: context.epoch(),
            content_type: mls_plaintext.content_type,
            authenticated_data: mls_plaintext.authenticated_data.to_vec(),
            encrypted_sender_data,
            ciphertext: ciphertext.to_vec(),
        })
    }

    pub(crate) fn to_plaintext(
        &self,
        ciphersuite: &Ciphersuite,
        epoch_secrets: &EpochSecrets,
        secret_tree: &mut SecretTree,
    ) -> Result<MlsPlaintext, MlsCiphertextError> {
        log::debug!("Decrypting MLSCiphertext");
        // Derive key from the key schedule using the ciphertext.
        let sender_data_key = epoch_secrets
            .sender_data_secret()
            .derive_aead_key(&self.ciphertext);
        // Derive initial nonce from the key schedule using the ciphertext.
        let sender_data_nonce = epoch_secrets
            .sender_data_secret()
            .derive_aead_nonce(ciphersuite, &self.ciphertext);
        // Serialize sender data AAD
        let mls_sender_data_aad =
            MlsSenderDataAad::new(self.group_id.clone(), self.epoch, self.content_type);
        let mls_sender_data_aad_bytes = mls_sender_data_aad.encode_detached()?;
        // Decrypt sender data
        let sender_data_bytes = &sender_data_key
            .aead_open(
                &self.encrypted_sender_data,
                &mls_sender_data_aad_bytes,
                &sender_data_nonce,
            )
            .map_err(|_| {
                log::error!("Sender data decryption error");
                MlsCiphertextError::DecryptionError
            })?;
        log::trace!("  Successfully decrypted sender data.");
        let sender_data = MlsSenderData::decode_detached(&sender_data_bytes)?;
        let secret_type = SecretType::try_from(&self.content_type)
            .map_err(|_| MlsCiphertextError::InvalidContentType)?;
        // Extract generation and key material for encryption
        let (ratchet_key, mut ratchet_nonce) = secret_tree
            .secret_for_decryption(
                ciphersuite,
                sender_data.sender,
                secret_type,
                sender_data.generation,
            )
            .map_err(|_| {
                log::error!("  Ciphertext generation out of bounds");
                MlsCiphertextError::GenerationOutOfBound
            })?;
        // Prepare the nonce by xoring with the reuse guard.
        ratchet_nonce.xor_with_reuse_guard(&sender_data.reuse_guard);
        // Serialize content AAD
        let mls_ciphertext_content_aad = MlsCiphertextContentAad {
            group_id: self.group_id.clone(),
            epoch: self.epoch,
            content_type: self.content_type,
            authenticated_data: self.authenticated_data.clone(),
        };
        let mls_ciphertext_content_aad_bytes = mls_ciphertext_content_aad.encode_detached()?;
        // Decrypt payload
        let mls_ciphertext_content_bytes = ratchet_key
            .aead_open(
                &self.ciphertext,
                &mls_ciphertext_content_aad_bytes,
                &ratchet_nonce,
            )
            .map_err(|_| {
                log::error!("  Ciphertext decryption error");
                MlsCiphertextError::DecryptionError
            })?;
        log::trace!(
            "  Successfully decrypted MLSPlaintext bytes: {:x?}",
            mls_ciphertext_content_bytes
        );
        let mls_ciphertext_content = MlsCiphertextContent::decode(
            self.content_type,
            &mut Cursor::new(&mls_ciphertext_content_bytes),
        )?;
        // Extract sender. The sender type is always of type Member for MLSCiphertext.
        let sender = Sender {
            sender_type: SenderType::Member,
            sender: sender_data.sender,
        };
        log::trace!(
            "  Successfully decoded MLSPlaintext with: {:x?}",
            mls_ciphertext_content.content
        );
        // Return the MLSPlaintext
        Ok(MlsPlaintext {
            group_id: self.group_id.clone(),
            epoch: self.epoch,
            sender,
            authenticated_data: self.authenticated_data.clone(),
            content_type: self.content_type,
            content: mls_ciphertext_content.content,
            signature: mls_ciphertext_content.signature,
            confirmation_tag: mls_ciphertext_content.confirmation_tag,
            membership_tag: None,
        })
    }

    /// Returns `true` if this is a handshake message and `false` otherwise.
    pub fn is_handshake_message(&self) -> bool {
        self.content_type.is_handshake_message()
    }

    /// Encodes the `MLSCiphertextContent` struct with padding
    /// ```c
    /// struct {
    ///     select (MLSCiphertext.content_type) {
    ///         case application:
    ///             opaque application_data<0..2^32-1>;
    ///
    ///         case proposal:
    ///             Proposal proposal;
    ///
    ///         case commit:
    ///             Commit commit;
    /// }
    ///
    /// opaque signature<0..2^16-1>;
    /// optional<MAC> confirmation_tag;
    /// opaque padding<0..2^16-1>;
    /// } MLSCiphertextContent;
    /// ```
    fn encode_padded_ciphertext_content_detached(
        mls_plaintext: &MlsPlaintext,
        padding_size: usize,
        mac_len: usize,
    ) -> Result<Vec<u8>, CodecError> {
        // Persist all initial fields manually (avoids cloning them)
        let buffer = &mut Vec::new();
        mls_plaintext.content.encode(buffer)?;
        mls_plaintext.signature.encode(buffer)?;
        mls_plaintext.confirmation_tag.encode(buffer)?;
        // Add padding if needed
        let padding_length = if padding_size > 0 {
            // Calculate padding block size
            // The length of the padding block takes 2 bytes and the AEAD tag is also added.
            let padding_offset = buffer.len() + 2 + mac_len;
            // Return padding block size
            (padding_size - (padding_offset % padding_size)) % padding_size
        } else {
            0
        };
        let padding_block = vec![0u8; padding_length];
        encode_vec(VecSize::VecU16, buffer, &padding_block)?;
        Ok(buffer.to_vec())
    }
}

// === Helper structs ===

#[derive(Clone)]
pub(crate) struct MlsSenderData {
    pub(crate) sender: LeafIndex,
    pub(crate) generation: u32,
    pub(crate) reuse_guard: ReuseGuard,
}

impl MlsSenderData {
    pub fn new(sender: LeafIndex, generation: u32, reuse_guard: ReuseGuard) -> Self {
        MlsSenderData {
            sender,
            generation,
            reuse_guard,
        }
    }
}

#[derive(Clone)]
pub(crate) struct MlsSenderDataAad {
    pub(crate) group_id: GroupId,
    pub(crate) epoch: GroupEpoch,
    pub(crate) content_type: ContentType,
}

impl MlsSenderDataAad {
    fn new(group_id: GroupId, epoch: GroupEpoch, content_type: ContentType) -> Self {
        Self {
            group_id,
            epoch,
            content_type,
        }
    }
}

#[derive(Debug, Clone)]
pub(crate) struct MlsCiphertextContent {
    pub(crate) content: MlsPlaintextContentType,
    pub(crate) signature: Signature,
    pub(crate) confirmation_tag: Option<ConfirmationTag>,
    pub(crate) padding: Vec<u8>,
}

#[derive(Clone)]
pub(crate) struct MlsCiphertextContentAad {
    pub(crate) group_id: GroupId,
    pub(crate) epoch: GroupEpoch,
    pub(crate) content_type: ContentType,
    pub(crate) authenticated_data: Vec<u8>,
}<|MERGE_RESOLUTION|>--- conflicted
+++ resolved
@@ -25,13 +25,9 @@
         epoch_secrets: &EpochSecrets,
         secret_tree: &mut SecretTree,
         padding_size: usize,
-<<<<<<< HEAD
     ) -> Result<MlsCiphertext, MlsCiphertextError> {
-=======
-    ) -> Result<MLSCiphertext, MLSCiphertextError> {
         log::debug!("MLSCiphertext::try_from_plaintext");
         log::trace!("  ciphersuite: {}", ciphersuite);
->>>>>>> 5b6371bd
         // Serialize the content AAD
         let mls_ciphertext_content_aad = MlsCiphertextContentAad {
             group_id: context.group_id().clone(),
@@ -60,14 +56,10 @@
                 &mls_ciphertext_content_aad_bytes,
                 &ratchet_nonce,
             )
-<<<<<<< HEAD
-            .map_err(|_| MlsCiphertextError::EncryptionError)?;
-=======
             .map_err(|e| {
                 log::error!("MLSCiphertext::try_from_plaintext encryption error {:?}", e);
-                MLSCiphertextError::EncryptionError
-            })?;
->>>>>>> 5b6371bd
+                MlsCiphertextError::EncryptionError
+            })?;
         // Derive the sender data key from the key schedule using the ciphertext.
         let sender_data_key = epoch_secrets
             .sender_data_secret()
@@ -93,16 +85,11 @@
                 &mls_sender_data_aad_bytes,
                 &sender_data_nonce,
             )
-<<<<<<< HEAD
-            .map_err(|_| MlsCiphertextError::EncryptionError)?;
-        Ok(MlsCiphertext {
-=======
             .map_err(|e| {
                 log::error!("MLSCiphertext::try_from_plaintext encryption error {:?}", e);
-                MLSCiphertextError::EncryptionError
-            })?;
-        Ok(MLSCiphertext {
->>>>>>> 5b6371bd
+                MlsCiphertextError::EncryptionError
+            })?;
+        Ok(MlsCiphertext {
             group_id: context.group_id().clone(),
             epoch: context.epoch(),
             content_type: mls_plaintext.content_type,
