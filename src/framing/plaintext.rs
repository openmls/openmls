use super::*;
use std::convert::TryFrom;

/// `MLSPlaintext` is a framing structure for MLS messages. It can contain
/// Proposals, Commits and application messages.
///
/// 9. Message framing
///
/// ```c
/// struct {
///     opaque group_id<0..255>;
///     uint64 epoch;
///     Sender sender;
///     opaque authenticated_data<0..2^32-1>;
///
///     ContentType content_type;
///     select (MLSPlaintext.content_type) {
///         case application:
///             opaque application_data<0..2^32-1>;
///
///         case proposal:
///             Proposal proposal;
///
///         case commit:
///             Commit commit;
///     }
///
/// opaque signature<0..2^16-1>;
/// optional<MAC> confirmation_tag;
/// optional<MAC> membership_tag;
/// ```
/// } MLSPlaintext;
#[derive(Debug, PartialEq, Clone, Serialize, Deserialize)]
pub struct MlsPlaintext {
    pub(crate) group_id: GroupId,
    pub(crate) epoch: GroupEpoch,
    pub(crate) sender: Sender,
    pub(crate) authenticated_data: Vec<u8>,
    pub(crate) content_type: ContentType,
    pub(crate) content: MlsPlaintextContentType,
    pub(crate) signature: Signature,
    pub(crate) confirmation_tag: Option<ConfirmationTag>,
    pub(crate) membership_tag: Option<MembershipTag>,
}

impl MlsPlaintext {
    /// This constructor builds a new `MLSPlaintext` from the parameters
    /// provided. It is only used internally.
    pub(crate) fn new_from_member(
        sender_index: LeafIndex,
        authenticated_data: &[u8],
        content: MlsPlaintextContentType,
        credential_bundle: &CredentialBundle,
        context: &GroupContext,
    ) -> Result<Self, CodecError> {
        let sender = Sender::member(sender_index);

        let mut mls_plaintext = MlsPlaintext {
            group_id: context.group_id().clone(),
            epoch: context.epoch(),
            sender,
            authenticated_data: authenticated_data.to_vec(),
            content_type: ContentType::from(&content),
            content,
            signature: Signature::new_empty(),
            confirmation_tag: None,
            membership_tag: None,
        };

        let serialized_context = context.serialized();
        mls_plaintext.sign_from_member(credential_bundle, serialized_context)?;
        Ok(mls_plaintext)
    }

    /// This constructor builds an `MLSPlaintext` containing a Proposal.
    /// The sender type is always `SenderType::Member`.
    pub fn new_from_proposal_member(
        sender_index: LeafIndex,
        authenticated_data: &[u8],
        proposal: Proposal,
        credential_bundle: &CredentialBundle,
        context: &GroupContext,
        membership_key: &MembershipKey,
    ) -> Result<Self, CodecError> {
        let content = MlsPlaintextContentType::Proposal(proposal);
        let mut mls_plaintext = Self::new_from_member(
            sender_index,
            authenticated_data,
            content,
            credential_bundle,
            context,
        )?;
        mls_plaintext.add_membership_tag(context.serialized(), membership_key)?;
        Ok(mls_plaintext)
    }

    /// This constructor builds an `MLSPlaintext` containing an application
    /// message. The sender type is always `SenderType::Member`.
    pub fn new_from_application(
        sender_index: LeafIndex,
        authenticated_data: &[u8],
        application_message: &[u8],
        credential_bundle: &CredentialBundle,
        context: &GroupContext,
        membership_key: &MembershipKey,
    ) -> Result<Self, CodecError> {
        let content = MlsPlaintextContentType::Application(application_message.to_vec());
        let mut mls_plaintext = Self::new_from_member(
            sender_index,
            authenticated_data,
            content,
            credential_bundle,
            context,
        )?;
        mls_plaintext.add_membership_tag(context.serialized(), membership_key)?;
        Ok(mls_plaintext)
    }

    /// Returns a reference to the `content` field.
    pub fn content(&self) -> &MlsPlaintextContentType {
        &self.content
    }

    /// Get the sender leaf index of this message.
    pub fn sender(&self) -> LeafIndex {
        self.sender.to_leaf_index()
    }

    /// Sign this `MLSPlaintext`. This populates the
    /// `signature` field. The signature is produced from
    /// the private key conatined in the credential bundle.
    ///
    /// This should be used when signing messages from external parties.
    pub fn sign_from_external(&mut self, credential_bundle: &CredentialBundle) {
        let tbs_payload = MlsPlaintextTbsPayload::new_from_mls_plaintext(&self, None);
        self.signature = tbs_payload.sign(credential_bundle);
    }

    /// Sign this `MLSPlaintext` and add a membership tag. This populates the
    /// `signature` and `membership_tag` fields. The signature is produced from
    /// the private key conatined in the credential bundle, and the
    /// membership_tag is produced using the the membership secret.
    ///
    /// This should be used to sign messages from group members.
    pub fn sign_from_member(
        &mut self,
        credential_bundle: &CredentialBundle,
        serialized_context: &[u8],
    ) -> Result<(), CodecError> {
        let tbs_payload = MlsPlaintextTbs::new_from(&self, Some(serialized_context));
        self.signature = tbs_payload.sign(credential_bundle)?;
        Ok(())
    }

    /// Adds a membership tag to this `MLSPlaintext`. The membership_tag is
    /// produced using the the membership secret.
    ///
    /// This should be used after signing messages from group members.
    pub fn add_membership_tag(
        &mut self,
        serialized_context: &[u8],
        membership_key: &MembershipKey,
    ) -> Result<(), CodecError> {
        let tbs_payload = MlsPlaintextTbs::new_from(&self, Some(serialized_context));

        let tbm_payload =
<<<<<<< HEAD
            MlsPlaintextTbmPayload::new(&tbs_payload, &self.signature, &self.confirmation_tag)?;
        let membership_tag = MembershipTag::new(ciphersuite, membership_key, tbm_payload)?;
=======
            MLSPlaintextTBMPayload::new(&tbs_payload, &self.signature, &self.confirmation_tag)?;
        let membership_tag = membership_key.tag(tbm_payload)?;
>>>>>>> 5b6371bd

        self.membership_tag = Some(membership_tag);
        Ok(())
    }

    /// Verify the signature of an `MLSPlaintext` sent from an external party.
    /// Returns `Ok(())` if successful or `VerificationError` otherwise.
    pub fn verify_signature(
        &self,
        serialized_context: &[u8],
        credential: &Credential,
    ) -> Result<(), VerificationError> {
        let tbs_payload = MlsPlaintextTbs::new_from(&self, Some(serialized_context));
        tbs_payload.verify(credential, &self.signature)
    }

    /// Verify the membership tag of an `MLSPlaintext` sent from member.
    /// Returns `Ok(())` if successful or `VerificationError` otherwise.
    // TODO #133: Include this in the validation
    pub fn verify_membership_tag(
        &self,
        ciphersuite: &'static Ciphersuite,
        serialized_context: &[u8],
        membership_key: &MembershipKey,
    ) -> Result<(), VerificationError> {
<<<<<<< HEAD
        let tbs_payload = MlsPlaintextTbs::new_from(&self, Some(serialized_context));
=======
        log::debug!("Verifying membership tag {}.", ciphersuite);
        log_crypto!(trace, "  Membership key: {:x?}", membership_key);
        log_crypto!(trace, "  Serialized context: {:x?}", serialized_context);
        let tbs_payload = MLSPlaintextTBS::new_from(&self, Some(serialized_context));
>>>>>>> 5b6371bd
        let tbm_payload =
            MlsPlaintextTbmPayload::new(&tbs_payload, &self.signature, &self.confirmation_tag)
                .map_err(VerificationError::CodecError)?;
        let expected_membership_tag = &membership_key.tag(tbm_payload)?;

        // Verify the membership tag
        if let Some(membership_tag) = &self.membership_tag {
            if membership_tag != expected_membership_tag {
                Err(VerificationError::InvalidMembershipTag)
            } else {
                Ok(())
            }
        } else {
            Err(VerificationError::MissingMembershipTag)
        }
    }

    /// Verify the signature and the membership tag of an `MLSPlaintext` sent
    /// from a group member. Returns `Ok(())` if successful or
    /// `VerificationError` otherwise.
    // TODO #133: Include this in the validation
    pub fn verify_from_member(
        &self,
        serialized_context: &[u8],
        credential: &Credential,
        membership_key: &MembershipKey,
    ) -> Result<(), VerificationError> {
        // Verify the signature first
        let tbs_payload = MlsPlaintextTbs::new_from(&self, Some(serialized_context));
        let signature_result = tbs_payload.verify(credential, &self.signature);

        let tbm_payload =
            MlsPlaintextTbmPayload::new(&tbs_payload, &self.signature, &self.confirmation_tag)
                .map_err(VerificationError::CodecError)?;
        let expected_membership_tag = &membership_key.tag(tbm_payload)?;

        // Verify the membership tag
        if let Some(membership_tag) = &self.membership_tag {
            // TODO #133: make this a constant-time comparison
            if membership_tag != expected_membership_tag {
                Err(VerificationError::InvalidMembershipTag)
            } else {
                // If the tags are equal we just return the signature result
                signature_result
            }
        } else {
            Err(VerificationError::MissingMembershipTag)
        }
    }

    /// Tries to extract an application messages from an `MLSPlaintext`. Returns
    /// `MLSPlaintextError::NotAnApplicationMessage` if the `MLSPlaintext`
    /// contained something other than an application message.
    pub fn as_application_message(&self) -> Result<&[u8], MlsPlaintextError> {
        match &self.content {
            MlsPlaintextContentType::Application(message) => Ok(message),
            _ => Err(MlsPlaintextError::NotAnApplicationMessage),
        }
    }

    /// Returns `true` if this is a handshake message and `false` otherwise.
    pub fn is_handshake_message(&self) -> bool {
        self.content_type.is_handshake_message()
    }

    /// Returns `true` if this is a proposal message and `false` otherwise.
    pub(crate) fn is_proposal(&self) -> bool {
        self.content_type.is_proposal()
    }

    /// Get the group ID.
    pub fn group_id(&self) -> &GroupId {
        &self.group_id
    }

    /// Get the group ID.
    pub fn epoch(&self) -> &GroupEpoch {
        &self.epoch
    }
}

// === Helper structs ===

#[derive(PartialEq, Clone, Copy, Debug, Serialize, Deserialize)]
#[repr(u8)]
pub enum ContentType {
    Application = 1,
    Proposal = 2,
    Commit = 3,
}

impl TryFrom<u8> for ContentType {
    type Error = CodecError;
    fn try_from(value: u8) -> Result<Self, CodecError> {
        match value {
            1 => Ok(ContentType::Application),
            2 => Ok(ContentType::Proposal),
            3 => Ok(ContentType::Commit),
            _ => Err(CodecError::DecodingError),
        }
    }
}

impl From<&MlsPlaintextContentType> for ContentType {
    fn from(value: &MlsPlaintextContentType) -> Self {
        match value {
            MlsPlaintextContentType::Application(_) => ContentType::Application,
            MlsPlaintextContentType::Proposal(_) => ContentType::Proposal,
            MlsPlaintextContentType::Commit(_) => ContentType::Commit,
        }
    }
}

impl ContentType {
    pub(crate) fn is_handshake_message(&self) -> bool {
        self == &ContentType::Proposal || self == &ContentType::Commit
    }
    pub(crate) fn is_proposal(&self) -> bool {
        self == &ContentType::Proposal
    }
}

#[allow(clippy::large_enum_variant)]
#[derive(Debug, PartialEq, Clone, Serialize, Deserialize)]
pub enum MlsPlaintextContentType {
    Application(Vec<u8>),
    Proposal(Proposal),
    Commit(Commit),
}

impl MlsPlaintextContentType {
    pub(crate) fn to_proposal(&self) -> &Proposal {
        match self {
            MlsPlaintextContentType::Proposal(proposal) => proposal,
            _ => panic!("Library error. Expected Proposal in MLSPlaintextContentType"),
        }
    }
}

/// 9.1 Content Authentication
///
/// ```c
/// struct {
///   MLSPlaintextTBS tbs;
///   opaque signature<0..2^16-1>;
///   optional<MAC> confirmation_tag;
/// } MLSPlaintextTBM;
/// ```
#[derive(Debug)]
pub(crate) struct MlsPlaintextTbmPayload<'a> {
    tbs_payload: Vec<u8>,
    pub(crate) signature: &'a Signature,
    pub(crate) confirmation_tag: &'a Option<ConfirmationTag>,
}

impl<'a> MlsPlaintextTbmPayload<'a> {
    pub(crate) fn new(
        tbs_payload: &MlsPlaintextTbs,
        signature: &'a Signature,
        confirmation_tag: &'a Option<ConfirmationTag>,
    ) -> Result<Self, CodecError> {
        Ok(Self {
            tbs_payload: tbs_payload.encode_detached()?,
            signature,
            confirmation_tag,
        })
    }
    pub(crate) fn into_bytes(self) -> Result<Vec<u8>, CodecError> {
        let mut buffer = self.tbs_payload;
        buffer.extend(self.signature.encode_detached()?.iter());
        buffer.extend(self.confirmation_tag.encode_detached()?.iter());
        Ok(buffer)
    }
}

/// Wrapper around a `Mac` used for type safety.
#[derive(Debug, PartialEq, Clone, Serialize, Deserialize)]
pub struct MembershipTag(pub(crate) Mac);

<<<<<<< HEAD
impl MembershipTag {
    /// Create a new membership tag.
    ///
    /// 9.1 Content Authentication
    ///
    /// ```text
    /// membership_tag = MAC(membership_key, MLSPlaintextTBM);
    /// ```
    pub(crate) fn new(
        ciphersuite: &Ciphersuite,
        membership_key: &MembershipKey,
        tbm_payload: MlsPlaintextTbmPayload,
    ) -> Result<Self, CodecError> {
        Ok(MembershipTag(
            ciphersuite
                .mac(
                    membership_key.secret(),
                    &Secret::from(tbm_payload.into_bytes()?),
                )
                .into(),
        ))
    }
}

=======
>>>>>>> 5b6371bd
#[derive(Debug)]
pub struct MlsPlaintextTbs<'a> {
    pub(crate) serialized_context_option: Option<&'a [u8]>,
    pub(crate) group_id: &'a GroupId,
    pub(crate) epoch: &'a GroupEpoch,
    pub(crate) sender: &'a Sender,
    pub(crate) authenticated_data: &'a [u8],
    pub(crate) content_type: &'a ContentType,
    pub(crate) payload: &'a MlsPlaintextContentType,
}

impl<'a> MlsPlaintextTbs<'a> {
    pub fn new_from(
        mls_plaintext: &'a MlsPlaintext,
        serialized_context_option: Option<&'a [u8]>,
    ) -> Self {
        MlsPlaintextTbs {
            serialized_context_option,
            group_id: &mls_plaintext.group_id,
            epoch: &mls_plaintext.epoch,
            sender: &mls_plaintext.sender,
            authenticated_data: &mls_plaintext.authenticated_data,
            content_type: &mls_plaintext.content_type,
            payload: &mls_plaintext.content,
        }
    }
    pub(crate) fn sign(
        &self,
        credential_bundle: &CredentialBundle,
    ) -> Result<Signature, CodecError> {
        let bytes = self.encode_detached()?;
        // Unwrapping here is safe, because signatures would only fail due to a bad
        // implementation of the crypto primitive
        Ok(credential_bundle.sign(&bytes).unwrap())
    }
    pub(crate) fn verify(
        &self,
        credential: &Credential,
        signature: &Signature,
    ) -> Result<(), VerificationError> {
        let bytes = self.encode_detached()?;
        credential
            .verify(&bytes, &signature)
            .map_err(VerificationError::CredentialError)
    }
}

pub(crate) struct MlsPlaintextTbsPayload {
    payload: Vec<u8>,
}

impl<'a> MlsPlaintextTbsPayload {
    pub(crate) fn new_from_mls_plaintext(
        mls_plaintext: &MlsPlaintext,
        serialized_context_option: Option<&'a [u8]>,
    ) -> Self {
        let tbs = MlsPlaintextTbs::new_from(mls_plaintext, serialized_context_option);
        Self {
            payload: tbs.encode_detached().unwrap(),
        }
    }
    pub(crate) fn sign(&self, credential_bundle: &CredentialBundle) -> Signature {
        credential_bundle.sign(&self.payload).unwrap()
    }
}

pub(crate) struct MlsPlaintextCommitContent<'a> {
    pub(crate) group_id: &'a GroupId,
    pub(crate) epoch: GroupEpoch,
    pub(crate) sender: &'a Sender,
    pub(crate) content_type: ContentType,
    pub(crate) commit: &'a Commit,
    pub(crate) signature: &'a Signature,
}

impl<'a> TryFrom<&'a MlsPlaintext> for MlsPlaintextCommitContent<'a> {
    type Error = &'static str;

    fn try_from(mls_plaintext: &'a MlsPlaintext) -> Result<Self, Self::Error> {
        let commit = match &mls_plaintext.content {
            MlsPlaintextContentType::Commit(commit) => commit,
            _ => return Err("MLSPlaintext needs to contain a Commit."),
        };
        Ok(MlsPlaintextCommitContent {
            group_id: &mls_plaintext.group_id,
            epoch: mls_plaintext.epoch,
            sender: &mls_plaintext.sender,
            content_type: mls_plaintext.content_type,
            commit,
            signature: &mls_plaintext.signature,
        })
    }
}

pub(crate) struct MlsPlaintextCommitAuthData<'a> {
    pub(crate) confirmation_tag: &'a ConfirmationTag,
}

impl<'a> TryFrom<&'a MlsPlaintext> for MlsPlaintextCommitAuthData<'a> {
    type Error = &'static str;

    fn try_from(mls_plaintext: &'a MlsPlaintext) -> Result<Self, Self::Error> {
        let confirmation_tag = match &mls_plaintext.confirmation_tag {
            Some(confirmation_tag) => confirmation_tag,
            None => return Err("MLSPlaintext needs to contain a confirmation tag."),
        };
        Ok(MlsPlaintextCommitAuthData { confirmation_tag })
    }
}

impl<'a> From<&'a ConfirmationTag> for MlsPlaintextCommitAuthData<'a> {
    fn from(confirmation_tag: &'a ConfirmationTag) -> Self {
        MlsPlaintextCommitAuthData { confirmation_tag }
    }
}<|MERGE_RESOLUTION|>--- conflicted
+++ resolved
@@ -164,13 +164,8 @@
         let tbs_payload = MlsPlaintextTbs::new_from(&self, Some(serialized_context));
 
         let tbm_payload =
-<<<<<<< HEAD
             MlsPlaintextTbmPayload::new(&tbs_payload, &self.signature, &self.confirmation_tag)?;
-        let membership_tag = MembershipTag::new(ciphersuite, membership_key, tbm_payload)?;
-=======
-            MLSPlaintextTBMPayload::new(&tbs_payload, &self.signature, &self.confirmation_tag)?;
         let membership_tag = membership_key.tag(tbm_payload)?;
->>>>>>> 5b6371bd
 
         self.membership_tag = Some(membership_tag);
         Ok(())
@@ -196,14 +191,10 @@
         serialized_context: &[u8],
         membership_key: &MembershipKey,
     ) -> Result<(), VerificationError> {
-<<<<<<< HEAD
-        let tbs_payload = MlsPlaintextTbs::new_from(&self, Some(serialized_context));
-=======
         log::debug!("Verifying membership tag {}.", ciphersuite);
         log_crypto!(trace, "  Membership key: {:x?}", membership_key);
         log_crypto!(trace, "  Serialized context: {:x?}", serialized_context);
-        let tbs_payload = MLSPlaintextTBS::new_from(&self, Some(serialized_context));
->>>>>>> 5b6371bd
+        let tbs_payload = MlsPlaintextTbs::new_from(&self, Some(serialized_context));
         let tbm_payload =
             MlsPlaintextTbmPayload::new(&tbs_payload, &self.signature, &self.confirmation_tag)
                 .map_err(VerificationError::CodecError)?;
@@ -383,33 +374,6 @@
 #[derive(Debug, PartialEq, Clone, Serialize, Deserialize)]
 pub struct MembershipTag(pub(crate) Mac);
 
-<<<<<<< HEAD
-impl MembershipTag {
-    /// Create a new membership tag.
-    ///
-    /// 9.1 Content Authentication
-    ///
-    /// ```text
-    /// membership_tag = MAC(membership_key, MLSPlaintextTBM);
-    /// ```
-    pub(crate) fn new(
-        ciphersuite: &Ciphersuite,
-        membership_key: &MembershipKey,
-        tbm_payload: MlsPlaintextTbmPayload,
-    ) -> Result<Self, CodecError> {
-        Ok(MembershipTag(
-            ciphersuite
-                .mac(
-                    membership_key.secret(),
-                    &Secret::from(tbm_payload.into_bytes()?),
-                )
-                .into(),
-        ))
-    }
-}
-
-=======
->>>>>>> 5b6371bd
 #[derive(Debug)]
 pub struct MlsPlaintextTbs<'a> {
     pub(crate) serialized_context_option: Option<&'a [u8]>,
