--- conflicted
+++ resolved
@@ -86,11 +86,7 @@
     ) -> Result<Self, ManagedGroupError> {
         let group = MlsGroup::new(
             &group_id.as_slice(),
-<<<<<<< HEAD
-            key_package_bundle.key_package().ciphersuite().name(),
-=======
             key_package_bundle.key_package().ciphersuite_name(),
->>>>>>> 346cd2ab
             key_package_bundle,
             GroupConfig::default(),
         )?;
@@ -177,12 +173,6 @@
             Some(welcome) => welcome,
             None => return Err(ManagedGroupError::Unknown),
         };
-<<<<<<< HEAD
-=======
-
-        // Add the Commit message to the other pending messages
-        plaintext_messages.push(commit);
->>>>>>> 346cd2ab
 
         // If it was a full Commit, we have to save the KeyPackageBundle for later
         if let Some(kpb) = kpb_option {
@@ -196,12 +186,9 @@
         // Since the state of the group was changed, call the auto-save function
         self.auto_save();
 
-<<<<<<< HEAD
-=======
-        // Since the state of the group was changed, call the auto-save function
-        self.auto_save();
-
->>>>>>> 346cd2ab
+        // Since the state of the group was changed, call the auto-save function
+        self.auto_save();
+
         Ok((mls_messages, welcome))
     }
 
@@ -709,11 +696,7 @@
     pub fn load<R: Read>(
         reader: R,
         credential_bundle: &'a CredentialBundle,
-<<<<<<< HEAD
-        callbacks: ManagedGroupCallbacks,
-=======
         callbacks: &ManagedGroupCallbacks,
->>>>>>> 346cd2ab
     ) -> Result<ManagedGroup<'a>, Error> {
         let serialized_managed_group: SerializedManagedGroup = serde_json::from_reader(reader)?;
         Ok(serialized_managed_group.into_managed_group(credential_bundle, callbacks))
