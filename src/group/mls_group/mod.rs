--- conflicted
+++ resolved
@@ -232,22 +232,12 @@
         let tree = self.tree();
         let mut indexed_members = HashMap::new();
         for i in 0..tree.leaf_count().as_usize() {
-<<<<<<< HEAD
+            let leaf_index = LeafIndex::from(i);
             // We can unwrap here, because `i` is scoped by `leaf_count()`.
-            let node = &tree.public_tree.leaf(&LeafIndex::from(i)).unwrap();
-            let credential = if let Some(kp) = &node.key_package {
-                kp.credential()
-            } else {
-                panic!("Missing key package");
-            };
-            roster.push(credential);
-=======
-            let leaf_index = LeafIndex::from(i);
-            let node = &tree.nodes[leaf_index];
+            let node = &tree.public_tree.leaf(&leaf_index).unwrap();
             if let Some(kp) = node.key_package.as_ref() {
                 indexed_members.insert(leaf_index, kp.credential());
             }
->>>>>>> 6f20de80
         }
 
         Ok(mls_ciphertext.to_plaintext(
