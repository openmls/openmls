--- conflicted
+++ resolved
@@ -221,12 +221,8 @@
         let tree = self.tree.borrow();
         let mut roster = Vec::new();
         for i in 0..tree.leaf_count().as_usize() {
-<<<<<<< HEAD
             let leaf_index = LeafIndex::from(i);
             let node = &tree.nodes[NodeIndex::from(leaf_index).as_usize()];
-=======
-            let node = &tree.nodes[i];
->>>>>>> c945107c
             let credential = if let Some(kp) = &node.key_package {
                 kp.get_credential()
             } else {
