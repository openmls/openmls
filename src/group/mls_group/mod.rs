use log::{debug, info};

mod apply_commit;
mod create_commit;
mod new_from_welcome;
#[cfg(test)]
mod test_mls_group;

use crate::ciphersuite::*;
use crate::codec::*;
use crate::config::{Config, ConfigError};
use crate::creds::CredentialBundle;
use crate::framing::*;
use crate::group::*;
use crate::key_packages::*;
use crate::messages::{proposals::*, *};
use crate::schedule::*;
use crate::tree::{index::*, node::*, secret_tree::*, *};

use serde::{
    de::{self, MapAccess, SeqAccess, Visitor},
    ser::{SerializeStruct, Serializer},
    Deserialize, Deserializer, Serialize,
};
use std::cell::{Ref, RefCell};
use std::collections::HashMap;
use std::convert::TryFrom;
use std::io::{Error, Read, Write};

#[cfg(test)]
use std::cell::RefMut;

use super::errors::ExporterError;

pub type CreateCommitResult =
    Result<(MLSPlaintext, Option<Welcome>, Option<KeyPackageBundle>), CreateCommitError>;

#[derive(Debug)]
#[cfg_attr(test, derive(PartialEq))]
pub struct MlsGroup {
    ciphersuite: &'static Ciphersuite,
    group_context: GroupContext,
    epoch_secrets: EpochSecrets,
    init_secret: InitSecret,
    secret_tree: RefCell<SecretTree>,
    tree: RefCell<RatchetTree>,
    interim_transcript_hash: Vec<u8>,
    // Group config.
    // Set to true if the ratchet tree extension is added to the `GroupInfo`.
    // Defaults to `false`.
    add_ratchet_tree_extension: bool,
}

implement_persistence!(
    MlsGroup,
    group_context,
    init_secret,
    epoch_secrets,
    secret_tree,
    tree,
    interim_transcript_hash,
    add_ratchet_tree_extension
);

/// Public `MlsGroup` functions.
impl MlsGroup {
    pub fn new(
        id: &[u8],
        ciphersuite_name: CiphersuiteName,
        key_package_bundle: KeyPackageBundle,
        config: GroupConfig,
    ) -> Result<Self, ConfigError> {
        info!("Created group {:x?}", id);
        debug!(" >>> with {:?}, {:?}", ciphersuite_name, config);
        let group_id = GroupId { value: id.to_vec() };
        let ciphersuite = Config::ciphersuite(ciphersuite_name)?;
        let tree = RatchetTree::new(ciphersuite, key_package_bundle);
        let group_context = GroupContext::create_initial_group_context(
            ciphersuite,
            group_id,
            tree.compute_tree_hash(),
        );
        let commit_secret = tree.private_tree().commit_secret();
        // Derive an initial member secret based on the commit secret.
        // Internally, this derives a random `InitSecret` and uses it in the
        // derivation.
        let member_secret =
            MemberSecret::from_commit_secret_and_psk(ciphersuite, commit_secret, None);
        let (epoch_secrets, init_secret, encryption_secret) =
            EpochSecrets::derive_epoch_secrets(ciphersuite, member_secret, &group_context);
        let secret_tree = encryption_secret.create_secret_tree(LeafIndex::from(1u32));
        let interim_transcript_hash = vec![];
        Ok(MlsGroup {
            ciphersuite,
            group_context,
            epoch_secrets,
            init_secret,
            secret_tree: RefCell::new(secret_tree),
            tree: RefCell::new(tree),
            interim_transcript_hash,
            add_ratchet_tree_extension: config.add_ratchet_tree_extension,
        })
    }

    // Join a group from a welcome message
    pub fn new_from_welcome(
        welcome: Welcome,
        nodes_option: Option<Vec<Option<Node>>>,
        kpb: KeyPackageBundle,
    ) -> Result<Self, WelcomeError> {
        Self::new_from_welcome_internal(welcome, nodes_option, kpb)
    }

    // === Create handshake messages ===
    // TODO: share functionality between these.

    // 11.1.1. Add
    // struct {
    //     KeyPackage key_package;
    // } Add;
    pub fn create_add_proposal(
        &self,
        aad: &[u8],
        credential_bundle: &CredentialBundle,
        joiner_key_package: KeyPackage,
    ) -> MLSPlaintext {
        let add_proposal = AddProposal {
            key_package: joiner_key_package,
        };
        let proposal = Proposal::Add(add_proposal);
        let content = MLSPlaintextContentType::Proposal(proposal);
        MLSPlaintext::new(
            self.sender_index(),
            aad,
            content,
            credential_bundle,
            &self.context(),
        )
    }

    // 11.1.2. Update
    // struct {
    //     KeyPackage key_package;
    // } Update;
    pub fn create_update_proposal(
        &self,
        aad: &[u8],
        credential_bundle: &CredentialBundle,
        key_package: KeyPackage,
    ) -> MLSPlaintext {
        let update_proposal = UpdateProposal { key_package };
        let proposal = Proposal::Update(update_proposal);
        let content = MLSPlaintextContentType::Proposal(proposal);
        MLSPlaintext::new(
            self.sender_index(),
            aad,
            content,
            credential_bundle,
            &self.context(),
        )
    }

    // 11.1.3. Remove
    // struct {
    //     uint32 removed;
    // } Remove;
    pub fn create_remove_proposal(
        &self,
        aad: &[u8],
        credential_bundle: &CredentialBundle,
        removed_index: LeafIndex,
    ) -> MLSPlaintext {
        let remove_proposal = RemoveProposal {
            removed: removed_index.into(),
        };
        let proposal = Proposal::Remove(remove_proposal);
        let content = MLSPlaintextContentType::Proposal(proposal);
        MLSPlaintext::new(
            self.sender_index(),
            aad,
            content,
            credential_bundle,
            &self.context(),
        )
    }

    // === ===

    // 11.2. Commit
    // opaque ProposalID<0..255>;
    //
    // struct {
    //     ProposalID proposals<0..2^32-1>;
    //     optional<UpdatePath> path;
    // } Commit;
    pub fn create_commit(
        &self,
        aad: &[u8],
        credential_bundle: &CredentialBundle,
        proposals: &[&MLSPlaintext],
        force_self_update: bool,
    ) -> CreateCommitResult {
        self.create_commit_internal(aad, credential_bundle, proposals, force_self_update)
    }

    // Apply a Commit message
    pub fn apply_commit(
        &mut self,
        mls_plaintext: MLSPlaintext,
        proposals: Vec<MLSPlaintext>,
        own_key_packages: &[KeyPackageBundle],
    ) -> Result<(), ApplyCommitError> {
        self.apply_commit_internal(mls_plaintext, proposals, own_key_packages)
    }

    // Create application message
    pub fn create_application_message(
        &mut self,
        aad: &[u8],
        msg: &[u8],
        credential_bundle: &CredentialBundle,
    ) -> MLSCiphertext {
        let content = MLSPlaintextContentType::Application(msg.to_vec());
        let mls_plaintext = MLSPlaintext::new(
            self.sender_index(),
            aad,
            content,
            credential_bundle,
            &self.context(),
        );
        self.encrypt(mls_plaintext)
    }

    // Encrypt/Decrypt MLS message
    pub fn encrypt(&mut self, mls_plaintext: MLSPlaintext) -> MLSCiphertext {
        let mut secret_tree = self.secret_tree.borrow_mut();
        let secret_type = SecretType::try_from(&mls_plaintext).unwrap();
        let (generation, (ratchet_key, ratchet_nonce)) =
            secret_tree.secret_for_encryption(self.ciphersuite(), self.sender_index(), secret_type);
        MLSCiphertext::new_from_plaintext(
            &mls_plaintext,
            &self,
            generation,
            ratchet_key,
            ratchet_nonce,
        )
    }

<<<<<<< HEAD
    pub fn decrypt(&mut self, mls_ciphertext: &MLSCiphertext) -> Result<MLSPlaintext, GroupError> {
=======
    pub fn decrypt(
        &mut self,
        mls_ciphertext: &MLSCiphertext,
    ) -> Result<MLSPlaintext, MLSCiphertextError> {
>>>>>>> 6f20de80
        let tree = self.tree();
        let mut indexed_members = HashMap::new();
        for i in 0..tree.leaf_count().as_usize() {
            let leaf_index = LeafIndex::from(i);
            let node = &tree.nodes[leaf_index];
            if let Some(kp) = node.key_package.as_ref() {
                indexed_members.insert(leaf_index, kp.credential());
            }
        }

        Ok(mls_ciphertext.to_plaintext(
            self.ciphersuite(),
            indexed_members,
            &self.epoch_secrets,
            &mut self.secret_tree.borrow_mut(),
            &self.group_context,
        )?)
    }

    // Exporter
    pub fn export_secret(&self, label: &str, key_length: usize) -> Result<Vec<u8>, ExporterError> {
        // TODO: This should throw an error. Generally, keys length should be
        // checked. (see #228).
        if key_length > u16::MAX.into() {
            return Err(ExporterError::KeyLengthTooLong);
        }
        Ok(self.epoch_secrets.exporter_secret.derive_exported_secret(
            self.ciphersuite(),
            label,
            &self.context(),
            key_length,
        ))
    }

<<<<<<< HEAD
    /// Loads the state from persisted state
    pub fn load<R: Read>(reader: R) -> Result<MlsGroup, Error> {
        serde_json::from_reader(reader).map_err(|e| e.into())
    }

    /// Persists the state
    pub fn save<W: Write>(&self, writer: &mut W) -> Result<(), Error> {
        let serialized_mls_group = serde_json::to_string_pretty(self)?;
        writer.write_all(&serialized_mls_group.into_bytes())
    }

=======
>>>>>>> 6f20de80
    /// Returns the ratchet tree
    pub fn tree(&self) -> Ref<RatchetTree> {
        self.tree.borrow()
    }

    /// Get the ciphersuite implementation used in this group.
    pub fn ciphersuite(&self) -> &Ciphersuite {
        self.ciphersuite
    }

    /// Get the group context
    pub fn context(&self) -> &GroupContext {
        &self.group_context
    }

    /// Get the group ID
    pub fn group_id(&self) -> &GroupId {
        &self.group_context.group_id
    }
}

// Private and crate functions
impl MlsGroup {
    fn sender_index(&self) -> LeafIndex {
        self.tree.borrow().own_node_index().into()
    }

    pub(crate) fn epoch_secrets(&self) -> &EpochSecrets {
        &self.epoch_secrets
    }

    #[cfg(test)]
    pub(crate) fn secret_tree_mut(&self) -> RefMut<SecretTree> {
        self.secret_tree.borrow_mut()
    }
}

// Helper functions

fn update_confirmed_transcript_hash(
    ciphersuite: &Ciphersuite,
    mls_plaintext_commit_content: &MLSPlaintextCommitContent,
    interim_transcript_hash: &[u8],
) -> Vec<u8> {
    let commit_content_bytes = mls_plaintext_commit_content.serialize();
    ciphersuite.hash(&[interim_transcript_hash, &commit_content_bytes].concat())
}

fn update_interim_transcript_hash(
    ciphersuite: &Ciphersuite,
    mls_plaintext_commit_auth_data: &MLSPlaintextCommitAuthData,
    confirmed_transcript_hash: &[u8],
) -> Vec<u8> {
    let commit_auth_data_bytes = mls_plaintext_commit_auth_data.serialize();
    ciphersuite.hash(&[confirmed_transcript_hash, &commit_auth_data_bytes].concat())
}<|MERGE_RESOLUTION|>--- conflicted
+++ resolved
@@ -246,14 +246,10 @@
         )
     }
 
-<<<<<<< HEAD
-    pub fn decrypt(&mut self, mls_ciphertext: &MLSCiphertext) -> Result<MLSPlaintext, GroupError> {
-=======
     pub fn decrypt(
         &mut self,
         mls_ciphertext: &MLSCiphertext,
     ) -> Result<MLSPlaintext, MLSCiphertextError> {
->>>>>>> 6f20de80
         let tree = self.tree();
         let mut indexed_members = HashMap::new();
         for i in 0..tree.leaf_count().as_usize() {
@@ -288,7 +284,6 @@
         ))
     }
 
-<<<<<<< HEAD
     /// Loads the state from persisted state
     pub fn load<R: Read>(reader: R) -> Result<MlsGroup, Error> {
         serde_json::from_reader(reader).map_err(|e| e.into())
@@ -300,8 +295,6 @@
         writer.write_all(&serialized_mls_group.into_bytes())
     }
 
-=======
->>>>>>> 6f20de80
     /// Returns the ratchet tree
     pub fn tree(&self) -> Ref<RatchetTree> {
         self.tree.borrow()
