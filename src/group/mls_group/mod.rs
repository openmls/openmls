use log::{debug, trace};
use psk::{PreSharedKeys, PskSecret};

mod apply_commit;
mod create_commit;
mod new_from_welcome;
#[cfg(test)]
mod test_duplicate_extension;
#[cfg(test)]
mod test_mls_group;

use crate::ciphersuite::*;
use crate::codec::*;
use crate::config::Config;
use crate::credentials::{CredentialBundle, CredentialError};
use crate::framing::*;
use crate::group::*;
use crate::key_packages::*;
use crate::messages::{proposals::*, *};
use crate::schedule::*;
use crate::tree::{index::*, node::*, secret_tree::*, *};

use serde::{
    de::{self, MapAccess, SeqAccess, Visitor},
    ser::{SerializeStruct, Serializer},
    Deserialize, Deserializer, Serialize,
};
use std::cell::{Ref, RefCell};
use std::convert::TryFrom;
use std::io::{Error, Read, Write};

use std::cell::RefMut;

use super::errors::{ExporterError, PskError};

pub type CreateCommitResult =
    Result<(MLSPlaintext, Option<Welcome>, Option<KeyPackageBundle>), GroupError>;

#[derive(Debug)]
#[cfg_attr(test, derive(PartialEq))]
pub struct MlsGroup {
    ciphersuite: &'static Ciphersuite,
    group_context: GroupContext,
    epoch_secrets: EpochSecrets,
    secret_tree: RefCell<SecretTree>,
    tree: RefCell<RatchetTree>,
    interim_transcript_hash: Vec<u8>,
    // Group config.
    // Set to true if the ratchet tree extension is added to the `GroupInfo`.
    // Defaults to `false`.
    use_ratchet_tree_extension: bool,
}

implement_persistence!(
    MlsGroup,
    group_context,
    epoch_secrets,
    secret_tree,
    tree,
    interim_transcript_hash,
    use_ratchet_tree_extension
);

/// Public `MlsGroup` functions.
impl MlsGroup {
    pub fn new(
        id: &[u8],
        ciphersuite_name: CiphersuiteName,
        key_package_bundle: KeyPackageBundle,
        config: GroupConfig,
        psk_option: impl Into<Option<PskSecret>>,
    ) -> Result<Self, GroupError> {
        debug!("Created group {:x?}", id);
        trace!(" >>> with {:?}, {:?}", ciphersuite_name, config);
        let group_id = GroupId { value: id.to_vec() };
        let ciphersuite = Config::ciphersuite(ciphersuite_name)?;
        let tree = RatchetTree::new(ciphersuite, key_package_bundle);
        // TODO #186: Implement extensions
        let extensions: Vec<Box<dyn Extension>> = Vec::new();

        let group_context = GroupContext::create_initial_group_context(
            ciphersuite,
            group_id,
            tree.tree_hash(),
            &extensions,
        )?;
        let commit_secret = tree.private_tree().commit_secret();
        // Derive an initial joiner secret based on the commit secret.
        // Derive an epoch secret from the joiner secret.
        // We use a random `InitSecret` for initialization.
        let joiner_secret = JoinerSecret::new(
            ciphersuite,
            commit_secret,
            &InitSecret::random(ciphersuite.hash_length()),
        );

        let mut key_schedule = KeySchedule::init(ciphersuite, joiner_secret, psk_option);
        key_schedule.add_context(&group_context)?;
        let epoch_secrets = key_schedule.epoch_secrets(true)?;

        let secret_tree = epoch_secrets
            .encryption_secret()
            .create_secret_tree(LeafIndex::from(1u32));
        let interim_transcript_hash = vec![];
        Ok(MlsGroup {
            ciphersuite,
            group_context,
            epoch_secrets,
            secret_tree: RefCell::new(secret_tree),
            tree: RefCell::new(tree),
            interim_transcript_hash,
            use_ratchet_tree_extension: config.add_ratchet_tree_extension,
        })
    }

    // Join a group from a welcome message
    pub fn new_from_welcome(
        welcome: Welcome,
        nodes_option: Option<Vec<Option<Node>>>,
        kpb: KeyPackageBundle,
        psk_fetcher_option: Option<PskFetcher>,
    ) -> Result<Self, GroupError> {
        Ok(Self::new_from_welcome_internal(
            welcome,
            nodes_option,
            kpb,
            psk_fetcher_option,
        )?)
    }

    // === Create handshake messages ===
    // TODO: share functionality between these.

    // 11.1.1. Add
    // struct {
    //     KeyPackage key_package;
    // } Add;
    pub fn create_add_proposal(
        &self,
        aad: &[u8],
        credential_bundle: &CredentialBundle,
        joiner_key_package: KeyPackage,
    ) -> Result<MLSPlaintext, GroupError> {
        let add_proposal = AddProposal {
            key_package: joiner_key_package,
        };
        let proposal = Proposal::Add(add_proposal);
        MLSPlaintext::new_from_proposal_member(
            self.ciphersuite,
            self.sender_index(),
            aad,
            proposal,
            credential_bundle,
            &self.context(),
            self.epoch_secrets().membership_key(),
        )
        .map_err(GroupError::CodecError)
    }

    // 11.1.2. Update
    // struct {
    //     KeyPackage key_package;
    // } Update;
    pub fn create_update_proposal(
        &self,
        aad: &[u8],
        credential_bundle: &CredentialBundle,
        key_package: KeyPackage,
    ) -> Result<MLSPlaintext, GroupError> {
        let update_proposal = UpdateProposal { key_package };
        let proposal = Proposal::Update(update_proposal);
        MLSPlaintext::new_from_proposal_member(
            self.ciphersuite,
            self.sender_index(),
            aad,
            proposal,
            credential_bundle,
            &self.context(),
            self.epoch_secrets().membership_key(),
        )
        .map_err(GroupError::CodecError)
    }

    // 11.1.3. Remove
    // struct {
    //     uint32 removed;
    // } Remove;
    pub fn create_remove_proposal(
        &self,
        aad: &[u8],
        credential_bundle: &CredentialBundle,
        removed_index: LeafIndex,
    ) -> Result<MLSPlaintext, GroupError> {
        let remove_proposal = RemoveProposal {
            removed: removed_index.into(),
        };
        let proposal = Proposal::Remove(remove_proposal);
        MLSPlaintext::new_from_proposal_member(
            self.ciphersuite,
            self.sender_index(),
            aad,
            proposal,
            credential_bundle,
            &self.context(),
            self.epoch_secrets().membership_key(),
        )
        .map_err(GroupError::CodecError)
    }

    // 11.1.4. PreSharedKey
    // struct {
    //     PreSharedKeyID psk;
    // } PreSharedKey;
    pub fn create_presharedkey_proposal(
        &self,
        aad: &[u8],
        credential_bundle: &CredentialBundle,
        psk: PreSharedKeyID,
    ) -> Result<MLSPlaintext, GroupError> {
        let presharedkey_proposal = PreSharedKeyProposal { psk };
        let proposal = Proposal::PreSharedKey(presharedkey_proposal);
        MLSPlaintext::new_from_proposal_member(
            self.ciphersuite,
            self.sender_index(),
            aad,
            proposal,
            credential_bundle,
            &self.context(),
            self.epoch_secrets().membership_key(),
        )
        .map_err(GroupError::CodecError)
    }

    // === ===

    // 11.2. Commit
    // opaque ProposalID<0..255>;
    //
    // struct {
    //     ProposalID proposals<0..2^32-1>;
    //     optional<UpdatePath> path;
    // } Commit;
    pub fn create_commit(
        &self,
        aad: &[u8],
        credential_bundle: &CredentialBundle,
        proposals_by_reference: &[&MLSPlaintext],
        proposals_by_value: &[&Proposal],
        force_self_update: bool,
        psk_fetcher_option: Option<PskFetcher>,
    ) -> CreateCommitResult {
        self.create_commit_internal(
            aad,
            credential_bundle,
            proposals_by_reference,
            proposals_by_value,
            force_self_update,
            psk_fetcher_option,
        )
    }

    // Apply a Commit message
    pub fn apply_commit(
        &mut self,
        mls_plaintext: &MLSPlaintext,
        proposals: &[&MLSPlaintext],
        own_key_packages: &[KeyPackageBundle],
        psk_fetcher_option: Option<PskFetcher>,
    ) -> Result<(), GroupError> {
        Ok(self.apply_commit_internal(
            mls_plaintext,
            proposals,
            own_key_packages,
            psk_fetcher_option,
        )?)
    }

    // Create application message
    pub fn create_application_message(
        &mut self,
        aad: &[u8],
        msg: &[u8],
        credential_bundle: &CredentialBundle,
        padding_size: usize,
    ) -> Result<MLSCiphertext, GroupError> {
        let mls_plaintext = MLSPlaintext::new_from_application(
            self.ciphersuite,
            self.sender_index(),
            aad,
            msg,
            credential_bundle,
            &self.context(),
            self.epoch_secrets().membership_key(),
        )?;
        self.encrypt(mls_plaintext, padding_size)
    }

    // Encrypt an MLSPlaintext into an MLSCiphertext
    pub fn encrypt(
        &mut self,
        mls_plaintext: MLSPlaintext,
        padding_size: usize,
    ) -> Result<MLSCiphertext, GroupError> {
        MLSCiphertext::try_from_plaintext(
            &mls_plaintext,
            &self.ciphersuite,
            self.context(),
            self.sender_index(),
            self.epoch_secrets(),
            &mut self.secret_tree_mut(),
            padding_size,
        )
        .map_err(GroupError::MLSCiphertextError)
    }

    /// Decrypt an MLSCiphertext into an MLSPlaintext
    pub fn decrypt(
        &mut self,
        mls_ciphertext: &MLSCiphertext,
    ) -> Result<MLSPlaintext, MLSCiphertextError> {
        let mls_plaintext = mls_ciphertext.to_plaintext(
            self.ciphersuite(),
            &self.epoch_secrets,
            &mut self.secret_tree.borrow_mut(),
        )?;

        // Verify the signature. MLSCiphertext messages don't have a membership tag, so
        // we don't have to verify that.
        self.verify_signature(&mls_plaintext)?;

        Ok(mls_plaintext)
    }

    /// Verify the signature of an MLSPlaintext
    pub fn verify_signature(&self, mls_plaintext: &MLSPlaintext) -> Result<(), MLSPlaintextError> {
        let tree = self.tree();

        let node = &tree.nodes[mls_plaintext.sender()];
        let credential = if let Some(kp) = node.key_package.as_ref() {
            kp.credential()
        } else {
            return Err(MLSPlaintextError::UnknownSender);
        };

        let serialized_context = self.context().serialized();

        mls_plaintext
            .verify_signature(serialized_context, credential)
            .map_err(|_| MLSPlaintextError::InvalidSignature)
    }

    /// Verify the membership tag an MLSPlaintext
    pub fn verify_membership_tag(
        &self,
        mls_plaintext: &MLSPlaintext,
    ) -> Result<(), MLSPlaintextError> {
        let serialized_context = self.context().serialized();

        mls_plaintext
            .verify_membership_tag(
                self.ciphersuite,
                serialized_context,
                self.epoch_secrets().membership_key(),
            )
            .map_err(|_| MLSPlaintextError::InvalidSignature)
    }

    /// Exporter
    pub fn export_secret(
        &self,
        label: &str,
        context: &[u8],
        key_length: usize,
    ) -> Result<Vec<u8>, GroupError> {
<<<<<<< HEAD
        // TODO: This should throw an error. Generally, keys length should be
        // checked. (see #228).
=======
>>>>>>> 1888d9d0
        if key_length > u16::MAX.into() {
            log::error!("Got a key that is larger than u16::MAX");
            return Err(ExporterError::KeyLengthTooLong.into());
        }
        Ok(self.epoch_secrets.exporter_secret().derive_exported_secret(
            self.ciphersuite(),
            label,
            context,
            key_length,
        ))
    }

    /// Returns the authentication secret
    pub fn authentication_secret(&self) -> Vec<u8> {
        self.epoch_secrets()
            .authentication_secret()
            .secret()
            .to_bytes()
            .to_vec()
    }

    /// Loads the state from persisted state
    pub fn load<R: Read>(reader: R) -> Result<MlsGroup, Error> {
        serde_json::from_reader(reader).map_err(|e| e.into())
    }

    /// Persists the state
    pub fn save<W: Write>(&self, writer: &mut W) -> Result<(), Error> {
        let serialized_mls_group = serde_json::to_string_pretty(self)?;
        writer.write_all(&serialized_mls_group.into_bytes())
    }

    /// Returns the ratchet tree
    pub fn tree(&self) -> Ref<RatchetTree> {
        self.tree.borrow()
    }

    /// Get the ciphersuite implementation used in this group.
    pub fn ciphersuite(&self) -> &'static Ciphersuite {
        self.ciphersuite
    }

    /// Get the group context
    pub fn context(&self) -> &GroupContext {
        &self.group_context
    }

    /// Get the group ID
    pub fn group_id(&self) -> &GroupId {
        &self.group_context.group_id
    }

    /// Get the groups extensions.
    /// Right now this is limited to the ratchet tree extension which is built
    /// on the fly when calling this function.
    pub fn extensions(&self) -> Vec<Box<dyn Extension>> {
        let extensions: Vec<Box<dyn Extension>> = if self.use_ratchet_tree_extension {
            vec![Box::new(RatchetTreeExtension::new(
                self.tree().public_key_tree_copy(),
            ))]
        } else {
            Vec::new()
        };
        extensions
    }

    /// Export the `PublicGroupState`
    pub fn export_public_group_state(
        &self,
        credential_bundle: &CredentialBundle,
    ) -> Result<PublicGroupState, CredentialError> {
        PublicGroupState::new(self, credential_bundle)
    }

    /// Returns `true` if the group uses the ratchet tree extension anf `false
    /// otherwise
    pub fn use_ratchet_tree_extension(&self) -> bool {
        self.use_ratchet_tree_extension
    }
}

// Private and crate functions
impl MlsGroup {
    pub(crate) fn sender_index(&self) -> LeafIndex {
        self.tree.borrow().own_node_index()
    }

    pub(crate) fn epoch_secrets(&self) -> &EpochSecrets {
        &self.epoch_secrets
    }

    pub(crate) fn secret_tree_mut(&self) -> RefMut<SecretTree> {
        self.secret_tree.borrow_mut()
    }

    /// Current interim transcript hash of the group
    pub(crate) fn interim_transcript_hash(&self) -> &[u8] {
        &self.interim_transcript_hash
    }

    #[cfg(any(feature = "expose-test-vectors", test))]
    pub(crate) fn epoch_secrets_mut(&mut self) -> &mut EpochSecrets {
        &mut self.epoch_secrets
    }

    #[cfg(any(feature = "expose-test-vectors", test))]
    pub(crate) fn context_mut(&mut self) -> &mut GroupContext {
        &mut self.group_context
    }
}

// Callback functions

/// This callback function is used in several places in `MlsGroup`.
/// It gets called whenever the key schedule is advanced and references to PSKs
/// are encountered. Since the PSKs are to be trandmitted out-of-band, they need
/// to be fetched from wherever they are stored.
pub type PskFetcher = fn(psks: &PreSharedKeys) -> Option<Vec<Secret>>;

// Helper functions

pub(crate) fn update_confirmed_transcript_hash(
    ciphersuite: &Ciphersuite,
    mls_plaintext_commit_content: &MLSPlaintextCommitContent,
    interim_transcript_hash: &[u8],
) -> Result<Vec<u8>, CodecError> {
    let commit_content_bytes = mls_plaintext_commit_content.encode_detached()?;
    Ok(ciphersuite.hash(&[interim_transcript_hash, &commit_content_bytes].concat()))
}

pub(crate) fn update_interim_transcript_hash(
    ciphersuite: &Ciphersuite,
    mls_plaintext_commit_auth_data: &MLSPlaintextCommitAuthData,
    confirmed_transcript_hash: &[u8],
) -> Result<Vec<u8>, CodecError> {
    let commit_auth_data_bytes = mls_plaintext_commit_auth_data.encode_detached()?;
    Ok(ciphersuite.hash(&[confirmed_transcript_hash, &commit_auth_data_bytes].concat()))
}

fn psk_output(
    ciphersuite: &Ciphersuite,
    psk_fetcher_option: Option<PskFetcher>,
    presharedkeys: &PreSharedKeys,
) -> Result<Option<PskSecret>, PskError> {
    if !presharedkeys.psks.is_empty() {
        // Check if a PSK fetcher function was provided
        match psk_fetcher_option {
            Some(psk_fetcher) => {
                // Try to fetch the PSKs with the IDs
                match psk_fetcher(&presharedkeys) {
                    Some(psks) => {
                        // Combine the PSKs in to a PskSecret
                        let psk_secret = PskSecret::new(ciphersuite, &presharedkeys.psks, &psks)?;
                        Ok(Some(psk_secret))
                    }
                    None => Err(PskError::PskIdNotFound),
                }
            }
            None => Err(PskError::NoPskFetcherProvided),
        }
    } else {
        Ok(None)
    }
}<|MERGE_RESOLUTION|>--- conflicted
+++ resolved
@@ -372,11 +372,6 @@
         context: &[u8],
         key_length: usize,
     ) -> Result<Vec<u8>, GroupError> {
-<<<<<<< HEAD
-        // TODO: This should throw an error. Generally, keys length should be
-        // checked. (see #228).
-=======
->>>>>>> 1888d9d0
         if key_length > u16::MAX.into() {
             log::error!("Got a key that is larger than u16::MAX");
             return Err(ExporterError::KeyLengthTooLong.into());
