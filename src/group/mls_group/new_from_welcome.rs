--- conflicted
+++ resolved
@@ -102,13 +102,8 @@
                 .expect("new_from_welcome_internal: TreeMath error when computing direct path.");
 
             // Update the private tree.
-<<<<<<< HEAD
-            let private_tree = tree.get_private_tree_mut();
-            private_tree.continue_path_secrets(
-=======
             let private_tree = tree.private_tree_mut();
             private_tree.generate_path_secrets(
->>>>>>> 7d956298
                 &ciphersuite,
                 path_secret.path_secret,
                 common_path.len(),
