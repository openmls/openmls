use log::{debug, error};

use crate::ciphersuite::{signable::*, *};
use crate::codec::*;
use crate::extensions::ExtensionType;
use crate::group::{mls_group::*, *};
use crate::key_packages::*;
use crate::messages::*;
use crate::schedule::*;
use crate::tree::{index::*, node::*, treemath, *};

impl MlsGroup {
    pub(crate) fn new_from_welcome_internal(
        welcome: Welcome,
        nodes_option: Option<Vec<Option<Node>>>,
        key_package_bundle: KeyPackageBundle,
    ) -> Result<Self, WelcomeError> {
        let ciphersuite = welcome.ciphersuite();

        // Find key_package in welcome secrets
        let egs = if let Some(egs) = Self::find_key_package_from_welcome_secrets(
            key_package_bundle.key_package(),
            welcome.secrets(),
        ) {
            egs
        } else {
            return Err(WelcomeError::JoinerSecretNotFound);
        };
<<<<<<< HEAD
        if ciphersuite.name() != key_package_bundle.key_package().ciphersuite().name() {
=======
        if ciphersuite.name() != key_package_bundle.key_package().ciphersuite_name() {
>>>>>>> 346cd2ab
            let e = WelcomeError::CiphersuiteMismatch;
            debug!("new_from_welcome {:?}", e);
            return Err(e);
        }

        // Compute keys to decrypt GroupInfo
        let (mut group_info, member_secret, path_secret_option) = Self::decrypt_group_info(
            &ciphersuite,
            &egs,
            key_package_bundle.private_key(),
            welcome.encrypted_group_info(),
        )?;

        // Build the ratchet tree
        // First check the extensions to see if the tree is in there.
        let ratchet_tree_ext_index = group_info
            .extensions()
            .iter()
            .position(|e| e.extension_type() == ExtensionType::RatchetTree);
        let ratchet_tree_extension = if let Some(i) = ratchet_tree_ext_index {
            let extension = group_info.extensions_mut().remove(i);
            // Throw an error if we there is another ratchet tree extension.
            // We have to see if this makes problems later as it's not something
            // required by the spec right now.
            if group_info
                .extensions()
                .iter()
                .any(|e| e.extension_type() == ExtensionType::RatchetTree)
            {
                return Err(WelcomeError::DuplicateRatchetTreeExtension);
            }
            match extension.as_ratchet_tree_extension() {
                Ok(e) => {
                    let ext = Some(e.clone());
                    // Put the extension back into the GroupInfo, so the
                    // signature verifies.
                    group_info.extensions_mut().insert(i, extension);
                    ext
                }
                Err(e) => {
                    error!("Library error retrieving ratchet tree extension ({:?}", e);
                    None
                }
            }
        } else {
            None
        };
        // Set nodes either from the extension or from the `nodes_option`.
        // If we got a ratchet tree extension in the welcome, we enable it for
        // this group. Note that this is not strictly necessary. But there's
        // currently no other mechanism to enable the extension.
        let (nodes, enable_ratchet_tree_extension) = match ratchet_tree_extension {
            Some(tree) => (tree.into_vector(), true),
            None => {
                if let Some(nodes) = nodes_option {
                    (nodes, false)
                } else {
                    return Err(WelcomeError::MissingRatchetTree);
                }
            }
        };

        let mut tree = RatchetTree::new_from_nodes(ciphersuite, key_package_bundle, &nodes)?;

        // Verify tree hash
        if tree.compute_tree_hash() != group_info.tree_hash() {
            return Err(WelcomeError::TreeHashMismatch);
        }

        // Verify GroupInfo signature
        let signer_node = tree.nodes[group_info.signer_index()].clone();
        let signer_key_package = signer_node.key_package.unwrap();
        let payload = group_info.unsigned_payload().unwrap();
        if !signer_key_package
            .credential()
            .verify(&payload, group_info.signature())
        {
            return Err(WelcomeError::InvalidGroupInfoSignature);
        }

        // Verify ratchet tree
        // TODO: #35 Why does this get the nodes? Shouldn't `new_from_nodes` consume the
        // nodes?
        if !RatchetTree::verify_integrity(&ciphersuite, &nodes) {
            return Err(WelcomeError::InvalidRatchetTree);
        }

        // Compute path secrets
        // TODO: #36 check if path_secret has to be optional
        if let Some(path_secret) = path_secret_option {
            let common_ancestor_index = treemath::common_ancestor_index(
                tree.own_node_index(),
                NodeIndex::from(group_info.signer_index()),
            );
            let common_path = treemath::direct_path_root(common_ancestor_index, tree.leaf_count())
                .expect("new_from_welcome_internal: TreeMath error when computing direct path.");

            // Update the private tree.
            let private_tree = tree.private_tree_mut();
            // Derive path secrets and generate keypairs
            let new_public_keys = private_tree.continue_path_secrets(
                &ciphersuite,
                path_secret.path_secret,
                &common_path,
            );

            // Validate public keys
            if tree
                .validate_public_keys(&new_public_keys, &common_path)
                .is_err()
            {
                return Err(WelcomeError::InvalidRatchetTree);
            }
        }

        // Compute state
        let group_context = GroupContext {
            group_id: group_info.group_id().clone(),
            epoch: group_info.epoch(),
            tree_hash: tree.compute_tree_hash(),
            confirmed_transcript_hash: group_info.confirmed_transcript_hash().to_vec(),
        };
        let (epoch_secrets, init_secret, encryption_secret) =
            EpochSecrets::derive_epoch_secrets(&ciphersuite, member_secret, &group_context);
        let secret_tree = encryption_secret.create_secret_tree(tree.leaf_count());

        let confirmation_tag = ConfirmationTag::new(
            &ciphersuite,
            &epoch_secrets.confirmation_key(),
            &group_context.confirmed_transcript_hash,
        );
        let interim_transcript_hash = update_interim_transcript_hash(
            &ciphersuite,
            &MLSPlaintextCommitAuthData::from(&confirmation_tag),
            &group_context.confirmed_transcript_hash,
        );

        // Verify confirmation tag
        if confirmation_tag.0 != group_info.confirmation_tag() {
            Err(WelcomeError::ConfirmationTagMismatch)
        } else {
            Ok(MlsGroup {
                ciphersuite,
                group_context,
                epoch_secrets,
                init_secret,
                secret_tree: RefCell::new(secret_tree),
                tree: RefCell::new(tree),
                interim_transcript_hash,
                add_ratchet_tree_extension: enable_ratchet_tree_extension,
            })
        }
    }

    // Helper functions

    fn find_key_package_from_welcome_secrets(
        key_package: &KeyPackage,
        welcome_secrets: &[EncryptedGroupSecrets],
    ) -> Option<EncryptedGroupSecrets> {
        for egs in welcome_secrets {
            if key_package.hash() == egs.key_package_hash {
                return Some(egs.clone());
            }
        }
        None
    }

    fn decrypt_group_info(
        ciphersuite: &Ciphersuite,
        encrypted_group_secrets: &EncryptedGroupSecrets,
        private_key: &HPKEPrivateKey,
        encrypted_group_info: &[u8],
    ) -> Result<(GroupInfo, MemberSecret, Option<PathSecret>), WelcomeError> {
        let group_secrets_bytes = ciphersuite.hpke_open(
            &encrypted_group_secrets.encrypted_group_secrets,
            &private_key,
            &[],
            &[],
        );
        let group_secrets = GroupSecrets::decode(&mut Cursor::new(&group_secrets_bytes)).unwrap();
        // TODO: Currently the PSK is None. This should be fixed with issue #141
        let member_secret = MemberSecret::from_joiner_secret_and_psk(
            ciphersuite,
            group_secrets.joiner_secret,
            None,
        );
        let (welcome_key, welcome_nonce) = member_secret.derive_welcome_key_nonce(ciphersuite);
        let group_info_bytes =
            match welcome_key.aead_open(encrypted_group_info, &[], &welcome_nonce) {
                Ok(bytes) => bytes,
                Err(_) => return Err(WelcomeError::GroupInfoDecryptionFailure),
            };
        Ok((
            GroupInfo::from_bytes(&group_info_bytes).unwrap(),
            member_secret,
            group_secrets.path_secret,
        ))
    }
}<|MERGE_RESOLUTION|>--- conflicted
+++ resolved
@@ -26,11 +26,7 @@
         } else {
             return Err(WelcomeError::JoinerSecretNotFound);
         };
-<<<<<<< HEAD
-        if ciphersuite.name() != key_package_bundle.key_package().ciphersuite().name() {
-=======
         if ciphersuite.name() != key_package_bundle.key_package().ciphersuite_name() {
->>>>>>> 346cd2ab
             let e = WelcomeError::CiphersuiteMismatch;
             debug!("new_from_welcome {:?}", e);
             return Err(e);
