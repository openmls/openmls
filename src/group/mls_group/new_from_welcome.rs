use crate::ciphersuite::{signable::*, *};
use crate::codec::*;
use crate::extensions::ExtensionType;
use crate::group::{mls_group::*, *};
use crate::key_packages::*;
use crate::messages::*;
use crate::schedule::*;
use crate::tree::{index::*, node::*, secret_tree::*, treemath, *};

impl MlsGroup {
    pub(crate) fn new_from_welcome_internal(
        welcome: Welcome,
        nodes_option: Option<Vec<Option<Node>>>,
        key_package_bundle: KeyPackageBundle,
    ) -> Result<Self, WelcomeError> {
        let ciphersuite_name = welcome.get_ciphersuite();
        let ciphersuite = Ciphersuite::new(ciphersuite_name);

        // Find key_package in welcome secrets
        let egs = if let Some(egs) = Self::find_key_package_from_welcome_secrets(
            key_package_bundle.get_key_package(),
            welcome.get_secrets_ref(),
        ) {
            egs
        } else {
            return Err(WelcomeError::JoinerSecretNotFound);
        };
        if ciphersuite_name != key_package_bundle.get_key_package().cipher_suite() {
            return Err(WelcomeError::CiphersuiteMismatch);
        }

        // Compute keys to decrypt GroupInfo
        let (mut group_info, group_secrets) = Self::decrypt_group_info(
            &ciphersuite,
            &egs,
            key_package_bundle.get_private_key_ref(),
            welcome.get_encrypted_group_info_ref(),
        )?;

        // Build the ratchet tree
        // First check the extensions to see if the tree is in there.
        let ratchet_tree_ext_index = group_info
            .extensions()
            .iter()
            .position(|e| e.get_type() == ExtensionType::RatchetTree);
        let ratchet_tree_extension = if let Some(i) = ratchet_tree_ext_index {
            let extension = group_info.extensions_mut().remove(i);
            // Throw an error if we there is another ratchet tree extension.
            // We have to see if this makes problems later as it's not something
            // required by the spec right now.
            if group_info
                .extensions()
                .iter()
                .any(|e| e.get_type() == ExtensionType::RatchetTree)
            {
                return Err(WelcomeError::DuplicateRatchetTreeExtension);
            }
            match extension.to_ratchet_tree_extension_ref() {
                Ok(e) => Some(e.clone()),
                Err(e) => {
                    println!("Library error retrieving ratchet tree extension ({:?}", e);
                    None
                }
            }
        } else {
            None
        };
        // Set nodes either from the extension or from the `nodes_option`.
        let nodes = match ratchet_tree_extension {
            Some(tree) => tree.into_vector(),
            None => {
                if let Some(nodes) = nodes_option {
                    nodes
                } else {
                    return Err(WelcomeError::MissingRatchetTree);
                }
            }
        };

        let mut tree = RatchetTree::new_from_nodes(ciphersuite_name, key_package_bundle, &nodes)?;

        // Verify tree hash
        if tree.compute_tree_hash() != group_info.tree_hash() {
            return Err(WelcomeError::TreeHashMismatch);
        }

        // Verify GroupInfo signature
        let signer_node = tree.nodes[group_info.signer_index()].clone();
        let signer_key_package = signer_node.key_package.unwrap();
        let payload = group_info.unsigned_payload().unwrap();
        if !signer_key_package
            .credential()
            .verify(&payload, group_info.signature())
        {
            return Err(WelcomeError::InvalidGroupInfoSignature);
        }

        // Verify ratchet tree
        // TODO: #35 Why does this get the nodes? Shouldn't `new_from_nodes` consume the nodes?
        if !RatchetTree::verify_integrity(&ciphersuite, &nodes) {
            return Err(WelcomeError::InvalidRatchetTree);
        }

        // Compute path secrets
        // TODO: #36 check if path_secret has to be optional
        if let Some(path_secret) = group_secrets.path_secret {
            let common_ancestor_index = treemath::common_ancestor_index(
                tree.get_own_node_index(),
                NodeIndex::from(group_info.signer_index()),
            );
            let common_path = treemath::direct_path_root(common_ancestor_index, tree.leaf_count())
                .expect("new_from_welcome_internal: TreeMath error when computing direct path.");

            // Update the private tree.
            let private_tree = tree.private_tree_mut();
            // Derive path secrets and generate keypairs
            let new_public_keys = private_tree.continue_path_secrets(
                &ciphersuite,
                path_secret.path_secret,
                &common_path,
            );

            // Validate public keys
            if tree
                .validate_public_keys(&new_public_keys, &common_path)
                .is_err()
            {
                return Err(WelcomeError::InvalidRatchetTree);
            }
        }

        // Compute state
        let group_context = GroupContext {
            group_id: group_info.group_id().clone(),
            epoch: group_info.epoch(),
            tree_hash: tree.compute_tree_hash(),
<<<<<<< HEAD
            confirmed_transcript_hash: group_info.confirmed_transcript_hash.clone(),
=======
            confirmed_transcript_hash: group_info.confirmed_transcript_hash().to_vec(),
>>>>>>> 0a515e25
        };
        let epoch_secrets = EpochSecrets::derive_epoch_secrets(
            &ciphersuite,
            &group_secrets.joiner_secret,
            Secret::new_empty_secret(),
        );
        let secret_tree = SecretTree::new(&epoch_secrets.encryption_secret, tree.leaf_count());

        let confirmation_tag = ConfirmationTag::new(
            &ciphersuite,
            &epoch_secrets.confirmation_key,
            &Secret::from(group_context.confirmed_transcript_hash.clone()),
        );
        let interim_transcript_hash = update_interim_transcript_hash(
            &ciphersuite,
            &MLSPlaintextCommitAuthData::from(&confirmation_tag),
            &group_context.confirmed_transcript_hash,
        );

        // Verify confirmation tag
        if confirmation_tag.0 != group_info.confirmation_tag() {
            Err(WelcomeError::ConfirmationTagMismatch)
        } else {
            Ok(MlsGroup {
                ciphersuite,
                group_context,
                generation: 0,
                epoch_secrets,
                secret_tree: RefCell::new(secret_tree),
                tree: RefCell::new(tree),
                interim_transcript_hash,
                add_ratchet_tree_extension: false,
            })
        }
    }

    // Helper functions

    fn find_key_package_from_welcome_secrets(
        key_package: &KeyPackage,
        welcome_secrets: &[EncryptedGroupSecrets],
    ) -> Option<EncryptedGroupSecrets> {
        for egs in welcome_secrets {
            if key_package.hash() == egs.key_package_hash {
                return Some(egs.clone());
            }
        }
        None
    }

    fn decrypt_group_info(
        ciphersuite: &Ciphersuite,
        encrypted_group_secrets: &EncryptedGroupSecrets,
        private_key: &HPKEPrivateKey,
        encrypted_group_info: &[u8],
    ) -> Result<(GroupInfo, GroupSecrets), WelcomeError> {
        let group_secrets_bytes = ciphersuite.hpke_open(
            &encrypted_group_secrets.encrypted_group_secrets,
            &private_key,
            &[],
            &[],
        );
        let group_secrets = GroupSecrets::decode(&mut Cursor::new(&group_secrets_bytes)).unwrap();
        let (welcome_key, welcome_nonce) =
            compute_welcome_key_nonce(ciphersuite, &group_secrets.joiner_secret);
        let group_info_bytes =
            match welcome_key.aead_open(encrypted_group_info, &[], &welcome_nonce) {
                Ok(bytes) => bytes,
                Err(_) => return Err(WelcomeError::GroupInfoDecryptionFailure),
            };
        Ok((
            GroupInfo::from_bytes(&group_info_bytes).unwrap(),
            group_secrets,
        ))
    }
}<|MERGE_RESOLUTION|>--- conflicted
+++ resolved
@@ -134,11 +134,7 @@
             group_id: group_info.group_id().clone(),
             epoch: group_info.epoch(),
             tree_hash: tree.compute_tree_hash(),
-<<<<<<< HEAD
-            confirmed_transcript_hash: group_info.confirmed_transcript_hash.clone(),
-=======
             confirmed_transcript_hash: group_info.confirmed_transcript_hash().to_vec(),
->>>>>>> 0a515e25
         };
         let epoch_secrets = EpochSecrets::derive_epoch_secrets(
             &ciphersuite,
