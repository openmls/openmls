--- conflicted
+++ resolved
@@ -79,14 +79,8 @@
     assert!(kpb.get_key_package().verify().is_err());
 
     // Sign it to make it valid.
-<<<<<<< HEAD
-    kpb.get_key_package_ref_mut()
-        .sign(&ciphersuite, signature_keypair.get_private_key());
+    kpb.get_key_package_ref_mut().sign(&credential_bundle);
     assert!(kpb.get_key_package().verify().is_ok());
-=======
-    kpb.get_key_package_ref_mut().sign(&credential_bundle);
-    assert!(kpb.get_key_package().verify());
->>>>>>> c945107c
 
     // Check ID
     assert_eq!(&id[..], &kpb.get_key_package().get_id().unwrap()[..]);
