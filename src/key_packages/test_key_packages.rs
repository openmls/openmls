--- conflicted
+++ resolved
@@ -5,7 +5,6 @@
 
 #[test]
 fn generate_key_package() {
-<<<<<<< HEAD
     for &ciphersuite_name in Config::supported_ciphersuites() {
         let credential_bundle =
             CredentialBundle::new(vec![1, 2, 3], CredentialType::Basic, ciphersuite_name).unwrap();
@@ -33,54 +32,16 @@
         std::thread::sleep(std::time::Duration::from_secs(1));
         assert!(kpb.get_key_package().verify().is_err());
     }
-=======
-    let ciphersuite_name = CiphersuiteName::MLS10_128_DHKEMX25519_AES128GCM_SHA256_Ed25519;
-    let credential_bundle =
-        CredentialBundle::new(vec![1, 2, 3], CredentialType::Basic, ciphersuite_name).unwrap();
-    let kpb = KeyPackageBundle::new(&[ciphersuite_name], &credential_bundle, Vec::new()).unwrap();
-    // This is invalid because the lifetime extension is missing.
-    assert!(kpb.get_key_package().verify().is_err());
-
-    // Now with a lifetime the key package should be valid.
-    let lifetime_extension = Box::new(LifetimeExtension::new(60));
-    let kpb = KeyPackageBundle::new(
-        &[ciphersuite_name],
-        &credential_bundle,
-        vec![lifetime_extension],
-    )
-    .unwrap();
-    std::thread::sleep(std::time::Duration::from_secs(1));
-    assert!(kpb.get_key_package().verify().is_ok());
-
-    // Now we add an invalid lifetime.
-    let lifetime_extension = Box::new(LifetimeExtension::new(0));
-    let kpb = KeyPackageBundle::new(
-        &[ciphersuite_name],
-        &credential_bundle,
-        vec![lifetime_extension],
-    )
-    .unwrap();
-    std::thread::sleep(std::time::Duration::from_secs(1));
-    assert!(kpb.get_key_package().verify().is_err());
->>>>>>> a8e67829
 }
 
 #[test]
 fn test_codec() {
-<<<<<<< HEAD
     for &ciphersuite_name in Config::supported_ciphersuites() {
         let id = vec![1, 2, 3];
         let credential_bundle =
             CredentialBundle::new(id, CredentialType::Basic, ciphersuite_name).unwrap();
-        let mut kpb = KeyPackageBundle::new(&[ciphersuite_name], &credential_bundle, Vec::new());
-=======
-    let ciphersuite_name = CiphersuiteName::MLS10_128_DHKEMX25519_AES128GCM_SHA256_Ed25519;
-    let id = vec![1, 2, 3];
-    let credential_bundle =
-        CredentialBundle::new(id, CredentialType::Basic, ciphersuite_name).unwrap();
-    let mut kpb =
-        KeyPackageBundle::new(&[ciphersuite_name], &credential_bundle, Vec::new()).unwrap();
->>>>>>> a8e67829
+        let mut kpb =
+            KeyPackageBundle::new(&[ciphersuite_name], &credential_bundle, Vec::new()).unwrap();
 
         // Encode and decode the key package.
         let enc = kpb.get_key_package().encode_detached().unwrap();
@@ -103,7 +64,6 @@
 
 #[test]
 fn key_package_id_extension() {
-<<<<<<< HEAD
     for &ciphersuite_name in Config::supported_ciphersuites() {
         let id = vec![1, 2, 3];
         let credential_bundle =
@@ -112,21 +72,9 @@
             &[ciphersuite_name],
             &credential_bundle,
             vec![Box::new(LifetimeExtension::new(60))],
-        );
+        )
+       .unwrap();
         assert!(kpb.get_key_package().verify().is_ok());
-=======
-    let ciphersuite_name = CiphersuiteName::MLS10_128_DHKEMX25519_AES128GCM_SHA256_Ed25519;
-    let id = vec![1, 2, 3];
-    let credential_bundle =
-        CredentialBundle::new(id, CredentialType::Basic, ciphersuite_name).unwrap();
-    let mut kpb = KeyPackageBundle::new(
-        &[ciphersuite_name],
-        &credential_bundle,
-        vec![Box::new(LifetimeExtension::new(60))],
-    )
-    .unwrap();
-    assert!(kpb.get_key_package().verify().is_ok());
->>>>>>> a8e67829
 
         // Add an ID to the key package.
         let id = [1, 2, 3, 4];
