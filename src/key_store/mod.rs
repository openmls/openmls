//! A storage solution for cryptographic key material.
//!
//! This module provides access to the `KeyStore` struct, which manages the
//! storage of `CredentialBundle` and `KeyPackageBundle` instances. The
//! development of this module is tracked in #337, which also includes a
//! roadmap.
//!
//! The current key store enables the storage of `CredentialBundle` instances,
//! and grants access to `CredentialBundle` references via the
//! `SignaturePublicKey` of the corresponding `Credential`.
//!
//! A `KeyStore` is meant to be used across multiple `ManagedGroup` instances to
//! allow sharing the same `CredentialBundle`. If this is not desired, multiple
//! `KeyStore` instances can be used across groups.
//!
//! # Example
//!
//! A simple example for the generation and the retrieval of a
//! `CredentialBundle`.
//!
//! ```
//! use openmls::prelude::*;
//!
//! let mut key_store = KeyStore::default();
//!
//! // Generate credential bundles
//! let alice_credential = key_store
//!     .generate_credential(
//!         "Alice".into(),
//!         CredentialType::Basic,
//!         SignatureScheme::ED25519,
//!     )
//!     .unwrap()
//!     .clone();
//!
//! let alice_credential_bundle = key_store
//!     .get_credential_bundle(alice_credential.signature_key())
//!     .unwrap();
//! ```
use std::{
    cell::{Ref, RefCell},
    collections::HashMap,
};

use crate::{
    ciphersuite::{CiphersuiteName, SignaturePublicKey, SignatureScheme},
    credentials::{Credential, CredentialBundle, CredentialType},
    extensions::Extension,
    key_packages::{KeyPackage, KeyPackageBundle},
};

pub mod errors;
//pub mod test;
//pub mod test2;

#[cfg(test)]
mod test_key_store;

pub use errors::KeyStoreError;

#[derive(Debug, Default)]
/// The `KeyStore` contains `CredentialBundle`s and `KeyPackageBundle`s and
/// makes them available via information in the corresponding `Credential` and
/// `KeyPackage` instances.
pub struct KeyStore {
    // Map from signature public keys to credential bundles
<<<<<<< HEAD
    credential_bundles: RefCell<HashMap<SignaturePublicKey, RefCell<CredentialBundle>>>,
    init_key_package_bundles: RefCell<HashMap<Vec<u8>, KeyPackageBundle>>,
}

impl KeyStore {
    /// Retrieve a `KeyPackageBundle` from the key store given the hash of the
    /// corresponding `KeyPackage`. This removes the `KeyPackageBundle` from the
    /// store. Returns an error if no `KeyPackageBundle` can be found
    /// corresponding to the given `KeyPackage` hash. TODO: This is not in use
    /// yet, because the groups are not yet refactored to use the key store for
    /// KeyPackageBundles.
    pub(crate) fn _get_key_package_bundle(
        &mut self,
        kp_hash: &[u8],
    ) -> Result<KeyPackageBundle, KeyStoreError> {
        let mut kpbs = self.init_key_package_bundles.borrow_mut();
        let kpb = kpbs
            .remove(kp_hash)
            .ok_or(KeyStoreError::NoMatchingKeyPackageBundle)?;
        Ok(kpb)
=======
    credential_bundles: HashMap<SignaturePublicKey, CredentialBundle>,
    init_key_package_bundles: HashMap<Vec<u8>, KeyPackageBundle>,
}

impl KeyStore {
    /// Remove a `KeyPackageBundle` from the key store given the hash of the
    /// corresponding `KeyPackage` and return it. Returns an error if no
    /// `KeyPackageBundle` can be found corresponding to the given `KeyPackage`
    /// hash. TODO: This is not in use yet, because the groups are not yet
    /// refactored to use the key store for KeyPackageBundles.
    pub(crate) fn _take_key_package_bundle(&mut self, kp_hash: &[u8]) -> Option<KeyPackageBundle> {
        self.init_key_package_bundles.remove(kp_hash)
>>>>>>> 73a8d7a8
    }

    /// Retrieve a `CredentialBundle` reference from the key store given the
    /// `SignaturePublicKey` of the corresponding `Credential`. Returns an error
    /// if no `CredentialBundle` can be found corresponding to the given
    /// `SignaturePublicKey`. TODO: This is currently public, because the groups
    /// are not yet refactored to use the key store for KeyPackageBundles and
    /// thus in tests we need to access the credential bundle to create
    /// KeyPackageBundles ad-hoc.
<<<<<<< HEAD
    pub fn get_credential_bundle<'key_store>(
        &'key_store self,
        signature_public_key: &'key_store SignaturePublicKey,
    ) -> Option<Ref<'_, RefCell<CredentialBundle>>> {
        let cbs_ref = self.credential_bundles.borrow();
        if !cbs_ref.contains_key(signature_public_key) {
            return None;
        }
        Some(Ref::map(self.credential_bundles.borrow(), |cbs| {
            cbs.get(&signature_public_key).unwrap()
        }))
=======
    pub fn get_credential_bundle(
        &self,
        signature_public_key: &SignaturePublicKey,
    ) -> Option<&CredentialBundle> {
        self.credential_bundles.get(signature_public_key)
>>>>>>> 73a8d7a8
    }

    /// Generate a fresh `KeyPackageBundle` with the given parameters, store it
    /// in the `KeyStore` and return the corresponding `KeyPackage`. Throws an
    /// error if no `CredentialBundle` can be found in the `KeyStore`
    /// corresponding to the given `Credential` or if an error occurred during
    /// the creation of the `KeyPackageBundle`.
    pub fn generate_key_package(
        &mut self,
        ciphersuites: &[CiphersuiteName],
        credential: &Credential,
        extensions: Vec<Box<dyn Extension>>,
    ) -> Result<&KeyPackage, KeyStoreError> {
        let credential_bundle = self
            .get_credential_bundle(credential.signature_key())
            .ok_or(KeyStoreError::NoMatchingCredentialBundle)?;
<<<<<<< HEAD
        let kpb = KeyPackageBundle::new(ciphersuites, &credential_bundle.borrow(), extensions)?;
        let kp_hash = kpb.key_package().hash();
        let kpbs = self.init_key_package_bundles.borrow_mut();
        kpbs.insert(kp_hash.clone(), kpb);
        let kp = kpbs.get(&kp_hash).unwrap();
        Ok(&kp.key_package())
=======
        let kpb = KeyPackageBundle::new(ciphersuites, credential_bundle, extensions)?;
        let kp_hash = kpb.key_package().hash();
        self.init_key_package_bundles.insert(kp_hash.clone(), kpb);
        let kp = self
            .init_key_package_bundles
            .get(&kp_hash)
            .unwrap()
            .key_package();
        Ok(kp)
>>>>>>> 73a8d7a8
    }

    /// Generate a fresh `CredentialBundle` with the given parameters and store
    /// it in the `KeyStore`. Returns the corresponding `Credential` or an error
    /// if the creation of the `CredentialBundle` fails.
    pub fn generate_credential(
        &mut self,
        identity: Vec<u8>,
        credential_type: CredentialType,
        signature_scheme: SignatureScheme,
    ) -> Result<&Credential, KeyStoreError> {
        let cb = CredentialBundle::new(identity, credential_type, signature_scheme)?;
        let signature_key = cb.credential().signature_key().clone();
<<<<<<< HEAD
        let cbs = self.credential_bundles.borrow();
        cbs.insert(signature_key.clone(), RefCell::new(cb));
        let cb_ref = cbs.get(&signature_key).unwrap().borrow();
        let credential = cb_ref.credential();
=======
        self.credential_bundles.insert(signature_key.clone(), cb);
        let credential = self
            .credential_bundles
            .get(&signature_key)
            .unwrap()
            .credential();
>>>>>>> 73a8d7a8
        Ok(credential)
    }
}<|MERGE_RESOLUTION|>--- conflicted
+++ resolved
@@ -64,7 +64,6 @@
 /// `KeyPackage` instances.
 pub struct KeyStore {
     // Map from signature public keys to credential bundles
-<<<<<<< HEAD
     credential_bundles: RefCell<HashMap<SignaturePublicKey, RefCell<CredentialBundle>>>,
     init_key_package_bundles: RefCell<HashMap<Vec<u8>, KeyPackageBundle>>,
 }
@@ -76,7 +75,7 @@
     /// corresponding to the given `KeyPackage` hash. TODO: This is not in use
     /// yet, because the groups are not yet refactored to use the key store for
     /// KeyPackageBundles.
-    pub(crate) fn _get_key_package_bundle(
+    pub(crate) fn _take_key_package_bundle(
         &mut self,
         kp_hash: &[u8],
     ) -> Result<KeyPackageBundle, KeyStoreError> {
@@ -85,20 +84,6 @@
             .remove(kp_hash)
             .ok_or(KeyStoreError::NoMatchingKeyPackageBundle)?;
         Ok(kpb)
-=======
-    credential_bundles: HashMap<SignaturePublicKey, CredentialBundle>,
-    init_key_package_bundles: HashMap<Vec<u8>, KeyPackageBundle>,
-}
-
-impl KeyStore {
-    /// Remove a `KeyPackageBundle` from the key store given the hash of the
-    /// corresponding `KeyPackage` and return it. Returns an error if no
-    /// `KeyPackageBundle` can be found corresponding to the given `KeyPackage`
-    /// hash. TODO: This is not in use yet, because the groups are not yet
-    /// refactored to use the key store for KeyPackageBundles.
-    pub(crate) fn _take_key_package_bundle(&mut self, kp_hash: &[u8]) -> Option<KeyPackageBundle> {
-        self.init_key_package_bundles.remove(kp_hash)
->>>>>>> 73a8d7a8
     }
 
     /// Retrieve a `CredentialBundle` reference from the key store given the
@@ -108,7 +93,6 @@
     /// are not yet refactored to use the key store for KeyPackageBundles and
     /// thus in tests we need to access the credential bundle to create
     /// KeyPackageBundles ad-hoc.
-<<<<<<< HEAD
     pub fn get_credential_bundle<'key_store>(
         &'key_store self,
         signature_public_key: &'key_store SignaturePublicKey,
@@ -120,13 +104,6 @@
         Some(Ref::map(self.credential_bundles.borrow(), |cbs| {
             cbs.get(&signature_public_key).unwrap()
         }))
-=======
-    pub fn get_credential_bundle(
-        &self,
-        signature_public_key: &SignaturePublicKey,
-    ) -> Option<&CredentialBundle> {
-        self.credential_bundles.get(signature_public_key)
->>>>>>> 73a8d7a8
     }
 
     /// Generate a fresh `KeyPackageBundle` with the given parameters, store it
@@ -143,24 +120,12 @@
         let credential_bundle = self
             .get_credential_bundle(credential.signature_key())
             .ok_or(KeyStoreError::NoMatchingCredentialBundle)?;
-<<<<<<< HEAD
         let kpb = KeyPackageBundle::new(ciphersuites, &credential_bundle.borrow(), extensions)?;
         let kp_hash = kpb.key_package().hash();
         let kpbs = self.init_key_package_bundles.borrow_mut();
         kpbs.insert(kp_hash.clone(), kpb);
         let kp = kpbs.get(&kp_hash).unwrap();
         Ok(&kp.key_package())
-=======
-        let kpb = KeyPackageBundle::new(ciphersuites, credential_bundle, extensions)?;
-        let kp_hash = kpb.key_package().hash();
-        self.init_key_package_bundles.insert(kp_hash.clone(), kpb);
-        let kp = self
-            .init_key_package_bundles
-            .get(&kp_hash)
-            .unwrap()
-            .key_package();
-        Ok(kp)
->>>>>>> 73a8d7a8
     }
 
     /// Generate a fresh `CredentialBundle` with the given parameters and store
@@ -174,19 +139,10 @@
     ) -> Result<&Credential, KeyStoreError> {
         let cb = CredentialBundle::new(identity, credential_type, signature_scheme)?;
         let signature_key = cb.credential().signature_key().clone();
-<<<<<<< HEAD
         let cbs = self.credential_bundles.borrow();
         cbs.insert(signature_key.clone(), RefCell::new(cb));
         let cb_ref = cbs.get(&signature_key).unwrap().borrow();
         let credential = cb_ref.credential();
-=======
-        self.credential_bundles.insert(signature_key.clone(), cb);
-        let credential = self
-            .credential_bundles
-            .get(&signature_key)
-            .unwrap()
-            .credential();
->>>>>>> 73a8d7a8
         Ok(credential)
     }
 }