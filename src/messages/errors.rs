use crate::codec::*;

<<<<<<< HEAD
use std::error::Error;

implement_error! {
    pub enum ProposalQueueError {
        ProposalNotFound =
            "Not all proposals in the Commit were found locally.",
=======
implement_error! {
    pub enum ProposalQueueError {
        ProposalNotFound = "Not all proposals in the Commit were found locally.",
>>>>>>> 2552ae7c
    }
}

implement_error! {
    pub enum ProposalOrRefTypeError {
        UnknownValue = "Invalid value for ProposalOrRefType was found.",
    }
}

impl From<ProposalOrRefTypeError> for CodecError {
    fn from(_: ProposalOrRefTypeError) -> Self {
        CodecError::DecodingError
    }
}

implement_error! {
    pub enum QueuedProposalError {
        WrongContentType = "API misuse. Only proposals can end up in the proposal queue",
    }
}<|MERGE_RESOLUTION|>--- conflicted
+++ resolved
@@ -1,17 +1,8 @@
 use crate::codec::*;
-
-<<<<<<< HEAD
-use std::error::Error;
 
 implement_error! {
     pub enum ProposalQueueError {
-        ProposalNotFound =
-            "Not all proposals in the Commit were found locally.",
-=======
-implement_error! {
-    pub enum ProposalQueueError {
         ProposalNotFound = "Not all proposals in the Commit were found locally.",
->>>>>>> 2552ae7c
     }
 }
 
