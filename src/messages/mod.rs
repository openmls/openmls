use crate::ciphersuite::{signable::*, *};
use crate::codec::*;
use crate::config::Config;
use crate::config::ProtocolVersion;
use crate::extensions::*;
use crate::group::*;
use crate::schedule::psk::PreSharedKeys;
use crate::schedule::JoinerSecret;
use crate::tree::{index::*, *};

<<<<<<< HEAD
mod codec;
=======
use serde::{Deserialize, Serialize};

>>>>>>> 0d76d9c9
pub(crate) mod proposals;
pub use codec::*;
use proposals::*;

#[cfg(test)]
mod test_proposals;

#[cfg(test)]
mod test_welcome;

/// Welcome Messages
///
/// > 11.2.2. Welcoming New Members
///
/// ```text
/// struct {
///   ProtocolVersion version = mls10;
///   CipherSuite cipher_suite;
///   EncryptedGroupSecrets secrets<0..2^32-1>;
///   opaque encrypted_group_info<1..2^32-1>;
/// } Welcome;
/// ```
#[derive(Clone, Debug, PartialEq)]
pub struct Welcome {
    version: ProtocolVersion,
    cipher_suite: &'static Ciphersuite,
    secrets: Vec<EncryptedGroupSecrets>,
    encrypted_group_info: Vec<u8>,
}

/// EncryptedGroupSecrets
///
/// > 11.2.2. Welcoming New Members
///
/// ```text
/// struct {
///   opaque key_package_hash<1..255>;
///   HPKECiphertext encrypted_group_secrets;
/// } EncryptedGroupSecrets;
/// ```
#[derive(Clone, Debug, PartialEq)]
pub struct EncryptedGroupSecrets {
    pub key_package_hash: Vec<u8>,
    pub encrypted_group_secrets: HpkeCiphertext,
}

impl Welcome {
    /// Create a new welcome message from the provided data.
    /// Note that secrets and the encrypted group info are consumed.
    pub(crate) fn new(
        version: ProtocolVersion,
        cipher_suite: &'static Ciphersuite,
        secrets: Vec<EncryptedGroupSecrets>,
        encrypted_group_info: Vec<u8>,
    ) -> Self {
        Self {
            version,
            cipher_suite,
            secrets,
            encrypted_group_info,
        }
    }

    /// Get a reference to the ciphersuite in this Welcome message.
    pub(crate) fn ciphersuite(&self) -> &'static Ciphersuite {
        self.cipher_suite
    }

    /// Get a reference to the encrypted group secrets in this Welcome message.
    pub fn secrets(&self) -> &[EncryptedGroupSecrets] {
        &self.secrets
    }

    /// Get a reference to the encrypted group info.
    pub(crate) fn encrypted_group_info(&self) -> &[u8] {
        &self.encrypted_group_info
    }
}

<<<<<<< HEAD
#[derive(Debug, PartialEq, Clone)]
pub struct Commit {
    pub(crate) proposals: Vec<ProposalID>,
    pub(crate) path: Option<UpdatePath>,
}
=======
#[derive(Debug, PartialEq, Clone, Default, Serialize, Deserialize)]
pub struct CommitSecret(pub Vec<u8>);
>>>>>>> 0d76d9c9

impl Commit {
    /// Returns `true` if the commit contains an update path. `false` otherwise.
    pub fn has_path(&self) -> bool {
        self.path.is_some()
    }
}

#[derive(Debug, PartialEq, Clone)]
pub struct ConfirmationTag(pub(crate) Vec<u8>);

impl ConfirmationTag {
    /// Create a new confirmation tag.
    ///
    /// >  11.2. Commit
    ///
    /// ```text
    /// MLSPlaintext.confirmation_tag =
    ///     MAC(confirmation_key, GroupContext.confirmed_transcript_hash)
    /// ```
    pub fn new(
        ciphersuite: &Ciphersuite,
        confirmation_key: &Secret,
        confirmed_transcript_hash: &[u8],
    ) -> Self {
        ConfirmationTag(
            ciphersuite
                .hkdf_extract(
                    Some(confirmation_key),
                    &Secret::from(confirmed_transcript_hash.to_vec()),
                )
                .to_vec(),
        )
    }

    /// Get a copy of the raw byte vector.
    pub(crate) fn to_vec(&self) -> Vec<u8> {
        self.0.to_vec()
    }
}

/// GroupInfo
///
/// > 11.2.2. Welcoming New Members
///
/// ```text
/// struct {
///   opaque group_id<0..255>;
///   uint64 epoch;
///   opaque tree_hash<0..255>;
///   opaque confirmed_transcript_hash<0..255>;
///   Extension extensions<0..2^32-1>;
///   MAC confirmation_tag;
///   uint32 signer_index;
///   opaque signature<0..2^16-1>;
/// } GroupInfo;
/// ```
pub(crate) struct GroupInfo {
    group_id: GroupId,
    epoch: GroupEpoch,
    tree_hash: Vec<u8>,
    confirmed_transcript_hash: Vec<u8>,
    extensions: Vec<Box<dyn Extension>>,
    confirmation_tag: Vec<u8>,
    signer_index: LeafIndex,
    signature: Signature,
}

impl GroupInfo {
    pub(crate) fn new(
        group_id: GroupId,
        epoch: GroupEpoch,
        tree_hash: Vec<u8>,
        confirmed_transcript_hash: Vec<u8>,
        extensions: Vec<Box<dyn Extension>>,
        confirmation_tag: Vec<u8>,
        signer_index: LeafIndex,
    ) -> Self {
        Self {
            group_id,
            epoch,
            tree_hash,
            confirmed_transcript_hash,
            extensions,
            confirmation_tag,
            signer_index,
            signature: Signature::new_empty(),
        }
    }

    /// Get the tree hash as byte slice.
    pub(crate) fn tree_hash(&self) -> &[u8] {
        &self.tree_hash
    }

    /// Get the signer index.
    pub(crate) fn signer_index(&self) -> LeafIndex {
        self.signer_index
    }

    /// Get the signature.
    pub(crate) fn signature(&self) -> &Signature {
        &self.signature
    }

    /// Set the signature.
    pub(crate) fn set_signature(&mut self, signature: Signature) {
        self.signature = signature;
    }

    /// Get the group ID.
    pub(crate) fn group_id(&self) -> &GroupId {
        &self.group_id
    }

    /// Get the epoch.
    pub(crate) fn epoch(&self) -> GroupEpoch {
        self.epoch
    }

    /// Get the confirmed transcript hash.
    pub(crate) fn confirmed_transcript_hash(&self) -> &[u8] {
        &self.confirmed_transcript_hash
    }

    /// Get the confirmed tag.
    pub(crate) fn confirmation_tag(&self) -> &[u8] {
        &self.confirmation_tag
    }

    /// Get the extensions.
    pub(crate) fn extensions(&self) -> &[Box<dyn Extension>] {
        &self.extensions
    }

    /// Get the extensions as mutable reference.
    pub(crate) fn extensions_mut(&mut self) -> &mut Vec<Box<dyn Extension>> {
        &mut self.extensions
    }
}

impl GroupInfo {
    pub fn from_bytes(bytes: &[u8]) -> Result<Self, CodecError> {
        let mut cursor = Cursor::new(bytes);
        let group_id = GroupId::decode(&mut cursor)?;
        let epoch = GroupEpoch::decode(&mut cursor)?;
        let tree_hash = decode_vec(VecSize::VecU8, &mut cursor)?;
        let confirmed_transcript_hash = decode_vec(VecSize::VecU8, &mut cursor)?;
        let extensions = extensions_vec_from_cursor(&mut cursor)?;
        let confirmation_tag = decode_vec(VecSize::VecU8, &mut cursor)?;
        let signer_index = LeafIndex::from(u32::decode(&mut cursor)?);
        let signature = Signature::decode(&mut cursor)?;
        Ok(GroupInfo {
            group_id,
            epoch,
            tree_hash,
            confirmed_transcript_hash,
            extensions,
            confirmation_tag,
            signer_index,
            signature,
        })
    }
}

impl Signable for GroupInfo {
    fn unsigned_payload(&self) -> Result<Vec<u8>, CodecError> {
        let buffer = &mut vec![];
        self.group_id.encode(buffer)?;
        self.epoch.encode(buffer)?;
        encode_vec(VecSize::VecU8, buffer, &self.tree_hash)?;
        encode_vec(VecSize::VecU8, buffer, &self.confirmed_transcript_hash)?;
        // Get extensions encoded. We need to build a Vec::<ExtensionStruct> first.
        let encoded_extensions: Vec<ExtensionStruct> = self
            .extensions
            .iter()
            .map(|e| e.to_extension_struct())
            .collect();
        encode_vec(VecSize::VecU16, buffer, &encoded_extensions)?;
        encode_vec(VecSize::VecU8, buffer, &self.confirmation_tag)?;
        self.signer_index.encode(buffer)?;
        Ok(buffer.to_vec())
    }
}

/// PathSecret
///
/// > 11.2.2. Welcoming New Members
///
/// ```text
/// struct {
///   opaque path_secret<1..255>;
/// } PathSecret;
/// ```
pub(crate) struct PathSecret {
    pub path_secret: Secret,
}

/// GroupSecrets
///
/// > 11.2.2. Welcoming New Members
///
/// ```text
/// struct {
///   opaque joiner_secret<1..255>;
///   optional<PathSecret> path_secret;
///   optional<PreSharedKeys> psks;
/// } GroupSecrets;
/// ```
#[allow(dead_code)]
pub(crate) struct GroupSecrets {
    pub(crate) joiner_secret: JoinerSecret,
    pub(crate) path_secret: Option<PathSecret>,
    pub(crate) psks: Option<PreSharedKeys>,
}

impl GroupSecrets {
    /// Create a new group secret.
    pub(crate) fn new(joiner_secret: JoinerSecret, path_secret: Option<PathSecret>) -> Self {
        Self {
            joiner_secret,
            path_secret,
            psks: None,
        }
    }
}<|MERGE_RESOLUTION|>--- conflicted
+++ resolved
@@ -8,12 +8,8 @@
 use crate::schedule::JoinerSecret;
 use crate::tree::{index::*, *};
 
-<<<<<<< HEAD
 mod codec;
-=======
-use serde::{Deserialize, Serialize};
-
->>>>>>> 0d76d9c9
+
 pub(crate) mod proposals;
 pub use codec::*;
 use proposals::*;
@@ -93,16 +89,11 @@
     }
 }
 
-<<<<<<< HEAD
 #[derive(Debug, PartialEq, Clone)]
 pub struct Commit {
     pub(crate) proposals: Vec<ProposalID>,
     pub(crate) path: Option<UpdatePath>,
 }
-=======
-#[derive(Debug, PartialEq, Clone, Default, Serialize, Deserialize)]
-pub struct CommitSecret(pub Vec<u8>);
->>>>>>> 0d76d9c9
 
 impl Commit {
     /// Returns `true` if the commit contains an update path. `false` otherwise.
