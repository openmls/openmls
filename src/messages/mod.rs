use crate::ciphersuite::{signable::*, *};
use crate::codec::*;
use crate::config::Config;
use crate::config::ProtocolVersion;
use crate::credentials::*;
use crate::extensions::*;
use crate::group::*;
use crate::schedule::psk::PreSharedKeys;
use crate::schedule::JoinerSecret;
use crate::tree::{index::*, *};

use serde::{Deserialize, Serialize};

mod codec;

pub mod errors;
pub(crate) mod proposals;

pub use codec::*;
pub use errors::*;
use proposals::*;

#[cfg(test)]
mod tests;

/// Welcome Messages
///
/// > 11.2.2. Welcoming New Members
///
/// ```text
/// struct {
///   ProtocolVersion version = mls10;
///   CipherSuite cipher_suite;
///   EncryptedGroupSecrets secrets<0..2^32-1>;
///   opaque encrypted_group_info<1..2^32-1>;
/// } Welcome;
/// ```
#[derive(Clone, Debug, PartialEq)]
pub struct Welcome {
    version: ProtocolVersion,
    cipher_suite: &'static Ciphersuite,
    secrets: Vec<EncryptedGroupSecrets>,
    encrypted_group_info: Vec<u8>,
}

/// EncryptedGroupSecrets
///
/// > 11.2.2. Welcoming New Members
///
/// ```text
/// struct {
///   opaque key_package_hash<1..255>;
///   HPKECiphertext encrypted_group_secrets;
/// } EncryptedGroupSecrets;
/// ```
#[derive(Clone, Debug, PartialEq)]
pub struct EncryptedGroupSecrets {
    pub key_package_hash: Vec<u8>,
    pub encrypted_group_secrets: HpkeCiphertext,
}

impl Welcome {
    /// Create a new welcome message from the provided data.
    /// Note that secrets and the encrypted group info are consumed.
    pub(crate) fn new(
        version: ProtocolVersion,
        cipher_suite: &'static Ciphersuite,
        secrets: Vec<EncryptedGroupSecrets>,
        encrypted_group_info: Vec<u8>,
    ) -> Self {
        Self {
            version,
            cipher_suite,
            secrets,
            encrypted_group_info,
        }
    }

    /// Get a reference to the ciphersuite in this Welcome message.
    pub(crate) fn ciphersuite(&self) -> &'static Ciphersuite {
        self.cipher_suite
    }

    /// Get a reference to the encrypted group secrets in this Welcome message.
    pub fn secrets(&self) -> &[EncryptedGroupSecrets] {
        &self.secrets
    }

    /// Get a reference to the encrypted group info.
    pub(crate) fn encrypted_group_info(&self) -> &[u8] {
        &self.encrypted_group_info
    }

    /// Get a reference to the protocol version in the `Welcome`.
    pub(crate) fn version(&self) -> &ProtocolVersion {
        &self.version
    }

    /// Set the welcome's encrypted group info.
    #[cfg(test)]
    pub fn set_encrypted_group_info(&mut self, encrypted_group_info: Vec<u8>) {
        self.encrypted_group_info = encrypted_group_info;
    }
}

#[derive(Debug, PartialEq, Clone, Serialize, Deserialize)]
pub struct Commit {
    pub(crate) proposals: Vec<ProposalOrRef>,
    pub(crate) path: Option<UpdatePath>,
}

impl Commit {
    /// Returns `true` if the commit contains an update path. `false` otherwise.
    pub fn has_path(&self) -> bool {
        self.path.is_some()
    }

    #[cfg(any(feature = "expose-test-vectors", test))]
    pub fn path(&self) -> &Option<UpdatePath> {
        &self.path
    }
}

/// Confirmation tag field of MLSPlaintext. For type saftey this is a wrapper
/// around a `Mac`.
#[derive(Debug, PartialEq, Clone, Serialize, Deserialize)]
pub struct ConfirmationTag(pub(crate) Mac);

/// GroupInfo
///
/// > 11.2.2. Welcoming New Members
///
/// ```text
/// struct {
///   opaque group_id<0..255>;
///   uint64 epoch;
///   opaque tree_hash<0..255>;
///   opaque confirmed_transcript_hash<0..255>;
///   Extension extensions<0..2^32-1>;
///   MAC confirmation_tag;
///   uint32 signer_index;
///   opaque signature<0..2^16-1>;
/// } GroupInfo;
/// ```
pub(crate) struct GroupInfo {
    group_id: GroupId,
    epoch: GroupEpoch,
    tree_hash: Vec<u8>,
    confirmed_transcript_hash: Vec<u8>,
    extensions: Vec<Box<dyn Extension>>,
    confirmation_tag: ConfirmationTag,
    signer_index: LeafIndex,
    signature: Signature,
}

impl GroupInfo {
    pub(crate) fn new(
        group_id: GroupId,
        epoch: GroupEpoch,
        tree_hash: Vec<u8>,
        confirmed_transcript_hash: Vec<u8>,
        extensions: Vec<Box<dyn Extension>>,
        confirmation_tag: ConfirmationTag,
        signer_index: LeafIndex,
    ) -> Self {
        Self {
            group_id,
            epoch,
            tree_hash,
            confirmed_transcript_hash,
            extensions,
            confirmation_tag,
            signer_index,
            signature: Signature::new_empty(),
        }
    }

    /// Get the tree hash as byte slice.
    pub(crate) fn tree_hash(&self) -> &[u8] {
        &self.tree_hash
    }

    /// Get the signer index.
    pub(crate) fn signer_index(&self) -> LeafIndex {
        self.signer_index
    }

    /// Get the signature.
    pub(crate) fn signature(&self) -> &Signature {
        &self.signature
    }

    /// Set the signature.
    pub(crate) fn set_signature(&mut self, signature: Signature) {
        self.signature = signature;
    }

    /// Get the group ID.
    pub(crate) fn group_id(&self) -> &GroupId {
        &self.group_id
    }

    /// Get the epoch.
    pub(crate) fn epoch(&self) -> GroupEpoch {
        self.epoch
    }

    /// Get the confirmed transcript hash.
    pub(crate) fn confirmed_transcript_hash(&self) -> &[u8] {
        &self.confirmed_transcript_hash
    }

    /// Get the confirmed tag.
    pub(crate) fn confirmation_tag(&self) -> &ConfirmationTag {
        &self.confirmation_tag
    }

    /// Get the confirmed tag.
    pub(crate) fn confirmation_tag_mut(&mut self) -> &mut ConfirmationTag {
        &mut self.confirmation_tag
    }

    /// Get the extensions.
    pub(crate) fn extensions(&self) -> &[Box<dyn Extension>] {
        &self.extensions
    }

    /// Set the group info's extensions.
    #[cfg(test)]
    pub(crate) fn set_extensions(&mut self, extensions: Vec<Box<dyn Extension>>) {
        self.extensions = extensions;
    }
}

impl Signable for GroupInfo {
    fn unsigned_payload(&self) -> Result<Vec<u8>, CodecError> {
        let buffer = &mut vec![];
        self.group_id.encode(buffer)?;
        self.epoch.encode(buffer)?;
        encode_vec(VecSize::VecU8, buffer, &self.tree_hash)?;
        encode_vec(VecSize::VecU8, buffer, &self.confirmed_transcript_hash)?;
        encode_extensions(&self.extensions, buffer)?;
        self.confirmation_tag.encode(buffer)?;
        self.signer_index.encode(buffer)?;
        Ok(buffer.to_vec())
    }
}

/// PathSecret
///
/// > 11.2.2. Welcoming New Members
///
/// ```text
/// struct {
///   opaque path_secret<1..255>;
/// } PathSecret;
/// ```
<<<<<<< HEAD
#[derive(Debug, Serialize, Deserialize)]
#[cfg_attr(any(feature = "expose-test-vectors", test), derive(PartialEq, Clone))]
pub struct PathSecret {
    pub(crate) path_secret: Secret,
}

impl From<Secret> for PathSecret {
    fn from(path_secret: Secret) -> Self {
        Self { path_secret }
    }
=======
pub(crate) struct PathSecret {
    pub(crate) path_secret: Secret,
>>>>>>> 5b6371bd
}

/// GroupSecrets
///
/// > 11.2.2. Welcoming New Members
///
/// ```text
/// struct {
///   opaque joiner_secret<1..255>;
///   optional<PathSecret> path_secret;
///   optional<PreSharedKeys> psks;
/// } GroupSecrets;
/// ```

pub(crate) struct GroupSecrets {
    pub(crate) joiner_secret: JoinerSecret,
    pub(crate) path_secret: Option<PathSecret>,
    pub(crate) psks: Option<PreSharedKeys>,
}

impl GroupSecrets {
    /// Create new encoded group secrets.
    pub(crate) fn new_encoded<'a>(
        joiner_secret: &JoinerSecret,
        path_secret: Option<&'a PathSecret>,
        psks_option: impl Into<Option<&'a PreSharedKeys>> + crate::codec::Codec,
    ) -> Result<Vec<u8>, CodecError> {
        let buffer = &mut Vec::new();
        joiner_secret.encode(buffer)?;
        path_secret.encode(buffer)?;
        psks_option.encode(buffer)?;
        Ok(buffer.to_vec())
    }

    /// Set the config for the secrets, i.e. cipher suite and MLS version.
    pub(crate) fn config(
        mut self,
        ciphersuite: &'static Ciphersuite,
        mls_version: ProtocolVersion,
    ) -> GroupSecrets {
        self.joiner_secret.config(ciphersuite, mls_version);
        if let Some(s) = &mut self.path_secret {
            s.path_secret.config(ciphersuite, mls_version);
        }
        self
    }
}

/// PublicGroupState
///
/// ```text
/// struct {
///     CipherSuite cipher_suite;
///     opaque group_id<0..255>;
///     uint64 epoch;
///     opaque tree_hash<0..255>;
///     opaque interim_transcript_hash<0..255>;
///     Extension extensions<0..2^32-1>;
///     HPKEPublicKey external_pub;
///     uint32 signer_index;
///     opaque signature<0..2^16-1>;
/// } PublicGroupState;
/// ```
#[derive(PartialEq, Debug)]
pub struct PublicGroupState {
    pub(crate) ciphersuite: CiphersuiteName,
    pub(crate) group_id: GroupId,
    pub(crate) epoch: GroupEpoch,
    pub(crate) tree_hash: Vec<u8>,
    pub(crate) interim_transcript_hash: Vec<u8>,
    pub(crate) extensions: Vec<Box<dyn Extension>>,
    pub(crate) external_pub: HPKEPublicKey,
    pub(crate) signer_index: LeafIndex,
    pub(crate) signature: Signature,
}

impl PublicGroupState {
    /// Creates a new `PublicGroupState` struct from the current internal state
    /// of the group and signs it.
    pub(crate) fn new(
        mls_group: &MlsGroup,
        credential_bundle: &CredentialBundle,
    ) -> Result<Self, CredentialError> {
        let ciphersuite = mls_group.ciphersuite();
        let (_external_priv, external_pub) = mls_group
            .epoch_secrets()
            .external_secret()
            .derive_external_keypair(ciphersuite)
            .into_keys();

        let group_id = mls_group.group_id().clone();
        let epoch = mls_group.context().epoch();
        let tree_hash = mls_group.tree().tree_hash();
        let interim_transcript_hash = mls_group.interim_transcript_hash().to_vec();
        let extensions = mls_group.extensions();

        let pgstbs = PublicGroupStateTBS {
            group_id: &group_id,
            epoch: &epoch,
            tree_hash: &tree_hash,
            interim_transcript_hash: &interim_transcript_hash,
            extensions: &extensions,
            external_pub: &external_pub,
        };
        let signature = pgstbs.sign(credential_bundle)?;
        Ok(Self {
            ciphersuite: ciphersuite.name(),
            group_id,
            epoch,
            tree_hash,
            interim_transcript_hash,
            extensions,
            external_pub,
            signer_index: mls_group.sender_index(),
            signature,
        })
    }

    /// Verifies the signature of the `PublicGroupState`.
    /// Returns `Ok(())` in case of success and `CredentialError` otherwise.
    pub fn verify(&self, credential_bundle: &CredentialBundle) -> Result<(), CredentialError> {
        let pgstbs = PublicGroupStateTBS {
            group_id: &self.group_id,
            epoch: &self.epoch,
            tree_hash: &self.tree_hash,
            interim_transcript_hash: &self.interim_transcript_hash,
            extensions: &self.extensions,
            external_pub: &self.external_pub,
        };
        let payload = pgstbs
            .encode_detached()
            .map_err(CredentialError::CodecError)?;
        credential_bundle
            .credential()
            .verify(&payload, &self.signature)
    }
}

/// PublicGroupStateTBS
///
/// ```text
/// struct {
///     opaque group_id<0..255>;
///     uint64 epoch;
///     opaque tree_hash<0..255>;
///     opaque interim_transcript_hash<0..255>;
///     Extension extensions<0..2^32-1>;
///     HPKEPublicKey external_pub;
/// } PublicGroupStateTBS;
/// ```
pub(crate) struct PublicGroupStateTBS<'a> {
    pub(crate) group_id: &'a GroupId,
    pub(crate) epoch: &'a GroupEpoch,
    pub(crate) tree_hash: &'a [u8],
    pub(crate) interim_transcript_hash: &'a [u8],
    pub(crate) extensions: &'a [Box<dyn Extension>],
    pub(crate) external_pub: &'a HPKEPublicKey,
}

impl<'a> PublicGroupStateTBS<'a> {
    /// Signs the `PublicGroupStateTBS` with a `CredentialBundle`.
    fn sign(&self, credential_bundle: &CredentialBundle) -> Result<Signature, CredentialError> {
        let payload = self
            .encode_detached()
            .map_err(CredentialError::CodecError)?;
        credential_bundle
            .sign(&payload)
            .map_err(|_| CredentialError::SignatureError)
    }
}<|MERGE_RESOLUTION|>--- conflicted
+++ resolved
@@ -255,7 +255,6 @@
 ///   opaque path_secret<1..255>;
 /// } PathSecret;
 /// ```
-<<<<<<< HEAD
 #[derive(Debug, Serialize, Deserialize)]
 #[cfg_attr(any(feature = "expose-test-vectors", test), derive(PartialEq, Clone))]
 pub struct PathSecret {
@@ -266,10 +265,6 @@
     fn from(path_secret: Secret) -> Self {
         Self { path_secret }
     }
-=======
-pub(crate) struct PathSecret {
-    pub(crate) path_secret: Secret,
->>>>>>> 5b6371bd
 }
 
 /// GroupSecrets
