use crate::ciphersuite::*;
use crate::codec::*;
use crate::framing::{sender::*, *};
use crate::key_packages::*;
use crate::tree::index::*;

<<<<<<< HEAD
use super::errors::*;

=======
>>>>>>> 346cd2ab
use serde::{Deserialize, Serialize};
use std::collections::{HashMap, HashSet};

#[derive(PartialEq, Clone, Copy, Debug)]
#[repr(u8)]
pub enum ProposalType {
    Invalid = 0,
    Add = 1,
    Update = 2,
    Remove = 3,
    Default = 255,
}

impl From<u8> for ProposalType {
    fn from(value: u8) -> Self {
        match value {
            0 => ProposalType::Invalid,
            1 => ProposalType::Add,
            2 => ProposalType::Update,
            3 => ProposalType::Remove,
            _ => ProposalType::Default,
        }
    }
}

/// 11.2 Commit
///
/// enum {
///   reserved(0),
///   proposal(1)
///   reference(2),
///   (255)
/// } ProposalOrRefType;
///
/// struct {
///   ProposalOrRefType type;
///   select (ProposalOrRef.type) {
///     case proposal:  Proposal proposal;
///     case reference: opaque hash<0..255>;
///   }
/// } ProposalOrRef;

#[derive(PartialEq, Clone, Copy, Debug)]
#[repr(u8)]
pub enum ProposalOrRefType {
    Reserved = 0,
    Proposal = 1,
    Reference = 2,
    Default = 255,
}

impl From<u8> for ProposalOrRefType {
    fn from(value: u8) -> Self {
        match value {
            0 => ProposalOrRefType::Reserved,
            1 => ProposalOrRefType::Proposal,
            2 => ProposalOrRefType::Reference,
            _ => ProposalOrRefType::Default,
        }
    }
}
#[derive(Debug, PartialEq, Clone, Serialize, Deserialize)]
pub enum ProposalOrRef {
    Proposal(Proposal),
    Reference(ProposalID),
}

impl ProposalOrRef {
    pub(crate) fn por_type(&self) -> ProposalOrRefType {
        match self {
            ProposalOrRef::Proposal(ref _p) => ProposalOrRefType::Proposal,
            ProposalOrRef::Reference(ref _r) => ProposalOrRefType::Reference,
        }
    }
}

#[allow(clippy::large_enum_variant)]
#[derive(Debug, PartialEq, Clone, Serialize, Deserialize)]
pub enum Proposal {
    Add(AddProposal),
    Update(UpdateProposal),
    Remove(RemoveProposal),
}

impl Proposal {
    pub(crate) fn proposal_type(&self) -> ProposalType {
        match self {
            Proposal::Add(ref _a) => ProposalType::Add,
            Proposal::Update(ref _u) => ProposalType::Update,
            Proposal::Remove(ref _r) => ProposalType::Remove,
        }
    }
    pub(crate) fn is_type(&self, proposal_type: ProposalType) -> bool {
        self.proposal_type() == proposal_type
    }
    pub(crate) fn as_add(&self) -> Option<AddProposal> {
        match self {
            Proposal::Add(add_proposal) => Some(add_proposal.clone()),
            _ => None,
        }
    }
    pub(crate) fn as_update(&self) -> Option<UpdateProposal> {
        match self {
            Proposal::Update(update_proposal) => Some(update_proposal.clone()),
            _ => None,
        }
    }
    pub(crate) fn as_remove(&self) -> Option<RemoveProposal> {
        match self {
            Proposal::Remove(remove_proposal) => Some(remove_proposal.clone()),
            _ => None,
        }
    }
}

<<<<<<< HEAD
=======
impl Codec for Proposal {
    fn encode(&self, buffer: &mut Vec<u8>) -> Result<(), CodecError> {
        match self {
            Proposal::Add(add) => {
                ProposalType::Add.encode(buffer)?;
                add.encode(buffer)?;
            }
            Proposal::Update(update) => {
                ProposalType::Update.encode(buffer)?;
                update.encode(buffer)?;
            }
            Proposal::Remove(remove) => {
                ProposalType::Remove.encode(buffer)?;
                remove.encode(buffer)?;
            }
        }
        Ok(())
    }
    fn decode(cursor: &mut Cursor) -> Result<Self, CodecError> {
        let proposal_type = ProposalType::from(u8::decode(cursor)?);
        match proposal_type {
            ProposalType::Add => Ok(Proposal::Add(AddProposal::decode(cursor)?)),
            ProposalType::Update => Ok(Proposal::Update(UpdateProposal::decode(cursor)?)),
            ProposalType::Remove => Ok(Proposal::Remove(RemoveProposal::decode(cursor)?)),
            _ => Err(CodecError::DecodingError),
        }
    }
}

>>>>>>> 346cd2ab
#[derive(Debug, Eq, PartialEq, Hash, Clone, Serialize, Deserialize)]
pub struct ProposalID {
    pub(crate) value: Vec<u8>,
}

impl ProposalID {
    pub(crate) fn from_proposal(ciphersuite: &Ciphersuite, proposal: &Proposal) -> Self {
        let encoded = proposal.encode_detached().unwrap();
        let value = ciphersuite.hash(&encoded);
        Self { value }
    }
}

/// Alternative representation of a Proposal, where the sender is extracted from
/// the encapsulating MLSPlaintext and the ProposalID is attached.
#[derive(Clone)]
pub struct QueuedProposal<'a> {
    proposal: &'a Proposal,
    proposal_id: ProposalID,
    sender: Sender,
    por_type: ProposalOrRefType,
}

impl<'a> QueuedProposal<'a> {
    /// Creates a new `QueuedProposal` from an `MLSPlaintext`
    pub(crate) fn from_mls_plaintext(
        ciphersuite: &Ciphersuite,
        mls_plaintext: &'a MLSPlaintext,
    ) -> Self {
        debug_assert!(mls_plaintext.content_type == ContentType::Proposal);
        let proposal = match &mls_plaintext.content {
            MLSPlaintextContentType::Proposal(p) => p,
            _ => panic!("API misuse. Only proposals can end up in the proposal queue"),
        };
        let proposal_id = ProposalID::from_proposal(ciphersuite, &proposal);
        Self {
            proposal,
            proposal_id,
            sender: mls_plaintext.sender,
            por_type: ProposalOrRefType::Reference,
        }
    }
    /// Creates a new `QueuedProposal` from a `Proposal` and `Sender`
    pub(crate) fn from_proposal_and_sender(
        ciphersuite: &Ciphersuite,
        proposal: &'a Proposal,
        sender: Sender,
    ) -> Self {
        let proposal_id = ProposalID::from_proposal(ciphersuite, &proposal);
        Self {
            proposal,
            proposal_id,
            sender,
            por_type: ProposalOrRefType::Proposal,
        }
    }
    /// Returns the `Proposal` as a reference
    pub(crate) fn proposal(&self) -> &Proposal {
        &self.proposal
    }
    /// Returns the `ProposalID` as a reference
    pub(crate) fn proposal_id(&self) -> &ProposalID {
        &self.proposal_id
    }
    /// Returns the `Sender` as a reference
    pub(crate) fn sender(&self) -> &Sender {
        &self.sender
    }
}

/// Proposal queue that helps filtering and sorting the Proposals from one
/// epoch.
#[derive(Default)]
pub struct ProposalQueue<'a> {
    queued_proposals: HashMap<ProposalID, QueuedProposal<'a>>,
}

impl<'a> ProposalQueue<'a> {
    // Returns a new empty `ProposalQueue`
    pub(crate) fn new() -> Self {
        ProposalQueue {
            queued_proposals: HashMap::new(),
        }
    }
    /// Returns a new `ProposalQueue` from proposals that were committed and
    /// don't need filtering
    pub(crate) fn from_proposals_by_reference(
        ciphersuite: &Ciphersuite,
        proposals: &'a [&MLSPlaintext],
    ) -> Self {
        let mut proposal_queue = ProposalQueue::new();
        for mls_plaintext in proposals {
            let queued_proposal = QueuedProposal::from_mls_plaintext(ciphersuite, &mls_plaintext);
            proposal_queue.add(queued_proposal);
        }
        proposal_queue
    }
    /// Returns a new `ProposalQueue` from proposals that were committed and
    /// don't need filtering
    pub(crate) fn from_committed_proposals(
        ciphersuite: &Ciphersuite,
        committed_proposals: &'a [ProposalOrRef],
        proposals_by_reference: &'a ProposalQueue<'a>,
        sender: Sender,
    ) -> Result<Self, ProposalQueueError> {
        let mut proposal_queue = ProposalQueue::new();
        for proposal_or_ref in committed_proposals.iter() {
            let queued_proposal = match proposal_or_ref {
                ProposalOrRef::Proposal(proposal) => {
                    QueuedProposal::from_proposal_and_sender(ciphersuite, proposal, sender)
                }
                ProposalOrRef::Reference(proposal_id) => {
                    match proposals_by_reference.get(proposal_id) {
                        Some(queued_proposal) => queued_proposal.clone(),
                        None => return Err(ProposalQueueError::ProposalNotFound),
                    }
                }
            };
            proposal_queue.add(queued_proposal);
        }
        Ok(proposal_queue)
    }
    /// Filters received proposals
    ///
    /// 11.2 Commit
    /// If there are multiple proposals that apply to the same leaf,
    /// the committer chooses one and includes only that one in the Commit,
    /// considering the rest invalid. The committer MUST prefer any Remove
    /// received, or the most recent Update for the leaf if there are no
    /// Removes. If there are multiple Add proposals for the same client,
    /// the committer again chooses one to include and considers the rest
    /// invalid.
    ///
    /// The function performs the following steps:
    ///
    /// - Extract Adds and filter for duplicates
    /// - Build member list with chains: Updates & Removes
    /// - Check for invalid indexes and drop proposal
    /// - Check for presence of Removes and delete Updates
    /// - Only keep the last Update
    ///
    /// Return a `ProposalQueue` a bool that indicates whether Updates for the
    /// own node were included
    pub(crate) fn filter_proposals(
        ciphersuite: &Ciphersuite,
        proposals_by_reference: &'a [&MLSPlaintext],
        proposals_by_value: &'a [&Proposal],
        own_index: LeafIndex,
        tree_size: LeafIndex,
    ) -> (Self, bool) {
        #[derive(Clone)]
        struct Member<'a> {
            updates: Vec<QueuedProposal<'a>>,
            removes: Vec<QueuedProposal<'a>>,
        }
        let mut members: Vec<Member> = vec![
            Member {
                updates: vec![],
                removes: vec![],
            };
            tree_size.as_usize()
        ];
        let mut adds: HashSet<ProposalID> = HashSet::new();
        let mut valid_proposals: HashSet<ProposalID> = HashSet::new();
        let mut proposal_queue = ProposalQueue::new();
        let mut contains_own_updates = false;

        let sender = Sender {
            sender_type: SenderType::Member,
            sender: own_index,
        };

        // Aggregate both proposal types to a common iterator
        let mut queued_proposal_list = proposals_by_reference
            .iter()
            .map(|mls_plaintext| QueuedProposal::from_mls_plaintext(ciphersuite, mls_plaintext))
            .collect::<Vec<QueuedProposal>>();

        queued_proposal_list.extend(
            proposals_by_value
                .iter()
                .map(|p| QueuedProposal::from_proposal_and_sender(ciphersuite, p, sender))
                .collect::<Vec<QueuedProposal>>()
                .into_iter(),
        );

        // Parse proposals and build adds and member list
        for queued_proposal in queued_proposal_list {
            match queued_proposal.proposal.proposal_type() {
                ProposalType::Add => {
                    adds.insert(queued_proposal.proposal_id().clone());
                    proposal_queue.add(queued_proposal);
                }
                ProposalType::Update => {
                    let sender_index = queued_proposal.sender.sender.as_usize();
                    if sender_index != own_index.as_usize() {
                        members[sender_index].updates.push(queued_proposal.clone());
                    } else {
                        contains_own_updates = true;
                    }
                    proposal_queue.add(queued_proposal);
                }
                ProposalType::Remove => {
                    let removed_index =
                        queued_proposal.proposal.as_remove().unwrap().removed as usize;
                    if removed_index < tree_size.as_usize() {
                        members[removed_index].updates.push(queued_proposal.clone());
                    }
                    proposal_queue.add(queued_proposal);
                }
                _ => {}
            }
        }
        // Check for presence of Removes and delete Updates
        for member in members.iter_mut() {
            // Check if there are Removes
            if !member.removes.is_empty() {
                // Delete all Updates when a Remove is found
                member.updates = Vec::new();
                // Only keep the last Remove
                valid_proposals.insert(member.removes.last().unwrap().proposal_id().clone());
            }
            if !member.updates.is_empty() {
                // Only keep the last Update
                valid_proposals.insert(member.updates.last().unwrap().proposal_id().clone());
            }
        }
        // Only retain valid proposals
        proposal_queue.retain(|k, _| valid_proposals.get(k).is_some() || adds.get(k).is_some());
        (proposal_queue, contains_own_updates)
    }
    /// Returns `true` if all `ProposalID` values from the list are contained in
    /// the queue
    #[cfg(test)]
    pub(crate) fn contains(&self, proposal_id_list: &[ProposalID]) -> bool {
        for proposal_id in proposal_id_list {
            if !self.queued_proposals.contains_key(proposal_id) {
                return false;
            }
        }
        true
    }
    /// Returns proposal for a given proposal ID
    pub(crate) fn get(&self, proposal_id: &ProposalID) -> Option<&QueuedProposal> {
        self.queued_proposals.get(proposal_id)
    }
    /// Add a new `QueuedProposal` to the queue
    pub(crate) fn add(&mut self, queued_proposal: QueuedProposal<'a>) {
        self.queued_proposals
            .entry(queued_proposal.proposal_id.clone())
            .or_insert(queued_proposal);
    }
    /// Retains only the elements specified by the predicate
    pub(crate) fn retain<F>(&mut self, f: F)
    where
        F: FnMut(&ProposalID, &mut QueuedProposal<'a>) -> bool,
    {
        self.queued_proposals.retain(f);
    }
    /// Gets the list of all `ProposalID`
    pub(crate) fn commit_list(&self) -> Vec<ProposalOrRef> {
        self.queued_proposals
            .iter()
            .map(
                |(proposal_id, queued_proposal)| match queued_proposal.por_type {
                    ProposalOrRefType::Proposal => {
                        ProposalOrRef::Proposal(queued_proposal.proposal.clone())
                    }
                    ProposalOrRefType::Reference => ProposalOrRef::Reference(proposal_id.clone()),
                    _ => {
                        panic!("Library error. Wrong Queued Proposals type.")
                    }
                },
            )
            .collect::<Vec<ProposalOrRef>>()
    }
    /// Return a list of fileterd `QueuedProposal`
    pub(crate) fn filtered_by_type(&self, proposal_type: ProposalType) -> Vec<&QueuedProposal> {
        let mut filtered_proposal_list = Vec::new();
        for queued_proposal in self.queued_proposals.values() {
            if queued_proposal.proposal.is_type(proposal_type) {
                filtered_proposal_list.push(queued_proposal);
            }
        }
        filtered_proposal_list
    }
}

#[derive(Debug, PartialEq, Clone, Serialize, Deserialize)]
pub struct AddProposal {
    pub key_package: KeyPackage,
}

<<<<<<< HEAD
=======
impl Codec for AddProposal {
    fn encode(&self, buffer: &mut Vec<u8>) -> Result<(), CodecError> {
        self.key_package.encode(buffer)?;
        Ok(())
    }
    fn decode(cursor: &mut Cursor) -> Result<Self, CodecError> {
        let key_package = KeyPackage::decode(cursor)?;
        Ok(AddProposal { key_package })
    }
}

>>>>>>> 346cd2ab
#[derive(Debug, PartialEq, Clone, Serialize, Deserialize)]
pub struct UpdateProposal {
    pub key_package: KeyPackage,
}

<<<<<<< HEAD
=======
impl Codec for UpdateProposal {
    fn encode(&self, buffer: &mut Vec<u8>) -> Result<(), CodecError> {
        self.key_package.encode(buffer)?;
        Ok(())
    }
    fn decode(cursor: &mut Cursor) -> Result<Self, CodecError> {
        let key_package = KeyPackage::decode(cursor)?;
        Ok(UpdateProposal { key_package })
    }
}

>>>>>>> 346cd2ab
#[derive(Debug, PartialEq, Clone, Serialize, Deserialize)]
pub struct RemoveProposal {
    pub removed: u32,
}<|MERGE_RESOLUTION|>--- conflicted
+++ resolved
@@ -4,13 +4,10 @@
 use crate::key_packages::*;
 use crate::tree::index::*;
 
-<<<<<<< HEAD
-use super::errors::*;
-
-=======
->>>>>>> 346cd2ab
 use serde::{Deserialize, Serialize};
 use std::collections::{HashMap, HashSet};
+
+use super::errors::*;
 
 #[derive(PartialEq, Clone, Copy, Debug)]
 #[repr(u8)]
@@ -124,38 +121,6 @@
     }
 }
 
-<<<<<<< HEAD
-=======
-impl Codec for Proposal {
-    fn encode(&self, buffer: &mut Vec<u8>) -> Result<(), CodecError> {
-        match self {
-            Proposal::Add(add) => {
-                ProposalType::Add.encode(buffer)?;
-                add.encode(buffer)?;
-            }
-            Proposal::Update(update) => {
-                ProposalType::Update.encode(buffer)?;
-                update.encode(buffer)?;
-            }
-            Proposal::Remove(remove) => {
-                ProposalType::Remove.encode(buffer)?;
-                remove.encode(buffer)?;
-            }
-        }
-        Ok(())
-    }
-    fn decode(cursor: &mut Cursor) -> Result<Self, CodecError> {
-        let proposal_type = ProposalType::from(u8::decode(cursor)?);
-        match proposal_type {
-            ProposalType::Add => Ok(Proposal::Add(AddProposal::decode(cursor)?)),
-            ProposalType::Update => Ok(Proposal::Update(UpdateProposal::decode(cursor)?)),
-            ProposalType::Remove => Ok(Proposal::Remove(RemoveProposal::decode(cursor)?)),
-            _ => Err(CodecError::DecodingError),
-        }
-    }
-}
-
->>>>>>> 346cd2ab
 #[derive(Debug, Eq, PartialEq, Hash, Clone, Serialize, Deserialize)]
 pub struct ProposalID {
     pub(crate) value: Vec<u8>,
@@ -449,39 +414,11 @@
     pub key_package: KeyPackage,
 }
 
-<<<<<<< HEAD
-=======
-impl Codec for AddProposal {
-    fn encode(&self, buffer: &mut Vec<u8>) -> Result<(), CodecError> {
-        self.key_package.encode(buffer)?;
-        Ok(())
-    }
-    fn decode(cursor: &mut Cursor) -> Result<Self, CodecError> {
-        let key_package = KeyPackage::decode(cursor)?;
-        Ok(AddProposal { key_package })
-    }
-}
-
->>>>>>> 346cd2ab
 #[derive(Debug, PartialEq, Clone, Serialize, Deserialize)]
 pub struct UpdateProposal {
     pub key_package: KeyPackage,
 }
 
-<<<<<<< HEAD
-=======
-impl Codec for UpdateProposal {
-    fn encode(&self, buffer: &mut Vec<u8>) -> Result<(), CodecError> {
-        self.key_package.encode(buffer)?;
-        Ok(())
-    }
-    fn decode(cursor: &mut Cursor) -> Result<Self, CodecError> {
-        let key_package = KeyPackage::decode(cursor)?;
-        Ok(UpdateProposal { key_package })
-    }
-}
-
->>>>>>> 346cd2ab
 #[derive(Debug, PartialEq, Clone, Serialize, Deserialize)]
 pub struct RemoveProposal {
     pub removed: u32,
