--- conflicted
+++ resolved
@@ -69,12 +69,7 @@
             assert_eq!(msg_decoded.version, $version);
             assert_eq!(msg_decoded.cipher_suite, $ciphersuite);
             for secret in msg_decoded.secrets {
-<<<<<<< HEAD
-                // TODO #304 Faulty comparison
-                //assert_eq!(secret.key_package_hash, secret.key_package_hash);
-=======
                 assert_eq!(key_package_hash, secret.key_package_hash);
->>>>>>> 73364a52
                 let ptxt = $ciphersuite
                     .hpke_open(
                         &secret.encrypted_group_secrets,
