--- conflicted
+++ resolved
@@ -246,6 +246,13 @@
             ),
         }
     }
+
+    #[cfg(all(test, feature = "test-vectors"))]
+    pub(crate) fn from_random() -> Self {
+        Self {
+            secret: Secret::random(32),
+        }
+    }
 }
 
 /// The `EncryptionSecret` is used to create a `SecretTree`.
@@ -255,7 +262,7 @@
 
 impl EncryptionSecret {
     /// Derive an encryption secret from a reference to an `EpochSecret`.
-    fn new(ciphersuite: &Ciphersuite, epoch_secret: &EpochSecret) -> Self {
+    pub(crate) fn new(ciphersuite: &Ciphersuite, epoch_secret: &EpochSecret) -> Self {
         EncryptionSecret {
             secret: epoch_secret.secret.derive_secret(ciphersuite, "encryption"),
         }
@@ -274,12 +281,8 @@
 
     /// Create a random `EncryptionSecret`. For testing purposes only.
     #[cfg(test)]
-<<<<<<< HEAD
-    pub fn random(length: usize) -> Self {
-=======
     #[doc(hidden)]
     pub fn from_random(length: usize) -> Self {
->>>>>>> 30d37fbf
         EncryptionSecret {
             secret: Secret::random(length),
         }
