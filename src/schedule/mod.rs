//! This module represents the key schedule as introduced in Section 8 of the
//! MLS specification. The key schedule evolves in epochs, where in each epoch
//! new key material is injected.
//!
//! The flow of the key schedule is as follows (from Section 8 of the MLS
//! specification):
//!
//! ```text
//!                  init_secret_[n-1]
//!                         |
//!                         V
//!    commit_secret -> KDF.Extract
//!                         |
//!                         V
//!                   DeriveSecret(., "joiner")
//!                         |
//!                         V
//!                    joiner_secret
//!                         |
//!                         V
//! psk_secret (or 0) -> KDF.Extract (= intermediary_secret)
//!                         |
//!                         +--> DeriveSecret(., "welcome")
//!                         |    = welcome_secret
//!                         |
//!                         V
//!                   ExpandWithLabel(., "epoch", GroupContext_[n], KDF.Nh)
//!                         |
//!                         V
//!                    epoch_secret
//!                         |
//!                         +--> DeriveSecret(., <label>)
//!                         |    = <secret>
//!                         |
//!                         V
//!                   DeriveSecret(., "init")
//!                         |
//!                         V
//!                   init_secret_[n]
//! ```
//!
//! Each of the secrets in the key schedule (with exception of the
//! welcome_secret) is represented by its own struct to ensure that the keys are
//! not confused with one-another and/or that the schedule is not derived
//! out-of-order.
//!
//! ## The real key schedules
//! The key schedule as described in the spec isn't really one key schedule.
//! The `joiner_secret` is an intermediate value *and* an output value. This
//! must never be the case within a key schedule. The actual key schedule is
//! therefore only the second half starting with the `joiner_secret`, which
//! indeed is what happens when starting a group from a welcome message.
//!
//! The `joiner_secret` is computed as
//!
//! ```text
//!     DeriveSecret(KDF.Extract(init_secret_[n-1], commit_secret), "joiner")
//! ```
//!
//! or
//!
//! ```text
//!                  init_secret_[n-1]
//!                         |
//!                         V
//!    commit_secret -> KDF.Extract
//!                         |
//!                         V
//!                   DeriveSecret(., "joiner")
//!                         |
//!                         V
//!                    joiner_secret
//! ```
//!
//! The remainder of the key schedule then starts with the `joiner_secret` and
//! `psk_secret`. Note that the following graph also adds the `GroupContext_[n]`
//! as input, which is omitted in the spec.
//! Further note that the derivation of the secrets from the `epoch_secret` is
//! simplified here.
//!
//! ```text
//!                    joiner_secret
//!                         |
//!                         V
//! psk_secret (or 0) -> KDF.Extract
//!                         |
//!                         +--> DeriveSecret(., "welcome")
//!                         |    = welcome_secret
//!                         |
//!                         V
//! GroupContext_[n] -> ExpandWithLabel(., "epoch", GroupContext_[n], KDF.Nh)
//!                         |
//!                         V
//!                    epoch_secret
//!                         |
//!                         v
//!                 DeriveSecret(., <label>)
//!                     = <secret>
//! ```
//!
//! with
//!
//! ```text
//! | secret                  | label           |
//! |:------------------------|:----------------|
//! | `init_secret`           | "init"          |
//! | `sender_data_secret`    | "sender data"   |
//! | `encryption_secret`     | "encryption"    |
//! | `exporter_secret`       | "exporter"      |
//! | `authentication_secret` | "authentication"|
//! | `external_secret`       | "external"      |
//! | `confirmation_key`      | "confirm"       |
//! | `membership_key`        | "membership"    |
//! | `resumption_secret`     | "resumption"    |
//! ```

use crate::ciphersuite::{AeadKey, AeadNonce, Ciphersuite, HPKEKeyPair, Secret};
use crate::codec::*;
use crate::group::GroupContext;
use crate::tree::index::LeafIndex;
use crate::tree::secret_tree::SecretTree;
use crate::utils::zero;

use serde::{Deserialize, Serialize};
use std::cell::RefCell;

pub mod codec;
pub mod errors;
pub(crate) mod psk;

#[cfg(any(feature = "expose-test-vectors", test))]
pub mod kat_key_schedule;

pub use errors::{ErrorState, KeyScheduleError, PskSecretError};
pub use psk::{PreSharedKeyID, PreSharedKeys, PskSecret};

#[derive(Debug, Serialize, Deserialize)]
#[cfg_attr(test, derive(PartialEq))]
pub(crate) struct CommitSecret {
    secret: Secret,
}

impl Default for CommitSecret {
    fn default() -> Self {
        CommitSecret {
            secret: Secret::default(),
        }
    }
}

impl CommitSecret {
    pub(crate) fn new(ciphersuite: &Ciphersuite, path_secret: &Secret) -> Self {
        let secret =
            path_secret.kdf_expand_label(ciphersuite, "path", &[], ciphersuite.hash_length());

        Self { secret }
    }

    fn secret(&self) -> &Secret {
        &self.secret
    }

    /// Create a CommitSecret consisting of an all-zero string of length
    /// `hash_length`.
    pub(crate) fn zero_secret(ciphersuite: &Ciphersuite) -> Self {
        CommitSecret {
            secret: Secret::from(zero(ciphersuite.hash_length())),
        }
    }

    #[cfg(any(feature = "expose-test-vectors", test))]
    pub(crate) fn random(length: usize) -> Self {
        Self {
            secret: Secret::random(length),
        }
    }

    #[cfg(any(feature = "expose-test-vectors", test))]
    pub(crate) fn as_slice(&self) -> &[u8] {
        self.secret.to_bytes()
    }

    #[cfg(any(feature = "expose-test-vectors", test))]
    pub(crate) fn from_slice(b: &[u8]) -> Self {
        Self { secret: b.into() }
    }
}

/// The `InitSecret` is used to connect the next epoch to the current one.
#[derive(Debug, Serialize, Deserialize)]
#[cfg_attr(test, derive(PartialEq))]
pub(crate) struct InitSecret {
    secret: Secret,
}

impl InitSecret {
    /// Derive an `InitSecret` from an `EpochSecret`.
    fn new(ciphersuite: &Ciphersuite, epoch_secret: EpochSecret) -> Self {
        InitSecret {
            secret: epoch_secret.secret.derive_secret(ciphersuite, "init"),
        }
    }

    /// Sample a fresh, random `InitSecret` for the creation of a new group.
    pub(crate) fn random(length: usize) -> Self {
        InitSecret {
            secret: Secret::random(length),
        }
    }

    #[cfg(any(feature = "expose-test-vectors", test))]
    pub(crate) fn clone(&self) -> Self {
        Self {
            secret: self.secret.clone(),
        }
    }

    #[cfg(any(feature = "expose-test-vectors", test))]
    pub(crate) fn as_slice(&self) -> &[u8] {
        self.secret.to_bytes()
    }

    #[cfg(any(feature = "expose-test-vectors", test))]
    pub(crate) fn from_slice(b: &[u8]) -> Self {
        Self { secret: b.into() }
    }
}

pub(crate) struct JoinerSecret {
    secret: Secret,
}

impl JoinerSecret {
    /// Derive a `JoinerSecret` from an optional `CommitSecret` and an
    /// `EpochSecrets` object, which contains the necessary `InitSecret`. The
    /// `CommitSecret` needs to be present if the current commit is not an
    /// Add-only commit. TODO: For now, this takes a reference to a
    /// `CommitSecret` as input. This should change with #224.
    pub(crate) fn new<'a>(
        ciphersuite: &Ciphersuite,
        commit_secret_option: impl Into<Option<&'a CommitSecret>>,
        init_secret: &InitSecret,
    ) -> Self {
        let commit_secret_value = commit_secret_option
            .into()
            .map(|commit_secret| commit_secret.secret());
        let intermediate_secret =
            ciphersuite.hkdf_extract(&init_secret.secret, commit_secret_value);
        JoinerSecret {
            secret: intermediate_secret.derive_secret(ciphersuite, "joiner"),
        }
    }

    #[cfg(any(feature = "expose-test-vectors", test))]
    pub(crate) fn clone(&self) -> Self {
        Self {
            secret: self.secret.clone(),
        }
    }

    #[cfg(any(feature = "expose-test-vectors", test))]
    pub(crate) fn as_slice(&self) -> &[u8] {
        self.secret.to_bytes()
    }
}

#[derive(Debug, PartialEq)]
enum State {
    Initial,
    Context,
    Done,
}

pub(crate) struct KeySchedule {
    ciphersuite: &'static Ciphersuite,
    intermediate_secret: Option<IntermediateSecret>,
    epoch_secret: Option<EpochSecret>,
    state: State,
}

impl KeySchedule {
    /// Initialize the key schedule and return it.
    pub(crate) fn init(
        ciphersuite: &'static Ciphersuite,
        joiner_secret: JoinerSecret,
        psk: impl Into<Option<PskSecret>>,
    ) -> Self {
        log::debug!(
            "Initializing the key schedule with {:?} ...",
            ciphersuite.name()
        );
        log_crypto!(
            trace,
            "  joiner_secret: {:x?}",
            joiner_secret.secret.to_bytes()
        );
        let psk = psk.into();
        log_crypto!(trace, "  {}", if psk.is_some() { "with PSK" } else { "" });
        let intermediate_secret = IntermediateSecret::new(ciphersuite, &joiner_secret, psk.into());
        Self {
            ciphersuite,
            intermediate_secret: Some(intermediate_secret),
            epoch_secret: None,
            state: State::Initial,
        }
    }

    /// Derive the welcome secret.
    /// Note that this has to be called before the context is added.
    pub(crate) fn welcome(&self) -> Result<WelcomeSecret, KeyScheduleError> {
        if self.state != State::Initial || self.intermediate_secret.is_none() {
            log::error!("Trying to derive a welcome secret while not in the initial state.");
            return Err(KeyScheduleError::InvalidState(ErrorState::NotInit));
        }

        Ok(WelcomeSecret::new(
            self.ciphersuite,
            self.intermediate_secret.as_ref().unwrap(),
        ))
    }

    /// Add the group context to the key schedule.
    pub(crate) fn add_context(
        &mut self,
        group_context: &GroupContext,
    ) -> Result<(), KeyScheduleError> {
        log::trace!("Adding context to key schedule. {:?}", group_context);
        if self.state != State::Initial || self.intermediate_secret.is_none() {
            log::error!(
                "Trying to add context to the key schedule while not in the initial state."
            );
            return Err(KeyScheduleError::InvalidState(ErrorState::NotInit));
        }
        self.state = State::Context;
        log_crypto!(
            trace,
            "  intermediate_secret: {:x?}",
            self.intermediate_secret.as_ref().unwrap().secret.to_bytes()
        );

        self.epoch_secret = Some(EpochSecret::new(
            self.ciphersuite,
            self.intermediate_secret.take().unwrap(),
            group_context,
        ));
        self.intermediate_secret = None;
        Ok(())
    }

    /// Derive the epoch secrets.
    /// If the `init_secret` argument is `true`, the init secret is derived and
    /// part of the `EpochSecrets`. Otherwise not.
    pub(crate) fn epoch_secrets(
        &mut self,
        init_secret: bool,
    ) -> Result<EpochSecrets, KeyScheduleError> {
        if self.state != State::Context || self.epoch_secret.is_none() {
            log::error!("Trying to derive the epoch secrets while not in the right state.");
            return Err(KeyScheduleError::InvalidState(ErrorState::NotContext));
        }
        self.state = State::Done;

        Ok(EpochSecrets::new(
            self.ciphersuite,
            self.epoch_secret.take().unwrap(),
            init_secret,
        ))
    }
}

/// The intermediate secret includes the optional PSK and is used to later
/// derive the welcome secret and epoch secret
struct IntermediateSecret {
    secret: Secret,
}

impl IntermediateSecret {
    /// Derive an `IntermediateSecret` from a `JoinerSecret` and an optional
    /// PSK.
    fn new(
        ciphersuite: &Ciphersuite,
        joiner_secret: &JoinerSecret,
        psk: Option<PskSecret>,
    ) -> Self {
        Self {
            secret: ciphersuite
                .hkdf_extract(&joiner_secret.secret, psk.as_ref().map(|p| p.secret())),
        }
    }
}

pub(crate) struct WelcomeSecret {
    secret: Secret,
}

impl WelcomeSecret {
    /// Derive a `WelcomeSecret` from to decrypt a `Welcome` message.
    fn new(ciphersuite: &Ciphersuite, intermediate_secret: &IntermediateSecret) -> Self {
        // Unwrapping here is safe, because we know the key is not empty
        let secret = intermediate_secret
            .secret
            .derive_secret(ciphersuite, "welcome");
        WelcomeSecret { secret }
    }

    /// Get the `Secret` of the `WelcomeSecret`.
    pub(crate) fn secret(&self) -> &Secret {
        &self.secret
    }

    /// Derive an `AeadKey` and an `AeadNonce` from the `WelcomeSecret`,
    /// consuming it in the process.
    pub(crate) fn derive_welcome_key_nonce(
        self,
        ciphersuite: &Ciphersuite,
    ) -> (AeadKey, AeadNonce) {
        let welcome_nonce = AeadNonce::from_welcome_secret(ciphersuite, &self);
        let welcome_key = AeadKey::from_welcome_secret(ciphersuite, &self);
        (welcome_key, welcome_nonce)
    }

    #[cfg(any(feature = "expose-test-vectors", test))]
    pub(crate) fn as_slice(&self) -> &[u8] {
        self.secret.to_bytes()
    }
}

/// An intermediate secret in the key schedule, the `EpochSecret` is used to
/// create an `EpochSecrets` object and is finally consumed when creating that
/// epoch's `InitSecret`.
struct EpochSecret {
    secret: Secret,
}

impl EpochSecret {
    /// Derive an `EpochSecret` from a `JoinerSecret`
    fn new(
        ciphersuite: &Ciphersuite,
        intermediate_secret: IntermediateSecret,
        group_context: &GroupContext,
    ) -> Self {
        EpochSecret {
            secret: intermediate_secret.secret.kdf_expand_label(
                ciphersuite,
                "epoch",
                &group_context.serialized(),
                ciphersuite.hash_length(),
            ),
        }
    }
}

/// The `EncryptionSecret` is used to create a `SecretTree`.
#[derive(Serialize, Deserialize, Default)] // FIXME: what do we want serialization do here?
pub(crate) struct EncryptionSecret {
    secret: Secret,
}

impl EncryptionSecret {
    /// Derive an encryption secret from a reference to an `EpochSecret`.
    fn new(ciphersuite: &Ciphersuite, epoch_secret: &EpochSecret) -> Self {
        EncryptionSecret {
            secret: epoch_secret.secret.derive_secret(ciphersuite, "encryption"),
        }
    }

    /// Create a `SecretTree` from the `encryption_secret` contained in the
    /// `EpochSecrets`. The `encryption_secret` is replaced with `None` in the
    /// process, allowing us to achieve FS.
    pub(crate) fn create_secret_tree(self, treesize: LeafIndex) -> SecretTree {
        SecretTree::new(self, treesize)
    }

    pub(crate) fn consume_secret(self) -> Secret {
        self.secret
    }

    /// Create a random `EncryptionSecret`. For testing purposes only.
    #[cfg(test)]
    #[doc(hidden)]
    pub(crate) fn from_random(length: usize) -> Self {
        EncryptionSecret {
            secret: Secret::random(length),
        }
    }

    #[cfg(any(feature = "expose-test-vectors", test))]
    pub(crate) fn as_slice(&self) -> &[u8] {
        self.secret.to_bytes()
    }
}

#[cfg(any(feature = "expose-test-vectors", test))]
#[doc(hidden)]
impl From<&[u8]> for EncryptionSecret {
    fn from(bytes: &[u8]) -> Self {
        Self {
            secret: Secret::from(bytes),
        }
    }
}

/// A secret that we can derive secrets from, that are used outside of OpenMLS.
#[derive(Debug, Serialize, Deserialize)]
#[cfg_attr(test, derive(PartialEq))]
pub(crate) struct ExporterSecret {
    secret: Secret,
}

impl ExporterSecret {
    /// Derive an `ExporterSecret` from an `EpochSecret`.
    fn new(ciphersuite: &Ciphersuite, epoch_secret: &EpochSecret) -> Self {
        let secret = epoch_secret.secret.derive_secret(ciphersuite, "exporter");
        ExporterSecret { secret }
    }

    /// Get the `Secret` of the `ExporterSecret`.
    pub(crate) fn secret(&self) -> &Secret {
        &self.secret
    }

    #[cfg(any(feature = "expose-test-vectors", test))]
    pub(crate) fn as_slice(&self) -> &[u8] {
        self.secret.to_bytes()
    }
}

/// A secret that can be used among members to make sure everyone has the same
/// group state.
#[derive(Debug, Serialize, Deserialize)]
#[cfg_attr(test, derive(PartialEq))]
pub(crate) struct AuthenticationSecret {
    secret: Secret,
}

impl AuthenticationSecret {
    /// Derive an `AuthenticationSecret` from an `EpochSecret`.
    fn new(ciphersuite: &Ciphersuite, epoch_secret: &EpochSecret) -> Self {
        let secret = epoch_secret
            .secret
            .derive_secret(ciphersuite, "authentication");
        Self { secret }
    }

    /// Get the internal `Secret`.
    pub(crate) fn secret(&self) -> &Secret {
        &self.secret
    }

    #[cfg(any(feature = "expose-test-vectors", test))]
    pub(crate) fn as_slice(&self) -> &[u8] {
        self.secret.to_bytes()
    }
}

/// A secret used when joining a group with an external Commit.
#[derive(Debug, Serialize, Deserialize)]
#[cfg_attr(test, derive(PartialEq))]
pub(crate) struct ExternalSecret {
    secret: Secret,
}

impl ExternalSecret {
    /// Derive an `ExternalSecret` from an `EpochSecret`.
    fn new(ciphersuite: &Ciphersuite, epoch_secret: &EpochSecret) -> Self {
        let secret = epoch_secret.secret.derive_secret(ciphersuite, "external");
        Self { secret }
    }

    /// Derive the external keypair for External Commits
    pub(crate) fn derive_external_keypair(&self, ciphersuite: &Ciphersuite) -> HPKEKeyPair {
        ciphersuite.derive_hpke_keypair(&self.secret)
    }

    #[cfg(any(feature = "expose-test-vectors", test))]
    pub(crate) fn as_slice(&self) -> &[u8] {
        self.secret.to_bytes()
    }
}

/// The confirmation key is used to calculate the `ConfirmationTag`.
#[derive(Debug, Serialize, Deserialize)]
#[cfg_attr(test, derive(PartialEq))]
pub struct ConfirmationKey {
    secret: Secret,
}

impl ConfirmationKey {
    /// Derive an `ConfirmationKey` from an `EpochSecret`.
    fn new(ciphersuite: &Ciphersuite, epoch_secret: &EpochSecret) -> Self {
<<<<<<< HEAD
        let secret = epoch_secret
            .secret
            .derive_secret(ciphersuite, "confirm");
=======
        let secret = epoch_secret.secret.derive_secret(ciphersuite, "confirm");
>>>>>>> 2f78cf66
        Self { secret }
    }

    /// Get the internal `Secret`.
    pub(crate) fn secret(&self) -> &Secret {
        &self.secret
    }

    #[cfg(any(feature = "expose-test-vectors", test))]
    pub(crate) fn from_secret(secret: Secret) -> Self {
        Self { secret }
    }

    #[cfg(any(feature = "expose-test-vectors", test))]
    pub(crate) fn as_slice(&self) -> &[u8] {
        self.secret.to_bytes()
    }
}

/// The membership key is used to calculate the `MembershipTag`.
#[derive(Debug, Serialize, Deserialize)]
#[cfg_attr(test, derive(PartialEq))]
pub struct MembershipKey {
    secret: Secret,
}

impl MembershipKey {
    /// Derive an `MembershipKey` from an `EpochSecret`.
    fn new(ciphersuite: &Ciphersuite, epoch_secret: &EpochSecret) -> Self {
        let secret = epoch_secret.secret.derive_secret(ciphersuite, "membership");
        Self { secret }
    }

    /// Get the internal `Secret`.
    pub(crate) fn secret(&self) -> &Secret {
        &self.secret
    }

    #[cfg(any(feature = "expose-test-vectors", test))]
    pub(crate) fn from_secret(secret: Secret) -> Self {
        Self { secret }
    }

    #[cfg(any(feature = "expose-test-vectors", test))]
    pub(crate) fn as_slice(&self) -> &[u8] {
        self.secret.to_bytes()
    }
}

/// A secret used in cross-group operations.
#[derive(Clone, Debug, Serialize, Deserialize)]
#[cfg_attr(test, derive(PartialEq))]
pub struct ResumptionSecret {
    secret: Secret,
}

impl ResumptionSecret {
    /// Derive an `ResumptionSecret` from an `EpochSecret`.
    fn new(ciphersuite: &Ciphersuite, epoch_secret: &EpochSecret) -> Self {
        let secret = epoch_secret.secret.derive_secret(ciphersuite, "resumption");
        Self { secret }
    }

    /// Get the internal `Secret`.
    pub fn secret(&self) -> &Secret {
        &self.secret
    }

    #[cfg(any(feature = "expose-test-vectors", test))]
    pub(crate) fn as_slice(&self) -> &[u8] {
        self.secret.to_bytes()
    }
}

/// A key that can be used to derive an `AeadKey` and an `AeadNonce`.
#[derive(Debug, Serialize, Deserialize)]
#[cfg_attr(test, derive(PartialEq))]
pub(crate) struct SenderDataSecret {
    secret: Secret,
}

impl SenderDataSecret {
    /// Derive an `ExporterSecret` from an `EpochSecret`.
    fn new(ciphersuite: &Ciphersuite, epoch_secret: &EpochSecret) -> Self {
        let secret = epoch_secret
            .secret
            .derive_secret(ciphersuite, "sender data");
        SenderDataSecret { secret }
    }

    /// Get the `Secret` of the `ExporterSecret`.
    pub(crate) fn secret(&self) -> &Secret {
        &self.secret
    }

    #[cfg(any(feature = "expose-test-vectors", test))]
    #[doc(hidden)]
    pub fn from_random(length: usize) -> Self {
        Self {
            secret: Secret::random(length),
        }
    }

    #[cfg(any(feature = "expose-test-vectors", test))]
    pub(crate) fn as_slice(&self) -> &[u8] {
        self.secret.to_bytes()
    }
}

#[cfg(any(feature = "expose-test-vectors", test))]
#[doc(hidden)]
impl From<&[u8]> for SenderDataSecret {
    fn from(bytes: &[u8]) -> Self {
        Self {
            secret: Secret::from(bytes),
        }
    }
}

/// The `EpochSecrets` contain keys (or secrets), which are accessible outside
/// of the `KeySchedule` and which don't get consumed immediately upon first
/// use.
///
/// | Secret                  | Label           |
/// |:------------------------|:----------------|
/// | `init_secret`           | "init"          |
/// | `sender_data_secret`    | "sender data"   |
/// | `encryption_secret`     | "encryption"    |
/// | `exporter_secret`       | "exporter"      |
/// | `authentication_secret` | "authentication"|
/// | `external_secret`       | "external"      |
/// | `confirmation_key`      | "confirm"       |
/// | `membership_key`        | "membership"    |
/// | `resumption_secret`     | "resumption"    |
#[derive(Serialize, Deserialize)]
pub(crate) struct EpochSecrets {
    init_secret: Option<InitSecret>,
    sender_data_secret: SenderDataSecret,
    encryption_secret: RefCell<EncryptionSecret>,
    exporter_secret: ExporterSecret,
    authentication_secret: AuthenticationSecret,
    external_secret: ExternalSecret,
    confirmation_key: ConfirmationKey,
    membership_key: MembershipKey,
    resumption_secret: ResumptionSecret,
}

impl std::fmt::Debug for EpochSecrets {
    fn fmt(&self, f: &mut std::fmt::Formatter<'_>) -> std::fmt::Result {
        f.write_str("EpochSecrets { *** }")
    }
}

#[cfg(not(test))]
impl PartialEq for EpochSecrets {
    fn eq(&self, _other: &Self) -> bool {
        false
    }
}

// In tests we allow comparing secrets.
#[cfg(test)]
impl PartialEq for EpochSecrets {
    fn eq(&self, other: &Self) -> bool {
        self.sender_data_secret == other.sender_data_secret
            && self.exporter_secret == other.exporter_secret
            && self.authentication_secret == other.authentication_secret
            && self.external_secret == other.external_secret
            && self.confirmation_key == other.confirmation_key
            && self.membership_key == other.membership_key
            && self.resumption_secret == other.resumption_secret
    }
}

impl EpochSecrets {
    /// Get the sender_data secret.
    pub(crate) fn sender_data_secret(&self) -> &SenderDataSecret {
        &self.sender_data_secret
    }

    /// Get the confirmation key.
    pub(crate) fn confirmation_key(&self) -> &ConfirmationKey {
        &self.confirmation_key
    }

    /// Authentication secret
    pub(crate) fn authentication_secret(&self) -> &AuthenticationSecret {
        &self.authentication_secret
    }

    /// Exporter secret
    pub(crate) fn exporter_secret(&self) -> &ExporterSecret {
        &self.exporter_secret
    }

    /// Membership key
    pub(crate) fn membership_key(&self) -> &MembershipKey {
        &self.membership_key
    }

    /// External secret
    pub(crate) fn external_secret(&self) -> &ExternalSecret {
        &self.external_secret
    }

    /// External secret
    pub(crate) fn resumption_secret(&self) -> &ResumptionSecret {
        &self.resumption_secret
    }

    /// Init secret
    pub(crate) fn init_secret(&self) -> Option<&InitSecret> {
        self.init_secret.as_ref()
    }

    /// Encryption secret
    /// Note that this consumes the encryption secret.
    pub(crate) fn encryption_secret(&self) -> EncryptionSecret {
        // Note that we need to use a `RefCell` and not a `Cell` here because
        // we don't want to implement `Copy` for secrets.
        self.encryption_secret.take()
    }

    /// Derive `EpochSecrets` from an `EpochSecret`.
    /// If the `init_secret` argument is `true`, the init secret is derived and
    /// part of the `EpochSecrets`. Otherwise not.
    fn new(ciphersuite: &Ciphersuite, epoch_secret: EpochSecret, init_secret: bool) -> Self {
        log::debug!(
            "Computing EpochSecrets from epoch secret with {:?}",
            ciphersuite.name()
        );
        log_crypto!(
            trace,
            "  epoch_secret: {:x?}",
            epoch_secret.secret.to_bytes()
        );
        let sender_data_secret = SenderDataSecret::new(ciphersuite, &epoch_secret);
        let encryption_secret = EncryptionSecret::new(ciphersuite, &epoch_secret);
        let exporter_secret = ExporterSecret::new(ciphersuite, &epoch_secret);
        let authentication_secret = AuthenticationSecret::new(ciphersuite, &epoch_secret);
        let external_secret = ExternalSecret::new(ciphersuite, &epoch_secret);
        let confirmation_key = ConfirmationKey::new(ciphersuite, &epoch_secret);
        let membership_key = MembershipKey::new(ciphersuite, &epoch_secret);
        let resumption_secret = ResumptionSecret::new(ciphersuite, &epoch_secret);

        let init_secret = if init_secret {
            log::trace!("  Computing init secret.");
            Some(InitSecret::new(ciphersuite, epoch_secret))
        } else {
            None
        };

        EpochSecrets {
            init_secret,
            sender_data_secret,
            encryption_secret: RefCell::new(encryption_secret),
            exporter_secret,
            authentication_secret,
            external_secret,
            confirmation_key,
            membership_key,
            resumption_secret,
        }
    }

    #[cfg(any(feature = "expose-test-vectors", test))]
    #[doc(hidden)]
    pub(crate) fn sender_data_secret_mut(&mut self) -> &mut SenderDataSecret {
        &mut self.sender_data_secret
    }
}<|MERGE_RESOLUTION|>--- conflicted
+++ resolved
@@ -588,13 +588,7 @@
 impl ConfirmationKey {
     /// Derive an `ConfirmationKey` from an `EpochSecret`.
     fn new(ciphersuite: &Ciphersuite, epoch_secret: &EpochSecret) -> Self {
-<<<<<<< HEAD
-        let secret = epoch_secret
-            .secret
-            .derive_secret(ciphersuite, "confirm");
-=======
         let secret = epoch_secret.secret.derive_secret(ciphersuite, "confirm");
->>>>>>> 2f78cf66
         Self { secret }
     }
 
