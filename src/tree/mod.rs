use crate::config::{Config, ProtocolVersion};
use crate::credentials::*;
use crate::key_packages::*;
use crate::messages::proposals::*;
<<<<<<< HEAD
use crate::{ciphersuite::*, messages::PathSecret, prelude::PreSharedKeyId};
=======
use crate::{ciphersuite::*, prelude::PreSharedKeyId};
use crate::{codec::*, messages::PathSecret};
>>>>>>> 0a24b736

// Tree modules
pub(crate) mod codec;
pub mod errors;
pub(crate) mod hashes;
pub mod index;
pub mod node;
pub(crate) mod path_keys;
pub(crate) mod private_tree;
pub(crate) mod secret_tree;
pub(crate) mod sender_ratchet;
pub(crate) mod treemath;

pub(crate) use errors::*;
pub use hashes::*;
use index::*;
use node::*;
use private_tree::PrivateTree;

use crate::schedule::{CommitSecret, PreSharedKeys};
pub(crate) use serde::{
    de::{self, MapAccess, SeqAccess, Visitor},
    ser::{SerializeStruct, Serializer},
    Deserialize, Deserializer, Serialize,
};

use std::convert::TryInto;
use std::{collections::HashSet, convert::TryFrom};

#[cfg(any(feature = "expose-test-vectors", test))]
pub mod tests;

#[derive(Debug)]
#[cfg_attr(test, derive(PartialEq))]
/// The ratchet tree.
pub struct RatchetTree {
    /// The ciphersuite used in this tree.
    ciphersuite: &'static Ciphersuite,

    /// The MLS protocol version used in this tree.
    mls_version: ProtocolVersion,

    /// All nodes in the tree.
    /// Note that these only hold public values.
    /// Private values are stored in the `private_tree`.
    pub nodes: Vec<Node>,

    /// This holds all private values in the tree.
    /// See `PrivateTree` for details.
    private_tree: PrivateTree,
}

implement_persistence!(RatchetTree, mls_version, nodes, private_tree);

impl RatchetTree {
    /// Create a new `RatchetTree` with only the "self" member as first node.
    pub(crate) fn new(kpb: KeyPackageBundle) -> RatchetTree {
        // Create an initial, empty tree
        let mut tree = Self {
            ciphersuite: kpb.key_package().ciphersuite(),
            mls_version: kpb.key_package().protocol_version(),
            nodes: Vec::new(),
            private_tree: PrivateTree::new(0usize.into()),
        };
        // Add our own node
        let (index, _credential) = tree.add_node(kpb.key_package());
        // We can unwrap  because the index must be a leaf index.
        tree.private_tree = PrivateTree::from_key_package_bundle(index.try_into().unwrap(), &kpb);
        tree
    }

    pub fn ciphersuite(&self) -> &'static Ciphersuite {
        self.ciphersuite
    }

    /// Create a new `RatchetTree` by cloning the public tree nodes from another
    /// tree and an empty `PrivateTree`
    pub(crate) fn new_from_public_tree(ratchet_tree: &RatchetTree) -> Self {
        RatchetTree {
            ciphersuite: ratchet_tree.ciphersuite,
            mls_version: ratchet_tree.mls_version,
            nodes: ratchet_tree.nodes.clone(),
            private_tree: PrivateTree::new(ratchet_tree.private_tree.leaf_index()),
        }
    }

    /// Generate a new `RatchetTree` from `Node`s with the client's key package
    /// bundle `kpb`. The client's node must be in the list of nodes and the list
    /// of nodes must contain all nodes of the tree, including intermediates.
    pub(crate) fn new_from_nodes(
        kpb: KeyPackageBundle,
        node_options: &[Option<Node>],
    ) -> Result<RatchetTree, TreeError> {
        // Build a full set of nodes for the tree based on the potentially incomplete
        // input nodes.
        let mut nodes: Vec<Node> = Vec::with_capacity(node_options.len());
        let mut own_node_index = None;
        for (i, node_option) in node_options.iter().enumerate() {
            if let Some(node) = node_option.clone() {
                if let Some(kp) = &node.key_package {
                    if kp == kpb.key_package() {
                        // Unwrapping here is safe, because we know it is a leaf node
                        own_node_index = Some(LeafIndex::try_from(NodeIndex::from(i)).unwrap());
                    }
                }
                nodes.push(node);
            } else if NodeIndex::from(i).is_leaf() {
                nodes.push(Node::new_leaf(None));
            } else {
                nodes.push(Node::new_blank_parent_node());
            }
        }

        let own_node_index = own_node_index.ok_or(TreeError::InvalidArguments)?;
        let private_tree = PrivateTree::from_key_package_bundle(own_node_index, &kpb);

        Ok(Self {
            ciphersuite: kpb.leaf_secret().ciphersuite(),
            mls_version: kpb.leaf_secret().version(),
            nodes,
            private_tree,
        })
    }

    /// Return a mutable reference to the `PrivateTree`.
    pub(crate) fn private_tree_mut(&mut self) -> &mut PrivateTree {
        &mut self.private_tree
    }

    /// Return a reference to the `PrivateTree`.
    pub(crate) fn private_tree(&self) -> &PrivateTree {
        &self.private_tree
    }

    fn tree_size(&self) -> NodeIndex {
        NodeIndex::from(self.nodes.len())
    }

    /// Get a vector with all nodes in the tree, containing `None` for blank
    /// nodes.
    pub fn public_key_tree(&self) -> Vec<Option<&Node>> {
        let mut tree = vec![];
        for node in self.nodes.iter() {
            if node.is_blank() {
                tree.push(None)
            } else {
                tree.push(Some(node))
            }
        }
        tree
    }

    /// Get a vector with a copy of all nodes in the tree, containing `None` for
    /// blank nodes.
    pub fn public_key_tree_copy(&self) -> Vec<Option<Node>> {
        self.public_key_tree().iter().map(|&n| n.cloned()).collect()
    }

    /// Returns the number of leaves in a tree
    pub fn leaf_count(&self) -> LeafIndex {
        treemath::leaf_count(self.tree_size())
    }

    /// Compute the resolution for a given node index. Leaves listed in the
    /// `exclusion_list` are substracted from the final resolution.
    fn resolve(&self, index: NodeIndex, exclusion_list: &HashSet<&LeafIndex>) -> Vec<NodeIndex> {
        let size = self.leaf_count();

        // We end the recursion at leaf level
        if self.nodes[index].node_type == NodeType::Leaf {
            if self.nodes[index].is_blank()
                // We can unwrap here, because we just checked that the node is
                // indeed a leaf.
                || exclusion_list.contains(&LeafIndex::try_from(index).unwrap())
            {
                return vec![];
            } else {
                return vec![index];
            }
        }

        // If a node is not blank, the resolution consists of that node's index,
        // as well as its unmerged leaves.
        if !self.nodes[index].is_blank() {
            let mut resolution = vec![index];
            let node = self.nodes[index].node.as_ref();
            resolution.extend(
                node.unwrap()
                    .unmerged_leaves()
                    .iter()
                    .map(|&n| NodeIndex::from(n)),
            );
            resolution
        } else {
            // Otherwise we take the resolution of the children
            // Unwrapping here is safe, since parent nodes always have children
            let mut left = self.resolve(treemath::left(index).unwrap(), exclusion_list);
            let right = self.resolve(treemath::right(index, size).unwrap(), exclusion_list);
            // We concatenate the resolution and return it
            left.extend(right);
            left
        }
    }

    /// Get the index of the own node.
    pub(crate) fn own_node_index(&self) -> LeafIndex {
        self.private_tree.leaf_index()
    }

    /// Get a reference to the own key package.
    pub fn own_key_package(&self) -> &KeyPackage {
        let own_node = &self.nodes[self.own_node_index()];
        own_node.key_package.as_ref().unwrap()
    }

    /// Get a mutable reference to the own key package.
    fn own_key_package_mut(&mut self) -> &mut KeyPackage {
        let own_node = self
            .nodes
            .get_mut(NodeIndex::from(self.private_tree.leaf_index()).as_usize())
            .unwrap();
        own_node.key_package_mut().unwrap()
    }

    /// Blanks all the nodes in the direct path of a member
    fn blank_member(&mut self, index: LeafIndex) {
        let size = self.leaf_count();
        self.nodes[index].blank();
        self.nodes[treemath::root(size)].blank();
        // Unwrapping here is safe, because we start at the leaf level
        for index in treemath::leaf_direct_path(index, size).unwrap() {
            self.nodes[index].blank();
        }
    }

    /// Returns the list of blank leaves within the tree
    fn free_leaves(&self) -> Vec<LeafIndex> {
        let mut free_leaves = vec![];
        for i in 0..self.leaf_count().as_usize() {
            // TODO use an iterator instead
            let leaf_index = LeafIndex::from(i);
            if self.nodes[leaf_index].is_blank() {
                free_leaves.push(leaf_index);
            }
        }
        free_leaves
    }

    /// 7.7. Update Paths
    ///
    /// Update the path for incoming commits.
    ///
    /// > The path contains a public key and encrypted secret value for all
    /// > intermediate nodes in the path above the leaf. The path is ordered
    /// > from the closest node to the leaf to the root; each node MUST be the
    /// > parent of its predecessor.
    pub(crate) fn update_path(
        &mut self,
        sender: LeafIndex,
        update_path: &UpdatePath,
        group_context: &[u8],
        new_leaves_indexes: HashSet<&LeafIndex>,
    ) -> Result<&CommitSecret, TreeError> {
        let own_index = NodeIndex::from(self.own_node_index());

        // Find common ancestor of own leaf and sender leaf
        let common_ancestor_index =
            treemath::common_ancestor_index(NodeIndex::from(sender), own_index);

        // Calculate sender direct path & co-path, common path
        let sender_direct_path = treemath::leaf_direct_path(sender, self.leaf_count())
            .expect("update_path: Error when computing direct path.");
        let sender_co_path = treemath::copath(sender, self.leaf_count())
            .expect("update_path: Error when computing copath.");

        // Find the position of the common ancestor in the sender's direct path
        let common_ancestor_sender_dirpath_index = &sender_direct_path
            .iter()
            .position(|&x| x == common_ancestor_index)
            .unwrap();
        let common_ancestor_copath_index =
            match sender_co_path.get(*common_ancestor_sender_dirpath_index) {
                Some(i) => *i,
                None => return Err(TreeError::InvalidArguments),
            };

        // We can unwrap here, because own index is always within the tree.
        let own_direct_path =
            treemath::leaf_direct_path(self.own_node_index(), self.leaf_count()).unwrap();

        // Resolve the node of that co-path index
        let resolution = self.resolve(common_ancestor_copath_index, &new_leaves_indexes);

        // Figure out the position in the resolution of the node that we have a
        // secret for. We first have to check if our leaf is in the resolution,
        // either due to blanks or due to us being an unmerged leaf.
        let position_in_resolution = match resolution.iter().position(|&x| own_index == x) {
            Some(position) => position,
            // If our leaf is not included, we look again and search for an
            // index in our leaf's direct path.
            None => {
                resolution
                    .iter()
                    .position(|&x| own_direct_path.contains(&x))
                    // We can unwrap here, because regardless of what the resolution
                    // looks like, there has to be a an entry in the resolution that
                    // corresponds to either the own leaf or a node in the direct path.
                    .unwrap()
            }
        };
        // Decrypt the ciphertext of that node
        let common_ancestor_node =
            match update_path.nodes.get(*common_ancestor_sender_dirpath_index) {
                Some(node) => node,
                None => return Err(TreeError::InvalidArguments),
            };
        debug_assert_eq!(
            resolution.len(),
            common_ancestor_node.encrypted_path_secret.len()
        );
        if resolution.len() != common_ancestor_node.encrypted_path_secret.len() {
            return Err(TreeError::InvalidUpdatePath);
        }
        let hpke_ciphertext = &common_ancestor_node.encrypted_path_secret[position_in_resolution];

        // Get the HPKE private key.
        // It's either the own key or must be in the path of the private tree.
        let private_key = if resolution[position_in_resolution] == own_index {
            self.private_tree.hpke_private_key()
        } else {
            match self
                .private_tree
                .path_keys()
                .get(resolution[position_in_resolution])
            {
                Some(k) => k,
                None => return Err(TreeError::InvalidArguments),
            }
        };

        // Compute the common path between the common ancestor and the root
        let common_path = treemath::parent_direct_path(common_ancestor_index, self.leaf_count())
            .expect("update_path: Error when computing direct path.");

        debug_assert!(
            sender_direct_path.len() >= common_path.len(),
            "Library error. Direct path cannot be shorter than common path."
        );

        // Decrypt the secret and derive path secrets
<<<<<<< HEAD
        let secret = Secret::from_slice(
            &self
                .ciphersuite
                .hpke_open(hpke_ciphertext, &private_key, group_context, &[])?,
            self.mls_version,
            &self.ciphersuite,
        )
        .into();
=======
        let secret_bytes =
            self.ciphersuite
                .hpke_open(hpke_ciphertext, &private_key, group_context, &[])?;
        let path_secret =
            Secret::from_slice(&secret_bytes, ProtocolVersion::default(), self.ciphersuite).into();
>>>>>>> 0a24b736
        // Derive new path secrets and generate keypairs
        let new_path_public_keys =
            self.private_tree
                .continue_path_secrets(&self.ciphersuite, path_secret, &common_path);

        // Extract public keys from UpdatePath
        let update_path_public_keys: Vec<HpkePublicKey> = update_path
            .nodes
            .iter()
            .map(|node| node.public_key.clone())
            .collect();

        // Check that the public keys are consistent with the update path.
        let (_, common_public_keys) =
            update_path_public_keys.split_at(update_path_public_keys.len() - common_path.len());

        if new_path_public_keys != common_public_keys {
            return Err(TreeError::InvalidUpdatePath);
        }

        // Merge new nodes into the tree
        self.merge_direct_path_keys(update_path, sender_direct_path)?;
        self.merge_public_keys(&new_path_public_keys, &common_path)?;
        self.nodes[sender] = Node::new_leaf(Some(update_path.leaf_key_package.clone()));
        // Calculate and set the parent hashes
        self.set_parent_hashes(sender);

        // TODO: Do we really want to return the commit secret here?

        // We can unwrap here, because we know the commit secret was set via
        // ´continue_path_secrets´.
        Ok(self.private_tree.commit_secret().unwrap())
    }

    /// Update the private tree with the new `KeyPackageBundle`.
    pub(crate) fn replace_private_tree(
        &mut self,
        key_package_bundle: &KeyPackageBundle,
        group_context: &[u8],
    ) -> Option<&CommitSecret> {
        let _path_option = self.replace_private_tree_(
            key_package_bundle,
            group_context,
            None, /* without update path */
        );
        self.private_tree.commit_secret()
    }

    /// Update the private tree.
    ///
    /// Returns the update path and an updated key package bundle.
    pub(crate) fn refresh_private_tree(
        &mut self,
        credential_bundle: &CredentialBundle,
        group_context: &[u8],
        new_leaves_indexes: HashSet<&LeafIndex>,
    ) -> (UpdatePath, KeyPackageBundle) {
        // Generate new keypair
        let own_index = self.own_node_index();

        // Replace the init key in the current KeyPackage
        let mut key_package_bundle =
            KeyPackageBundle::from_rekeyed_key_package(self.own_key_package());

        // Replace the private tree with a new one based on the new key package
        // bundle and store the key package in the own node.
        let mut path = self
            .replace_private_tree_(
                &key_package_bundle,
                group_context,
                Some(new_leaves_indexes), /* with update path */
            )
            .unwrap();

        // Compute the parent hash extension and update the KeyPackage and sign it
        let parent_hash = self.set_parent_hashes(own_index);
        let key_package = self.own_key_package_mut();
        key_package.update_parent_hash(&parent_hash);
        // Sign the KeyPackage
        key_package.sign(credential_bundle);
        // Store it in the UpdatePath
        path.leaf_key_package = key_package.clone();
        // Update it in the KeyPackageBundle
        key_package_bundle.set_key_package(key_package.clone());

        (path, key_package_bundle)
    }

    /// Replace the private tree with a new one based on the
    /// `key_package_bundle`.
    fn replace_private_tree_(
        &mut self,
        key_package_bundle: &KeyPackageBundle,
        group_context: &[u8],
        new_leaves_indexes_option: Option<HashSet<&LeafIndex>>,
    ) -> Option<UpdatePath> {
        let key_package = key_package_bundle.key_package().clone();
        let ciphersuite = key_package.ciphersuite();
        // Compute the direct path and keypairs along it
        let own_index = self.own_node_index();
        let direct_path_root = treemath::leaf_direct_path(own_index, self.leaf_count())
            .expect("replace_private_tree: Error when computing direct path.");
        // Update private tree and merge corresponding public keys.
        let (private_tree, new_public_keys) = PrivateTree::new_with_keys(
            ciphersuite,
            own_index,
            key_package_bundle,
            &direct_path_root,
        );
        self.private_tree = private_tree;

        self.merge_public_keys(&new_public_keys, &direct_path_root)
            .unwrap();

        // Update own leaf node with the new values
        self.nodes[own_index] = Node::new_leaf(Some(key_package.clone()));
        self.set_parent_hashes(self.own_node_index());
        if let Some(new_leaves_indexes) = new_leaves_indexes_option {
            let update_path_nodes = self
                .encrypt_to_copath(new_public_keys, group_context, new_leaves_indexes)
                .unwrap();
            let update_path = UpdatePath::new(key_package, update_path_nodes);
            Some(update_path)
        } else {
            None
        }
    }

    /// Encrypt the path secrets to the co path and return the update path.
    fn encrypt_to_copath(
        &self,
        public_keys: Vec<HpkePublicKey>,
        group_context: &[u8],
        new_leaves_indexes: HashSet<&LeafIndex>,
    ) -> Result<Vec<UpdatePathNode>, TreeError> {
        let copath = treemath::copath(self.private_tree.leaf_index(), self.leaf_count())
            .expect("encrypt_to_copath: Error when computing copath.");
        // Return if the length of the copath is zero
        if copath.is_empty() {
            return Ok(vec![]);
        }
        let path_secrets = self.private_tree.path_secrets();

        debug_assert_eq!(path_secrets.len(), copath.len());
        if path_secrets.len() != copath.len() {
            return Err(TreeError::InvalidArguments);
        }
        debug_assert_eq!(public_keys.len(), copath.len());
        if public_keys.len() != copath.len() {
            return Err(TreeError::InvalidArguments);
        }

        let mut direct_path_nodes = vec![];
        let mut ciphertexts = vec![];
        for (path_secret, copath_node) in path_secrets.iter().zip(copath.iter()) {
            let node_ciphertexts: Vec<HpkeCiphertext> = self
                .resolve(*copath_node, &new_leaves_indexes)
                .iter()
                .map(|&index| {
                    let pk = self.nodes[index].public_hpke_key().unwrap();
                    self.ciphersuite.hpke_seal_secret(
                        &pk,
                        group_context,
                        &[],
                        &path_secret.path_secret,
                    )
                })
                .collect();
            // TODO Check that all public keys are non-empty
            // TODO Handle potential errors
            ciphertexts.push(node_ciphertexts);
        }
        for (public_key, node_ciphertexts) in public_keys.iter().zip(ciphertexts.iter()) {
            direct_path_nodes.push(UpdatePathNode {
                // TODO: don't clone ...
                public_key: public_key.clone(),
                encrypted_path_secret: node_ciphertexts.clone(),
            });
        }
        Ok(direct_path_nodes)
    }

    /// Merge public keys from a direct path to this tree along the given path.
    fn merge_direct_path_keys(
        &mut self,
        direct_path: &UpdatePath,
        path: Vec<NodeIndex>,
    ) -> Result<(), TreeError> {
        debug_assert_eq!(direct_path.nodes.len(), path.len());
        if direct_path.nodes.len() != path.len() {
            return Err(TreeError::InvalidArguments);
        }

        for (i, p) in path.iter().enumerate() {
            let public_key = direct_path.nodes[i].clone().public_key;
            let node = ParentNode::new(public_key.clone(), &[], &[]);
            self.nodes[p].node = Some(node);
        }

        Ok(())
    }

    /// Validates that the `public_keys` matches the public keys in the tree
    /// along `path`
    pub(crate) fn validate_public_keys(
        &self,
        public_keys: &[HpkePublicKey],
        path: &[NodeIndex],
    ) -> Result<(), TreeError> {
        if public_keys.len() != path.len() {
            return Err(TreeError::InvalidArguments);
        }
        for (public_key, node_index) in public_keys.iter().zip(path) {
            if let Some(node) = &self.nodes[node_index].node {
                if node.public_key() != public_key {
                    return Err(TreeError::InvalidArguments);
                }
            } else {
                return Err(TreeError::InvalidArguments);
            }
        }
        Ok(())
    }

    /// Merges `public_keys` into the tree along the `path`
    pub(crate) fn merge_public_keys(
        &mut self,
        public_keys: &[HpkePublicKey],
        path: &[NodeIndex],
    ) -> Result<(), TreeError> {
        debug_assert_eq!(public_keys.len(), path.len());
        if public_keys.len() != path.len() {
            return Err(TreeError::InvalidArguments);
        }
        for i in 0..path.len() {
            // TODO: drop clone
            let node = ParentNode::new(public_keys[i].clone(), &[], &[]);
            self.nodes[path[i]].node = Some(node);
        }
        Ok(())
    }

    /// Add a node for the provided key package the tree on the right side.
    /// Note, that this function will not fill blank leaves. This function
    /// returns references to the `LeafIndex` the `KeyPackage` was placed into
    /// and to the Credential of the `KeyPackage.`
    fn add_node<'a>(&mut self, key_package: &'a KeyPackage) -> (LeafIndex, &'a Credential) {
        if !self.nodes.is_empty() {
            self.nodes.push(Node::new_blank_parent_node());
        }
        self.nodes.push(Node::new_leaf(Some((key_package).clone())));
        (
            (self.leaf_count().as_usize() - 1).into(),
            key_package.credential(),
        )
    }

<<<<<<< HEAD
    /// Add nodes for the provided key packages. Returns a vector containing the
    /// `LeafIndex` of the leaf each `KeyPackage` was placed into, as well as a
    /// reference to the corresponding `KeyPackage`'s `Credential`.
=======
    /// Add nodes for the provided key packages.
>>>>>>> 0a24b736
    pub(crate) fn add_nodes<'a>(
        &mut self,
        new_kps: &[&'a KeyPackage],
    ) -> Vec<(LeafIndex, &'a Credential)> {
        let num_new_kp = new_kps.len();
        let mut added_members = Vec::with_capacity(num_new_kp);

        if num_new_kp > (2 * self.leaf_count().as_usize()) {
            self.nodes
                .reserve_exact((2 * num_new_kp) - (2 * self.leaf_count().as_usize()));
        }

        // Add new nodes for key packages into existing free leaves.
        // Note that zip makes it so only the first free_leaves().len() nodes are taken.
        let free_leaves = self.free_leaves();
        let free_leaves_len = free_leaves.len();
        for (&new_kp, leaf_index) in new_kps.iter().zip(free_leaves) {
            self.nodes[leaf_index] = Node::new_leaf(Some((new_kp).clone()));
            added_members.push((leaf_index, new_kp.credential()));
        }
        // Add the remaining nodes.
        for &key_package in new_kps.iter().skip(free_leaves_len) {
            added_members.push(self.add_node(key_package));
        }

        // Add the newly added leaves to the unmerged leaves of all non-blank
        // parent nodes in their direct path.
        for (leaf_index, _) in &added_members {
            let dirpath = treemath::leaf_direct_path(leaf_index.to_owned(), self.leaf_count())
                .expect("add_nodes: Error when computing direct path.");
            for d in dirpath.iter() {
                if !self.nodes[d].is_blank() {
                    let node = &mut self.nodes[d];
                    // We can unwrap here, because we just checked that the node
                    // is not blank.
                    let mut parent_node = node.node.take().unwrap();
                    if !parent_node.unmerged_leaves().contains(&leaf_index) {
                        parent_node.add_unmerged_leaf(leaf_index.to_owned());
                    }
                    self.nodes[d].node = Some(parent_node);
                }
            }
        }

        self.trim_tree();
        added_members
    }

    /// Applies a list of proposals from a Commit to the tree.
    /// `proposal_queue` is the queue of proposals received or sent in the
    /// current epoch `updates_key_package_bundles` is the list of own
    /// KeyPackageBundles corresponding to updates or commits sent in the
    /// current epoch
    pub fn apply_proposals(
        &mut self,
        proposal_queue: ProposalQueue,
        updates_key_package_bundles: &[KeyPackageBundle],
    ) -> Result<ApplyProposalsValues, TreeError> {
        let mut has_updates = false;
        let mut has_removes = false;
        let mut self_removed = false;

        // Process updates first
        for queued_proposal in proposal_queue.filtered_by_type(ProposalType::Update) {
            has_updates = true;
            // Unwrapping here is safe because we know the proposal type
            let update_proposal = &queued_proposal.proposal().as_update().unwrap();
            let sender_index = queued_proposal.sender().to_leaf_index();
            // Prepare leaf node
            let leaf_node = Node::new_leaf(Some(update_proposal.key_package.clone()));
            // Blank the direct path of that leaf node
            self.blank_member(sender_index);
            // Replace the leaf node
            self.nodes[sender_index] = leaf_node;
            // Check if it is a self-update
            if sender_index == self.own_node_index() {
                let own_kpb = match updates_key_package_bundles
                    .iter()
                    .find(|kpb| kpb.key_package() == &update_proposal.key_package)
                {
                    Some(kpb) => kpb,
                    // We lost the KeyPackageBundle apparently
                    None => return Err(TreeError::InvalidArguments),
                };
                // Update the private tree with new values
                self.private_tree = PrivateTree::from_key_package_bundle(sender_index, &own_kpb);
            }
        }

        // Process removes
        for queued_proposal in proposal_queue.filtered_by_type(ProposalType::Remove) {
            has_removes = true;
            // Unwrapping here is safe because we know the proposal type
            let remove_proposal = &queued_proposal.proposal().as_remove().unwrap();
            let removed = LeafIndex::from(remove_proposal.removed);
            // Check if we got removed from the group
            if removed == self.own_node_index() {
                self_removed = true;
            }
            // Blank the direct path of the removed member
            self.blank_member(removed);
        }

        // Process adds
        let add_proposals: Vec<AddProposal> = proposal_queue
            .filtered_by_type(ProposalType::Add)
            .map(|queued_proposal| {
                let proposal = &queued_proposal.proposal();
                // Unwrapping here is safe because we know the proposal type
                proposal.as_add().unwrap()
            })
            .collect();
        let has_adds = !add_proposals.is_empty();
        // Extract KeyPackages from proposals
        let key_packages: Vec<&KeyPackage> = add_proposals.iter().map(|a| &a.key_package).collect();
        // Add new members to tree
        let added_members = self.add_nodes(&key_packages);

        // Prepare invitations
        let mut invitation_list = Vec::new();
        for (i, added) in added_members.iter().enumerate() {
            invitation_list.push((added.0, add_proposals.get(i).unwrap().clone()));
        }

        // Process PSK proposals
        let psks: Vec<PreSharedKeyId> = proposal_queue
            .filtered_by_type(ProposalType::Presharedkey)
            .map(|queued_proposal| {
                // Unwrapping here is safe because we know the proposal type
                let psk_proposal = queued_proposal.proposal().as_presharedkey().unwrap();
                psk_proposal.psk
            })
            .collect();

        let presharedkeys = PreSharedKeys { psks };

        // Determine if Commit needs a path field
        let path_required = has_updates || has_removes || !has_adds;

        Ok(ApplyProposalsValues {
            path_required,
            self_removed,
            invitation_list,
            presharedkeys,
        })
    }

    /// Trims the tree from the right when there are empty leaf nodes
    fn trim_tree(&mut self) {
        let mut new_tree_size = 0;

        for i in 0..self.nodes.len() {
            if !self.nodes[i].is_blank() {
                new_tree_size = i + 1;
            }
        }

        if new_tree_size > 0 {
            self.nodes.truncate(new_tree_size);
        }
    }

    /// Get a reference to the commit secret.
    pub(crate) fn commit_secret(&self) -> Option<&CommitSecret> {
        self.private_tree.commit_secret()
    }

<<<<<<< HEAD
    /// Get the path secret for a given target node.
    pub(crate) fn path_secret(&self, index: NodeIndex) -> Option<&PathSecret> {
        // Get a Vector containing the node indices of the direct path to the
        // root from our own leaf.
        let dirpath = match treemath::leaf_direct_path(self.own_node_index(), self.leaf_count()) {
            Ok(p) => p,
            Err(_) => return None,
        };

        // Get the position of the node index that represents the
        // common ancestor in the direct path. We can unwrap here,
        // because the direct path must contain the shared ancestor.
        let position = dirpath.iter().position(|&x| x == index).unwrap();

        self.private_tree.path_secrets().get(position)
=======
    /// Get the path secret for a given target node. Returns `None` if the given
    /// index is not in the tree or not on the direct path of the `own_node`.
    pub(crate) fn path_secret(&self, index: NodeIndex) -> Option<&PathSecret> {
        // Get a Vector containing the node indices of the direct path to the
        // root from our own leaf.
        if let Ok(dirpath) = treemath::leaf_direct_path(self.own_node_index(), self.leaf_count()) {
            // Compute the right index in the `path_secrets` vector and get the secret.
            if let Some(position) = dirpath.iter().position(|&x| x == index) {
                return self.private_tree.path_secrets().get(position);
            }
        }

        // Return None if either of the conditions is not fulfilled.
        None
>>>>>>> 0a24b736
    }
}

/// This struct contain the return vallues of the `apply_proposals()` function
pub struct ApplyProposalsValues {
    pub path_required: bool,
    pub self_removed: bool,
    pub invitation_list: Vec<(LeafIndex, AddProposal)>,
    pub presharedkeys: PreSharedKeys,
}

impl ApplyProposalsValues {
    /// This function creates a `HashSet` of node indexes of the new nodes that
    /// were added to the tree. The `HashSet` will be querried by the
    /// `resolve()` function to filter out those nodes from the resolution.
    pub fn exclusion_list(&self) -> HashSet<&LeafIndex> {
        // Collect the new leaves' indexes so we can filter them out in the resolution
        // later
        let new_leaves_indexes: HashSet<&LeafIndex> = self
            .invitation_list
            .iter()
            .map(|(index, _)| index)
            .collect();
        new_leaves_indexes
    }
}

/// 7.7. Update Paths
///
/// ```text
/// struct {
///     HPKEPublicKey public_key;
///     HPKECiphertext encrypted_path_secret<0..2^32-1>;
/// } UpdatePathNode;
/// ```
#[derive(Debug, PartialEq, Clone, Serialize, Deserialize)]
pub struct UpdatePathNode {
    pub public_key: HpkePublicKey,
    pub encrypted_path_secret: Vec<HpkeCiphertext>,
}

/// 7.7. Update Paths
///
/// ```text
/// struct {
///     KeyPackage leaf_key_package;
///     UpdatePathNode nodes<0..2^32-1>;
/// } UpdatePath;
/// ```
#[derive(Debug, PartialEq, Clone, Serialize, Deserialize)]
pub struct UpdatePath {
    pub leaf_key_package: KeyPackage,
    pub nodes: Vec<UpdatePathNode>,
}

impl UpdatePath {
    /// Create a new update path.
    fn new(leaf_key_package: KeyPackage, nodes: Vec<UpdatePathNode>) -> Self {
        Self {
            leaf_key_package,
            nodes,
        }
    }
}<|MERGE_RESOLUTION|>--- conflicted
+++ resolved
@@ -2,12 +2,8 @@
 use crate::credentials::*;
 use crate::key_packages::*;
 use crate::messages::proposals::*;
-<<<<<<< HEAD
-use crate::{ciphersuite::*, messages::PathSecret, prelude::PreSharedKeyId};
-=======
 use crate::{ciphersuite::*, prelude::PreSharedKeyId};
 use crate::{codec::*, messages::PathSecret};
->>>>>>> 0a24b736
 
 // Tree modules
 pub(crate) mod codec;
@@ -358,22 +354,11 @@
         );
 
         // Decrypt the secret and derive path secrets
-<<<<<<< HEAD
-        let secret = Secret::from_slice(
-            &self
-                .ciphersuite
-                .hpke_open(hpke_ciphertext, &private_key, group_context, &[])?,
-            self.mls_version,
-            &self.ciphersuite,
-        )
-        .into();
-=======
         let secret_bytes =
             self.ciphersuite
                 .hpke_open(hpke_ciphertext, &private_key, group_context, &[])?;
         let path_secret =
             Secret::from_slice(&secret_bytes, ProtocolVersion::default(), self.ciphersuite).into();
->>>>>>> 0a24b736
         // Derive new path secrets and generate keypairs
         let new_path_public_keys =
             self.private_tree
@@ -631,13 +616,9 @@
         )
     }
 
-<<<<<<< HEAD
     /// Add nodes for the provided key packages. Returns a vector containing the
     /// `LeafIndex` of the leaf each `KeyPackage` was placed into, as well as a
     /// reference to the corresponding `KeyPackage`'s `Credential`.
-=======
-    /// Add nodes for the provided key packages.
->>>>>>> 0a24b736
     pub(crate) fn add_nodes<'a>(
         &mut self,
         new_kps: &[&'a KeyPackage],
@@ -805,23 +786,6 @@
         self.private_tree.commit_secret()
     }
 
-<<<<<<< HEAD
-    /// Get the path secret for a given target node.
-    pub(crate) fn path_secret(&self, index: NodeIndex) -> Option<&PathSecret> {
-        // Get a Vector containing the node indices of the direct path to the
-        // root from our own leaf.
-        let dirpath = match treemath::leaf_direct_path(self.own_node_index(), self.leaf_count()) {
-            Ok(p) => p,
-            Err(_) => return None,
-        };
-
-        // Get the position of the node index that represents the
-        // common ancestor in the direct path. We can unwrap here,
-        // because the direct path must contain the shared ancestor.
-        let position = dirpath.iter().position(|&x| x == index).unwrap();
-
-        self.private_tree.path_secrets().get(position)
-=======
     /// Get the path secret for a given target node. Returns `None` if the given
     /// index is not in the tree or not on the direct path of the `own_node`.
     pub(crate) fn path_secret(&self, index: NodeIndex) -> Option<&PathSecret> {
@@ -836,7 +800,6 @@
 
         // Return None if either of the conditions is not fulfilled.
         None
->>>>>>> 0a24b736
     }
 }
 
