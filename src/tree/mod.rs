--- conflicted
+++ resolved
@@ -619,16 +619,13 @@
         )
     }
 
-    /// Add nodes for the provided key packages.
-<<<<<<< HEAD
-    /// Returns `(NodeIndex, Credential)` for each new key package.
-    pub(crate) fn add_nodes(&mut self, new_kps: &[&KeyPackage]) -> Vec<(NodeIndex, Credential)> {
-=======
+    /// Add nodes for the provided key packages. Returns a vector containing the
+    /// `LeafIndex` of the leaf each `KeyPackage` was placed into, as well as a
+    /// reference to the corresponding `KeyPackage`'s `Credential`.
     pub(crate) fn add_nodes<'a>(
         &mut self,
         new_kps: &[&'a KeyPackage],
     ) -> Vec<(LeafIndex, &'a Credential)> {
->>>>>>> 0e5ba31c
         let num_new_kp = new_kps.len();
         let mut added_members = Vec::with_capacity(num_new_kp);
 
