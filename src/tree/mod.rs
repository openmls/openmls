--- conflicted
+++ resolved
@@ -70,12 +70,7 @@
         };
         // Add our own node
         let (index, _credential) = tree.add_node(kpb.key_package());
-<<<<<<< HEAD
-        // We can unwrap  because the index must be a leaf index.
-        tree.private_tree = PrivateTree::from_key_package_bundle(index.try_into().unwrap(), &kpb);
-=======
         tree.private_tree = PrivateTree::from_key_package_bundle(index, &kpb);
->>>>>>> a823e2dc
         tree
     }
 
