--- conflicted
+++ resolved
@@ -140,27 +140,18 @@
 /// Content of a parent node.
 #[derive(Debug, PartialEq, Clone, Serialize, Deserialize)]
 pub struct ParentNode {
-<<<<<<< HEAD
-    pub(crate) public_key: HPKEPublicKey,
+    pub(crate) public_key: HpkePublicKey,
     pub(crate) unmerged_leaves: Vec<LeafIndex>,
-=======
-    pub(crate) public_key: HpkePublicKey,
-    pub(crate) unmerged_leaves: Vec<u32>,
->>>>>>> 97e0a23d
     pub(crate) parent_hash: Vec<u8>,
 }
 
 impl ParentNode {
     /// Creates a new `ParentNode` from the provided values.
-<<<<<<< HEAD
     pub fn new(
-        public_key: HPKEPublicKey,
+        public_key: HpkePublicKey,
         unmerged_leaves: &[LeafIndex],
         parent_hash: &[u8],
     ) -> Self {
-=======
-    pub fn new(public_key: HpkePublicKey, unmerged_leaves: &[u32], parent_hash: &[u8]) -> Self {
->>>>>>> 97e0a23d
         Self {
             public_key,
             unmerged_leaves: unmerged_leaves.to_vec(),
