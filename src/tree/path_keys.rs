//! A data structure holding HPKE key pairs for a path in the tree.

use super::index::NodeIndex;
use crate::ciphersuite::HPKEPrivateKey;

use serde::{Deserialize, Serialize};
use std::collections::HashMap;

<<<<<<< HEAD
/// A set of keys for a path stored as `HashMap` with entries `(NodeIndex,
/// HPKEPrivateKey)`.
#[derive(Default, Debug)]
=======
/// A set of keys for a path stored as `HashMap` with entries `(NodeIndex, HPKEPrivateKey)`.
#[derive(Default, Debug, Serialize, Deserialize)]
>>>>>>> 0d76d9c9
pub(crate) struct PathKeys {
    keys: HashMap<NodeIndex, HPKEPrivateKey>,
}

impl PathKeys {
    /// Add a slice of `HPKEPrivateKey`s with the indices given in `path` to
    /// this set of `PathKeys`.
    ///
    /// This consumes the private keys.
    pub fn add(&mut self, private_keys: Vec<HPKEPrivateKey>, path: &[NodeIndex]) {
        // TODO: #42 operate on path index not NodeIndex.
        debug_assert_eq!(
            private_keys.len(),
            path.len(),
            "Library error: different length"
        );
        let mut private_keys = private_keys;

        for (i, private_key) in private_keys.drain(..).enumerate() {
            let index = path[i];
            self.keys.insert(index, private_key);
        }
    }

    /// Get an HPKE private key for a given node index.
    pub fn get(&self, index: NodeIndex) -> Option<&HPKEPrivateKey> {
        self.keys.get(&index)
    }
}<|MERGE_RESOLUTION|>--- conflicted
+++ resolved
@@ -6,14 +6,8 @@
 use serde::{Deserialize, Serialize};
 use std::collections::HashMap;
 
-<<<<<<< HEAD
-/// A set of keys for a path stored as `HashMap` with entries `(NodeIndex,
-/// HPKEPrivateKey)`.
-#[derive(Default, Debug)]
-=======
 /// A set of keys for a path stored as `HashMap` with entries `(NodeIndex, HPKEPrivateKey)`.
 #[derive(Default, Debug, Serialize, Deserialize)]
->>>>>>> 0d76d9c9
 pub(crate) struct PathKeys {
     keys: HashMap<NodeIndex, HPKEPrivateKey>,
 }
