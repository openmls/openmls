--- conflicted
+++ resolved
@@ -2,17 +2,10 @@
 //! belongs to the current client.
 //!
 
-<<<<<<< HEAD
-use super::{index::NodeIndex, path_keys::PathKeys, TreeError};
-use crate::ciphersuite::Secret;
-use crate::ciphersuite::{Ciphersuite, HPKEPrivateKey, HPKEPublicKey};
-use crate::codec::{Codec, CodecError};
-=======
 use super::{index::NodeIndex, path_keys::PathKeys};
 use crate::ciphersuite::{Ciphersuite, HPKEPrivateKey, HPKEPublicKey};
 use crate::key_packages::*;
-use crate::messages::CommitSecret;
->>>>>>> 0a515e25
+use crate::prelude::Secret;
 use crate::schedule::hkdf_expand_label;
 
 pub(crate) type PathSecrets = Vec<Secret>;
@@ -46,7 +39,7 @@
             node_index,
             hpke_private_key: None,
             path_keys: PathKeys::default(),
-            commit_secret: CommitSecret::default(),
+            commit_secret: Secret::default(),
             path_secrets: PathSecrets::default(),
         }
     }
@@ -69,13 +62,8 @@
             node_index,
             hpke_private_key: Some(private_key),
             path_keys: PathKeys::default(),
-<<<<<<< HEAD
             commit_secret: Secret::default(),
             path_secrets: Vec::default(),
-=======
-            commit_secret: CommitSecret::default(),
-            path_secrets: vec![],
->>>>>>> 0a515e25
         }
     }
 
@@ -93,33 +81,7 @@
         let public_keys =
             private_tree.generate_path_secrets(ciphersuite, key_package_bundle.leaf_secret(), path);
 
-<<<<<<< HEAD
-        // Clean the path keys for the update.
-        self.path_keys.clear();
-
-        // Generate key pairs and return.
-        let public_keys = self.generate_path_keypairs(ciphersuite, path)?;
-        Ok(public_keys)
-    }
-
-    /// Generate a new `PrivateTree` and populate it with pre-computed values.
-    pub(crate) fn new(
-        hpke_private_key: HPKEPrivateKey,
-        node_index: NodeIndex,
-        path_keys: PathKeys,
-        commit_secret: Secret,
-        path_secrets: PathSecrets,
-    ) -> Self {
-        Self {
-            hpke_private_key,
-            node_index,
-            path_keys,
-            commit_secret,
-            path_secrets,
-        }
-=======
         (private_tree, public_keys)
->>>>>>> 0a515e25
     }
 
     // === Setter and Getter ===
@@ -155,16 +117,7 @@
     pub(crate) fn generate_path_secrets(
         &mut self,
         ciphersuite: &Ciphersuite,
-<<<<<<< HEAD
-        start_secret: Option<&Secret>,
-        n: usize,
-    ) {
-        let hash_len = ciphersuite.hash_length();
-        let start_secret = match start_secret {
-            Some(secret) => secret.clone(),
-            None => Secret::from(self.hpke_private_key.as_slice().to_vec()),
-=======
-        leaf_secret: &[u8],
+        leaf_secret: &Secret,
         path: &[NodeIndex],
     ) -> Vec<HPKEPublicKey> {
         let path_secrets = if path.is_empty() {
@@ -177,7 +130,6 @@
                 &[],
                 ciphersuite.hash_length(),
             )]
->>>>>>> 0a515e25
         };
 
         self.derive_path_secrets(ciphersuite, path_secrets, path)
@@ -195,7 +147,7 @@
     pub(crate) fn continue_path_secrets(
         &mut self,
         ciphersuite: &Ciphersuite,
-        start_secret: Vec<u8>,
+        start_secret: Secret,
         path: &[NodeIndex],
     ) -> Vec<HPKEPublicKey> {
         let path_secrets = vec![start_secret];
@@ -207,7 +159,7 @@
     fn derive_path_secrets(
         &mut self,
         ciphersuite: &Ciphersuite,
-        path_secrets: Vec<Vec<u8>>,
+        path_secrets: Vec<Secret>,
         path: &[NodeIndex],
     ) -> Vec<HPKEPublicKey> {
         let hash_len = ciphersuite.hash_length();
@@ -246,13 +198,7 @@
             "path",
             &[],
             ciphersuite.hash_length(),
-<<<<<<< HEAD
         );
-
-        Ok(())
-=======
-        ));
->>>>>>> 0a515e25
     }
 
     /// Generate HPKE key pairs for all path secrets in `path_secrets`.
