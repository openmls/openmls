//! A data structure holding information about the leaf node in the tree that
//! belongs to the current client.

use super::{index::NodeIndex, path_keys::PathKeys};
use crate::ciphersuite::{Ciphersuite, HPKEPrivateKey, HPKEPublicKey};
use crate::key_packages::*;
use crate::prelude::Secret;
use crate::utils::zero;

<<<<<<< HEAD
#[derive(Debug)]
pub(crate) struct CommitSecret {
    secret: Secret,
}

impl Default for CommitSecret {
    fn default() -> Self {
        CommitSecret {
            secret: Secret::default(),
        }
    }
}

impl CommitSecret {
    pub(crate) fn secret(&self) -> &Secret {
        &self.secret
    }

    /// Create a CommitSecret consisting of an all-zero string of length
    /// `hash_length`.
    pub(crate) fn zero_secret(ciphersuite: &Ciphersuite) -> Self {
        CommitSecret {
            secret: Secret::from(zero(ciphersuite.hash_length())),
        }
    }
}

pub(crate) type PathSecrets = Vec<Secret>;
#[derive(Debug)]
=======
use serde::{Deserialize, Serialize};

pub(crate) type PathSecrets = Vec<Vec<u8>>;
#[derive(Debug, Serialize, Deserialize)]
>>>>>>> 0d76d9c9
pub(crate) struct PrivateTree {
    // The index of the node corresponding to this leaf information.
    node_index: NodeIndex,

    // This is the HPKE private key corresponding to the HPKEPublicKey in the
    // node with index `node_index`.
    hpke_private_key: Option<HPKEPrivateKey>,

    // A vector of HPKEKeyPairs in the path from this leaf.
    path_keys: PathKeys,

    // Commit secret.
    commit_secret: CommitSecret,

    // Leaf secret.
    // Path secrets and node secret are derived from this secret.

    // Path secrets.
    // Path secrets derived from the leaf secret.
    path_secrets: PathSecrets,
}

impl PrivateTree {
    /// Create a new empty placeholder `PrivateTree` with default values and no
    /// `HPKEPrivateKey`
    pub(crate) fn new(node_index: NodeIndex) -> PrivateTree {
        PrivateTree {
            node_index,
            hpke_private_key: None,
            path_keys: PathKeys::default(),
            commit_secret: CommitSecret::default(),
            path_secrets: PathSecrets::default(),
        }
    }
    /// Create a minimal `PrivateTree` setting only the private key.
    /// This function is used to initialize a `PrivateTree` with a
    /// `KeyPackageBundle`. Further secrets like path secrets and keypairs
    /// will only be derived in a further step. The HPKE private key is
    /// derived from the leaf secret contained in the KeyPackageBundle.
    pub(crate) fn from_key_package_bundle(
        node_index: NodeIndex,
        key_package_bundle: &KeyPackageBundle,
    ) -> Self {
        let leaf_secret = key_package_bundle.leaf_secret();
        let ciphersuite = key_package_bundle.key_package.ciphersuite();
        let leaf_node_secret = KeyPackageBundle::derive_leaf_node_secret(ciphersuite, &leaf_secret);
        let keypair = ciphersuite.derive_hpke_keypair(&leaf_node_secret);
        let (private_key, _) = keypair.into_keys();

        Self {
            node_index,
            hpke_private_key: Some(private_key),
            path_keys: PathKeys::default(),
            commit_secret: CommitSecret {
                secret: Secret::default(),
            },
            path_secrets: Vec::default(),
        }
    }

    /// Creates a `PrivateTree` with a new private key, leaf secret and path
    /// The private key is derived from the leaf secret contained in the
    /// KeyPackageBundle.
    pub(crate) fn new_with_keys(
        ciphersuite: &Ciphersuite,
        node_index: NodeIndex,
        key_package_bundle: &KeyPackageBundle,
        path: &[NodeIndex],
    ) -> (Self, Vec<HPKEPublicKey>) {
        let mut private_tree = PrivateTree::from_key_package_bundle(node_index, key_package_bundle);

        // Compute path secrets and generate keypairs
        let public_keys =
            private_tree.generate_path_secrets(ciphersuite, key_package_bundle.leaf_secret(), path);

        (private_tree, public_keys)
    }

    // === Setter and Getter ===

    pub(crate) fn hpke_private_key(&self) -> &HPKEPrivateKey {
        match &self.hpke_private_key {
            Some(private_key) => private_key,
            None => panic!("Library error, private key was never initialized"),
        }
    }
    pub(crate) fn node_index(&self) -> NodeIndex {
        self.node_index
    }
    pub(crate) fn path_keys(&self) -> &PathKeys {
        &self.path_keys
    }
    pub(crate) fn commit_secret(&self) -> &CommitSecret {
        &self.commit_secret
    }
    pub(crate) fn path_secrets(&self) -> &[Secret] {
        &self.path_secrets
    }

    /// Generate `n` path secrets with the given `leaf_secret`.
    ///
    /// From 5.4. Ratchet Tree Evolution:
    /// ```text
    /// path_secret[0] = DeriveSecret(leaf_secret, "path")
    /// path_secret[n] = DeriveSecret(path_secret[n-1], "path")
    /// ```
    ///
    /// Note that this overrides the `path_secrets`.
    pub(crate) fn generate_path_secrets(
        &mut self,
        ciphersuite: &Ciphersuite,
        leaf_secret: &Secret,
        path: &[NodeIndex],
    ) -> Vec<HPKEPublicKey> {
        let path_secrets = if path.is_empty() {
            vec![]
        } else {
            vec![leaf_secret.kdf_expand_label(ciphersuite, "path", &[], ciphersuite.hash_length())]
        };

        self.derive_path_secrets(ciphersuite, path_secrets, path)
    }

    /// Generate `n` path secrets with the given `start_secret`.
    ///
    /// From 5.4. Ratchet Tree Evolution:
    /// ```text
    /// path_secret[0] = DeriveSecret(leaf_secret, "path")
    /// path_secret[n] = DeriveSecret(path_secret[n-1], "path")
    /// ```
    ///
    /// Note that this overrides the `path_secrets`.
    pub(crate) fn continue_path_secrets(
        &mut self,
        ciphersuite: &Ciphersuite,
        start_secret: Secret,
        path: &[NodeIndex],
    ) -> Vec<HPKEPublicKey> {
        let path_secrets = vec![start_secret];
        self.derive_path_secrets(ciphersuite, path_secrets, path)
    }

    /// This function generates the path secrets internally and is only called
    /// from either `generate_path_secrets` or `continue_path_secrets`.
    fn derive_path_secrets(
        &mut self,
        ciphersuite: &Ciphersuite,
        path_secrets: Vec<Secret>,
        path: &[NodeIndex],
    ) -> Vec<HPKEPublicKey> {
        let hash_len = ciphersuite.hash_length();

        let mut path_secrets = path_secrets;

        for i in 1..path.len() {
            let path_secret =
                path_secrets[i - 1].kdf_expand_label(ciphersuite, "path", &[], hash_len);
            path_secrets.push(path_secret);
        }
        self.path_secrets = path_secrets;

        // Generate the Commit Secret
        self.generate_commit_secret(ciphersuite);

        // Generate keypair and return public keys
        self.generate_path_keypairs(ciphersuite, path)
    }

    /// Generate the commit secret for the given `path_secret`.
    ///
    /// From 11.2. Commit:
    /// `Define commit_secret as the value path_secret[n+1] derived from the
    /// path_secret[n] value assigned to the root node.`
    ///
    /// From 5.4. Ratchet Tree Evolution:
    /// `path_secret[n] = DeriveSecret(path_secret[n-1], "path")`
    ///
    /// Returns a path secret that's a `CommitSecret`.
    fn generate_commit_secret(&mut self, ciphersuite: &Ciphersuite) {
        let path_secret = self.path_secrets.last().unwrap();

        self.commit_secret = CommitSecret {
            secret: path_secret.kdf_expand_label(
                ciphersuite,
                "path",
                &[],
                ciphersuite.hash_length(),
            ),
        };
    }

    /// Generate HPKE key pairs for all path secrets in `path_secrets`.
    ///
    /// From 5.4. Ratchet Tree Evolution:
    /// ```text
    /// leaf_priv, leaf_pub = KEM.DeriveKeyPair(leaf_node_secret)
    /// node_priv[n], node_pub[n] = KEM.DeriveKeyPair(node_secret[n])
    /// ```
    ///
    /// Note that this **extends** existing `path_keys` in this leaf.
    ///
    /// Returns a vector of `HPKEPublicKey`.
    fn generate_path_keypairs(
        &mut self,
        ciphersuite: &Ciphersuite,
        path: &[NodeIndex],
    ) -> Vec<HPKEPublicKey> {
        let hash_len = ciphersuite.hash_length();
        let mut private_keys = vec![];
        let mut public_keys = vec![];

        // Derive key pairs for all nodes in the direct path.
        for path_secret in self.path_secrets.iter() {
            let node_secret = path_secret.kdf_expand_label(ciphersuite, "node", &[], hash_len);
            let keypair = ciphersuite.derive_hpke_keypair(&node_secret);
            let (private_key, public_key) = keypair.into_keys();
            public_keys.push(public_key);
            private_keys.push(private_key);
        }

        // Store private keys.
        self.path_keys.add(private_keys, &path);

        // Return public keys.
        public_keys
    }
}<|MERGE_RESOLUTION|>--- conflicted
+++ resolved
@@ -7,8 +7,9 @@
 use crate::prelude::Secret;
 use crate::utils::zero;
 
-<<<<<<< HEAD
-#[derive(Debug)]
+use serde::{Deserialize, Serialize};
+
+#[derive(Debug, Serialize, Deserialize)]
 pub(crate) struct CommitSecret {
     secret: Secret,
 }
@@ -36,13 +37,8 @@
 }
 
 pub(crate) type PathSecrets = Vec<Secret>;
-#[derive(Debug)]
-=======
-use serde::{Deserialize, Serialize};
-
-pub(crate) type PathSecrets = Vec<Vec<u8>>;
+
 #[derive(Debug, Serialize, Deserialize)]
->>>>>>> 0d76d9c9
 pub(crate) struct PrivateTree {
     // The index of the node corresponding to this leaf information.
     node_index: NodeIndex,
