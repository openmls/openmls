--- conflicted
+++ resolved
@@ -2,13 +2,9 @@
 //! belongs to the current client.
 
 use super::{index::NodeIndex, path_keys::PathKeys, *};
-<<<<<<< HEAD
-=======
-use crate::ciphersuite::{Ciphersuite, HpkePrivateKey, HpkePublicKey};
->>>>>>> 789aa29e
 use crate::prelude::Secret;
 use crate::{
-    ciphersuite::{Ciphersuite, HPKEPrivateKey, HPKEPublicKey},
+    ciphersuite::{Ciphersuite, HpkePrivateKey, HpkePublicKey},
     messages::PathSecret,
 };
 
