--- conflicted
+++ resolved
@@ -1,11 +1,7 @@
 use crate::ciphersuite::*;
 use crate::tree::{index::LeafIndex, secret_tree::*};
 
-<<<<<<< HEAD
-use serde::{Deserialize, Serialize};
-=======
 use super::*;
->>>>>>> 346cd2ab
 
 const OUT_OF_ORDER_TOLERANCE: u32 = 5;
 const MAXIMUM_FORWARD_DISTANCE: u32 = 1000;
