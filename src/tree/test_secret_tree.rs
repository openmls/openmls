--- conflicted
+++ resolved
@@ -2,7 +2,6 @@
 #[test]
 fn test_boundaries() {
     use crate::ciphersuite::*;
-<<<<<<< HEAD
     use crate::config::*;
     use crate::tree::{index::*, secret_tree::*};
 
@@ -72,134 +71,23 @@
             Err(SecretTreeError::IndexOutOfBounds)
         );
     }
-=======
-    use crate::config::Config;
-    use crate::tree::{index::*, secret_tree::*};
-
-    let ciphersuite =
-        Config::ciphersuite(CiphersuiteName::MLS10_128_DHKEMX25519_CHACHA20POLY1305_SHA256_Ed25519)
-            .unwrap();
-    let mut secret_tree = SecretTree::new(&[0u8; 32], LeafIndex::from(2u32));
-    let secret_type = SecretType::ApplicationSecret;
-    assert!(secret_tree
-        .get_secret_for_decryption(ciphersuite, LeafIndex::from(0u32), secret_type, 0)
-        .is_ok());
-    assert!(secret_tree
-        .get_secret_for_decryption(ciphersuite, LeafIndex::from(1u32), secret_type, 0)
-        .is_ok());
-    assert!(secret_tree
-        .get_secret_for_decryption(ciphersuite, LeafIndex::from(0u32), secret_type, 1)
-        .is_ok());
-    assert!(secret_tree
-        .get_secret_for_decryption(ciphersuite, LeafIndex::from(0u32), secret_type, 1_000)
-        .is_ok());
-    assert_eq!(
-        secret_tree.get_secret_for_decryption(
-            ciphersuite,
-            LeafIndex::from(1u32),
-            secret_type,
-            1001
-        ),
-        Err(SecretTreeError::TooDistantInTheFuture)
-    );
-    assert!(secret_tree
-        .get_secret_for_decryption(ciphersuite, LeafIndex::from(0u32), secret_type, 996)
-        .is_ok());
-    assert_eq!(
-        secret_tree.get_secret_for_decryption(ciphersuite, LeafIndex::from(0u32), secret_type, 995),
-        Err(SecretTreeError::TooDistantInThePast)
-    );
-    assert_eq!(
-        secret_tree.get_secret_for_decryption(ciphersuite, LeafIndex::from(2u32), secret_type, 0),
-        Err(SecretTreeError::IndexOutOfBounds)
-    );
-    let mut largetree = SecretTree::new(&[0u8; 32], LeafIndex::from(100_000u32));
-    assert!(largetree
-        .get_secret_for_decryption(ciphersuite, LeafIndex::from(0u32), secret_type, 0)
-        .is_ok());
-    assert!(largetree
-        .get_secret_for_decryption(ciphersuite, LeafIndex::from(99_999u32), secret_type, 0)
-        .is_ok());
-    assert!(largetree
-        .get_secret_for_decryption(ciphersuite, LeafIndex::from(99_999u32), secret_type, 1_000)
-        .is_ok());
-    assert_eq!(
-        largetree.get_secret_for_decryption(
-            ciphersuite,
-            LeafIndex::from(100_000u32),
-            secret_type,
-            0
-        ),
-        Err(SecretTreeError::IndexOutOfBounds)
-    );
->>>>>>> a8e67829
 }
 
 // This tests if the generation gets incremented correctly and that the returned values are unique.
 #[test]
 fn increment_generation() {
-<<<<<<< HEAD
-    use crate::ciphersuite::*;
-    use crate::config::*;
-=======
+
     use crate::ciphersuite::CiphersuiteName;
     use crate::config::Config;
->>>>>>> a8e67829
     use crate::tree::{secret_tree::*, *};
     use std::collections::HashMap;
 
     const SIZE: usize = 100;
     const MAX_GENERATIONS: usize = 10;
-<<<<<<< HEAD
 
     for &ciphersuite_name in Config::supported_ciphersuites() {
         let ciphersuite = Ciphersuite::new(ciphersuite_name);
-        let mut unique_values: HashMap<Vec<u8>, bool> = HashMap::new();
-        let mut secret_tree = SecretTree::new(&[1, 2, 3], LeafIndex::from(SIZE as u32));
-        for i in 0..SIZE {
-            assert_eq!(
-                secret_tree.get_generation(LeafIndex::from(i as u32), SecretType::HandshakeSecret),
-                0
-            );
-            assert_eq!(
-                secret_tree
-                    .get_generation(LeafIndex::from(i as u32), SecretType::ApplicationSecret),
-                0
-            );
-        }
-        for i in 0..MAX_GENERATIONS {
-            for j in 0..SIZE {
-                let (next_gen, (handshake_key, handshake_nonce)) = secret_tree
-                    .get_secret_for_encryption(
-                        &ciphersuite,
-                        LeafIndex::from(j as u32),
-                        SecretType::HandshakeSecret,
-                    );
-                assert_eq!(next_gen, i as u32);
-                assert!(unique_values
-                    .insert(handshake_key.as_slice().to_vec(), true)
-                    .is_none());
-                assert!(unique_values
-                    .insert(handshake_nonce.as_slice().to_vec(), true)
-                    .is_none());
-                let (next_gen, (application_key, application_nonce)) = secret_tree
-                    .get_secret_for_encryption(
-                        &ciphersuite,
-                        LeafIndex::from(j as u32),
-                        SecretType::ApplicationSecret,
-                    );
-                assert_eq!(next_gen, i as u32);
-                assert!(unique_values
-                    .insert(application_key.as_slice().to_vec(), true)
-                    .is_none());
-                assert!(unique_values
-                    .insert(application_nonce.as_slice().to_vec(), true)
-                    .is_none());
-            }
-=======
-    let ciphersuite =
-        Config::ciphersuite(CiphersuiteName::MLS10_128_DHKEMX25519_AES128GCM_SHA256_Ed25519)
-            .unwrap();
+      
     let mut unique_values: HashMap<Vec<u8>, bool> = HashMap::new();
     let mut secret_tree = SecretTree::new(&[1, 2, 3], LeafIndex::from(SIZE as u32));
     for i in 0..SIZE {
@@ -240,7 +128,6 @@
             assert!(unique_values
                 .insert(application_nonce.as_slice().to_vec(), true)
                 .is_none());
->>>>>>> a8e67829
         }
     }
 }