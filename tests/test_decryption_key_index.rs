//! Test decryption key index computation in larger trees.
use openmls::prelude::*;

mod utils;

//use std::convert::TryFrom;
//use test_macros::ctest;
use utils::managed_utils::*;

//ctest!(decryption_key_index_computation {
#[test]
fn test_decryption_key_index_computation() {
    for ciphersuite_name in Config::supported_ciphersuite_names() {
        //let ciphersuite_name = CiphersuiteName::try_from(_ciphersuite_code).unwrap();
        println!("Testing ciphersuite {:?}", ciphersuite_name);
        let ciphersuite = Config::ciphersuite(*ciphersuite_name).unwrap();

<<<<<<< HEAD
        // Some basic setup functions for the managed group.
        let handshake_message_format = HandshakeMessageFormat::Plaintext;
        let update_policy = UpdatePolicy::default();
        let callbacks = default_callbacks::default_callbacks();
        let managed_group_config =
            ManagedGroupConfig::new(handshake_message_format, update_policy, 10, 0, callbacks);
        let number_of_clients = 20;
        let setup = ManagedTestSetup::new(
            managed_group_config,
            ManagedClientConfig::default_tests(),
            number_of_clients,
        );
=======
    // Some basic setup functions for the managed group.
    let handshake_message_format = HandshakeMessageFormat::Plaintext;
    let update_policy = UpdatePolicy::default();
    let callbacks = ManagedGroupCallbacks::default();
    let managed_group_config =
        ManagedGroupConfig::new(handshake_message_format, update_policy, 10, 0, callbacks);
    let number_of_clients = 20;
    let setup = ManagedTestSetup::new(managed_group_config, number_of_clients);
    setup.create_clients();
>>>>>>> 83b93b2b
        // Create a basic group with more than 4 members to create a tree with intermediate nodes.
        let group_id = setup.create_random_group(10, ciphersuite).unwrap();
        let mut groups = setup.groups.borrow_mut();
        let group = groups.get_mut(&group_id).unwrap();

        // Now we have to create a situation, where the resolution is neither
        // the leaf, nor the common ancestor closest to the root. To do that, we
        // first have the member at index 0 remove the one at index 2, thus
        // populating its own parent node.

        // Find the identity of the member with leaf index 0.
        let (_, remover_id) = &group
            .members
            .iter()
            .find(|(index, _)| index == &0)
            .unwrap()
            .clone();
        setup
            .remove_clients_by_index(ActionType::Commit, group, &remover_id, &[2])
            .unwrap();

        // Then we have the member at index 7 remove the one at index 3. This
        // causes a secret to be encrypted to the parent node of index 0, which
        // fails if the index of the decryption key is computed incorrectly.
        // Find the member with index 0.

        // Find the identity of the member with leaf index 7.
        let (_, remover_id) = &group
            .members
            .iter()
            .find(|(index, _)| index == &7)
            .unwrap()
            .clone();
        setup
            .remove_clients_by_index(ActionType::Commit, group, &remover_id, &[3])
            .unwrap();

        // Since the decryption failure doesn't cause a panic, but only an error
        // message in the callback, we also have to check that the group states
        // match for all group members.
        setup.check_group_states(group);
        //});
    }
}<|MERGE_RESOLUTION|>--- conflicted
+++ resolved
@@ -15,11 +15,10 @@
         println!("Testing ciphersuite {:?}", ciphersuite_name);
         let ciphersuite = Config::ciphersuite(*ciphersuite_name).unwrap();
 
-<<<<<<< HEAD
         // Some basic setup functions for the managed group.
         let handshake_message_format = HandshakeMessageFormat::Plaintext;
         let update_policy = UpdatePolicy::default();
-        let callbacks = default_callbacks::default_callbacks();
+        let callbacks = ManagedGroupCallbacks::default();
         let managed_group_config =
             ManagedGroupConfig::new(handshake_message_format, update_policy, 10, 0, callbacks);
         let number_of_clients = 20;
@@ -28,17 +27,6 @@
             ManagedClientConfig::default_tests(),
             number_of_clients,
         );
-=======
-    // Some basic setup functions for the managed group.
-    let handshake_message_format = HandshakeMessageFormat::Plaintext;
-    let update_policy = UpdatePolicy::default();
-    let callbacks = ManagedGroupCallbacks::default();
-    let managed_group_config =
-        ManagedGroupConfig::new(handshake_message_format, update_policy, 10, 0, callbacks);
-    let number_of_clients = 20;
-    let setup = ManagedTestSetup::new(managed_group_config, number_of_clients);
-    setup.create_clients();
->>>>>>> 83b93b2b
         // Create a basic group with more than 4 members to create a tree with intermediate nodes.
         let group_id = setup.create_random_group(10, ciphersuite).unwrap();
         let mut groups = setup.groups.borrow_mut();
