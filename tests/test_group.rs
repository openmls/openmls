--- conflicted
+++ resolved
@@ -23,55 +23,36 @@
     // Generate KeyPackages
     let alice_key_package_bundle = KeyPackageBundle::new(
         ciphersuite_name,
-<<<<<<< HEAD
-        &alice_credential_bundle, // TODO: bad API, we shouldn't have to get the private key out here (this function shouldn't exist!)
-        Vec::new(),
+        &alice_credential_bundle,
+        mandatory_extensions.clone(),
         None,
-=======
-        &alice_credential_bundle,
-        mandatory_extensions.clone(),
->>>>>>> 5f0cc280
     );
 
     let bob_key_package_bundle = KeyPackageBundle::new(
         ciphersuite_name,
-<<<<<<< HEAD
-        &bob_credential_bundle, // TODO: bad API, we shouldn't have to get the private key out here (this function shouldn't exist!)
-        Vec::new(),
-        None,
-=======
         &bob_credential_bundle,
         mandatory_extensions.clone(),
->>>>>>> 5f0cc280
+        None,
     );
     let bob_key_package = bob_key_package_bundle.get_key_package();
 
     let alice_update_key_package_bundle = KeyPackageBundle::new(
         ciphersuite_name,
-<<<<<<< HEAD
-        &alice_credential_bundle, // TODO: bad API, we shouldn't have to get the private key out here (this function shouldn't exist!)
-        Vec::new(),
+        &alice_credential_bundle,
+        mandatory_extensions,
         None,
-=======
-        &alice_credential_bundle,
-        mandatory_extensions,
->>>>>>> 5f0cc280
     );
     let alice_update_key_package = alice_update_key_package_bundle.get_key_package();
     assert!(alice_update_key_package.verify().is_ok());
 
     // Alice creates a group
     let group_id = [1, 2, 3, 4];
-<<<<<<< HEAD
-    let group_alice_1234 = MlsGroup::new(
+    let mut group_alice_1234 = MlsGroup::new(
         &group_id,
         ciphersuite_name,
         alice_key_package_bundle,
         GroupConfig::default(),
     );
-=======
-    let mut group_alice_1234 = MlsGroup::new(&group_id, ciphersuite_name, alice_key_package_bundle);
->>>>>>> 5f0cc280
 
     // Alice proposes to add Bob with forced self-update
     // Even though there are only Add Proposals, this should generated a path field on the Commit
@@ -271,19 +252,25 @@
             ciphersuite_name,
             &alice_credential_bundle,
             mandatory_extensions.clone(),
+            None,
         );
 
         let bob_key_package_bundle = KeyPackageBundle::new(
             ciphersuite_name,
             &bob_credential_bundle,
             mandatory_extensions,
+            None,
         );
         let bob_key_package = bob_key_package_bundle.get_key_package();
 
         // Alice creates a group
         let group_id = [1, 2, 3, 4];
-        let mut group_alice_1234 =
-            MlsGroup::new(&group_id, ciphersuite_name, alice_key_package_bundle);
+        let mut group_alice_1234 = MlsGroup::new(
+            &group_id,
+            ciphersuite_name,
+            alice_key_package_bundle,
+            GroupConfig::default(),
+        );
 
         // Alice adds Bob
         let bob_add_proposal = group_alice_1234.create_add_proposal(
