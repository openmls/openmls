use openmls::prelude::*;

#[test]
fn create_commit_optional_path() {
    let ciphersuite_name = CiphersuiteName::MLS10_128_DHKEMX25519_AES128GCM_SHA256_Ed25519;
    let group_aad = b"Alice's test group";

    // Define identities
    let alice_credential_bundle =
        CredentialBundle::new("Alice".into(), CredentialType::Basic, ciphersuite_name).unwrap();
    let bob_credential_bundle =
        CredentialBundle::new("Bob".into(), CredentialType::Basic, ciphersuite_name).unwrap();

    // Mandatory extensions, will be fixed in #164
    let lifetime_extension = Box::new(LifetimeExtension::new(60));
    let mandatory_extensions: Vec<Box<dyn Extension>> = vec![lifetime_extension];

    // Generate KeyPackages
    let alice_key_package_bundle = KeyPackageBundle::new(
        &[ciphersuite_name],
        &alice_credential_bundle,
        mandatory_extensions.clone(),
    );

    let bob_key_package_bundle = KeyPackageBundle::new(
        &[ciphersuite_name],
        &bob_credential_bundle,
        mandatory_extensions.clone(),
    );
    let bob_key_package = bob_key_package_bundle.get_key_package();

    let alice_update_key_package_bundle = KeyPackageBundle::new(
        &[ciphersuite_name],
        &alice_credential_bundle,
        mandatory_extensions,
    );
    let alice_update_key_package = alice_update_key_package_bundle.get_key_package();
    assert!(alice_update_key_package.verify().is_ok());

    // Alice creates a group
    let group_id = [1, 2, 3, 4];
<<<<<<< HEAD
    let mut group_alice = MlsGroup::new(&group_id, ciphersuite_name, alice_key_package_bundle);
=======
    let mut group_alice_1234 = MlsGroup::new(
        &group_id,
        ciphersuite_name,
        alice_key_package_bundle,
        GroupConfig::default(),
    );
>>>>>>> 2becc763

    // Alice proposes to add Bob with forced self-update
    // Even though there are only Add Proposals, this should generated a path field on the Commit
    let bob_add_proposal = group_alice.create_add_proposal(
        group_aad,
        &alice_credential_bundle,
        bob_key_package.clone(),
    );
    let epoch_proposals = vec![bob_add_proposal];
<<<<<<< HEAD
    let (mls_plaintext_commit, _welcome_bundle_alice_bob_option, kpb_option) = match group_alice
        .create_commit(
=======
    let (mls_plaintext_commit, _welcome_bundle_alice_bob_option, kpb_option) =
        match group_alice_1234.create_commit(
>>>>>>> 2becc763
            group_aad,
            &alice_credential_bundle,
            epoch_proposals,
            true, /* force self-update */
        ) {
            Ok(c) => c,
            Err(e) => panic!("Error creating commit: {:?}", e),
        };
    let commit = match &mls_plaintext_commit.content {
        MLSPlaintextContentType::Commit((commit, _)) => commit,
        _ => panic!(),
    };
    assert!(commit.path.is_some());
    assert!(commit.path.is_some() && kpb_option.is_some());

    // Alice adds Bob without forced self-update
    // Since there are only Add Proposals, this does not generate a path field on the Commit
    // Creating a second proposal to add the same member should not fail, only committing that proposal should fail
    let bob_add_proposal = group_alice.create_add_proposal(
        group_aad,
        &alice_credential_bundle,
        bob_key_package.clone(),
    );
    let epoch_proposals = vec![bob_add_proposal];
<<<<<<< HEAD
    let (mls_plaintext_commit, welcome_bundle_alice_bob_option, kpb_option) = match group_alice
=======
    let (mls_plaintext_commit, welcome_bundle_alice_bob_option, kpb_option) = match group_alice_1234
>>>>>>> 2becc763
        .create_commit(
            group_aad,
            &alice_credential_bundle,
            epoch_proposals.clone(),
            false, /* don't force selfupdate */
        ) {
        Ok(c) => c,
        Err(e) => panic!("Error creating commit: {:?}", e),
    };
    let commit = match &mls_plaintext_commit.content {
        MLSPlaintextContentType::Commit((commit, _)) => commit,
        _ => panic!(),
    };
    assert!(commit.path.is_none() && kpb_option.is_none());

    // Alice applies the Commit without the forced self-update
    match group_alice.apply_commit(mls_plaintext_commit, epoch_proposals, vec![]) {
        Ok(_) => {}
        Err(e) => panic!("Error applying commit: {:?}", e),
    };
    let ratchet_tree = group_alice.tree().public_key_tree_copy();

    // Bob creates group from Welcome
<<<<<<< HEAD
    let _group_bob = match MlsGroup::new_from_welcome(
=======
    let _group_bob_1234 = match MlsGroup::new_from_welcome(
>>>>>>> 2becc763
        welcome_bundle_alice_bob_option.unwrap(),
        Some(ratchet_tree),
        bob_key_package_bundle,
    ) {
        Ok(group) => group,
        Err(e) => panic!("Error creating group from Welcome: {:?}", e),
    };

    assert_eq!(
        group_alice.tree().public_key_tree(),
        group_alice.tree().public_key_tree()
    );

    // Alice updates
    let alice_update_proposal = group_alice.create_update_proposal(
        group_aad,
        &alice_credential_bundle,
        alice_update_key_package.clone(),
    );
    let proposals = vec![alice_update_proposal];

    // Only UpdateProposal
<<<<<<< HEAD
    let (commit_mls_plaintext, _welcome_option, kpb_option) = match group_alice.create_commit(
=======
    let (commit_mls_plaintext, _welcome_option, kpb_option) = match group_alice_1234.create_commit(
>>>>>>> 2becc763
        group_aad,
        &alice_credential_bundle,
        proposals.clone(),
        false, /* force self update */
    ) {
        Ok(c) => c,
        Err(e) => panic!("Error creating commit: {:?}", e),
    };
    let (commit, _confirmation_tag) = match &commit_mls_plaintext.content {
        MLSPlaintextContentType::Commit((commit, confirmation_tag)) => (commit, confirmation_tag),
        _ => panic!(),
    };
    assert!(commit.path.is_some() && kpb_option.is_some());

    // Apply UpdateProposal
<<<<<<< HEAD
    group_alice
=======
    group_alice_1234
>>>>>>> 2becc763
        .apply_commit(
            commit_mls_plaintext.clone(),
            proposals,
            vec![kpb_option.unwrap()],
        )
        .expect("Error applying commit");
}

#[test]
fn basic_group_setup() {
    let ciphersuite_name = CiphersuiteName::MLS10_128_DHKEMX25519_AES128GCM_SHA256_Ed25519;
    let group_aad = b"Alice's test group";

    // Define identities
    let alice_credential_bundle =
        CredentialBundle::new("Alice".into(), CredentialType::Basic, ciphersuite_name).unwrap();
    let bob_credential_bundle =
        CredentialBundle::new("Bob".into(), CredentialType::Basic, ciphersuite_name).unwrap();

    // Generate KeyPackages
<<<<<<< HEAD
    let bob_key_package_bundle =
        KeyPackageBundle::new(ciphersuite_name, &bob_credential_bundle, Vec::new());
    let bob_key_package = bob_key_package_bundle.get_key_package();

    let alice_key_package_bundle =
        KeyPackageBundle::new(ciphersuite_name, &alice_credential_bundle, Vec::new());

    // Alice creates a group
    let group_id = [1, 2, 3, 4];
    let group_alice = MlsGroup::new(&group_id, ciphersuite_name, alice_key_package_bundle);
=======
    let bob_key_package_bundle = KeyPackageBundle::new(
        &[ciphersuite_name],
        &bob_credential_bundle, // TODO: bad API, we shouldn't have to get the private key out here (this function shouldn't exist!)
        Vec::new(),
    );
    let bob_key_package = bob_key_package_bundle.get_key_package();

    let alice_key_package_bundle = KeyPackageBundle::new(
        &[ciphersuite_name],
        &alice_credential_bundle, // TODO: bad API, we shouldn't have to get the private key out here (this function shouldn't exist!)
        Vec::new(),
    );

    // Alice creates a group
    let group_id = [1, 2, 3, 4];
    let group_alice_1234 = MlsGroup::new(
        &group_id,
        ciphersuite_name,
        alice_key_package_bundle,
        GroupConfig::default(),
    );
>>>>>>> 2becc763

    // Alice adds Bob
    let bob_add_proposal = group_alice.create_add_proposal(
        group_aad,
        &alice_credential_bundle,
        bob_key_package.clone(),
    );
    let _commit = match group_alice.create_commit(
        group_aad,
        &alice_credential_bundle,
        vec![bob_add_proposal],
        true,
    ) {
        Ok(c) => c,
        Err(e) => panic!("Error creating commit: {:?}", e),
    };
}

#[test]
/// This test simulates various group operations like Add, Update, Remove in a small group
///  - Alice creates a group
///  - Alice adds Bob
///  - Alice sends a message to Bob
///  - Bob updates and commits
///  - Alice updates and commits
///  - Bob updates and Alice commits
///  - Bob adds Charlie
///  - Charlie sends a message to the group
///  - Charlie updates and commits
///  - Charlie removes Bob
fn group_operations() {
<<<<<<< HEAD
    use maelstrom::extensions::*;
    use maelstrom::tree::index::*;
    use maelstrom::utils::*;
=======
>>>>>>> 2becc763
    let supported_ciphersuites = vec![
        CiphersuiteName::MLS10_128_DHKEMX25519_AES128GCM_SHA256_Ed25519,
        CiphersuiteName::MLS10_128_DHKEMX25519_CHACHA20POLY1305_SHA256_Ed25519,
    ];

    for ciphersuite_name in supported_ciphersuites {
        let group_aad = b"Alice's test group";

        // Define identities
        let alice_credential_bundle =
            CredentialBundle::new("Alice".into(), CredentialType::Basic, ciphersuite_name).unwrap();
        let bob_credential_bundle =
            CredentialBundle::new("Bob".into(), CredentialType::Basic, ciphersuite_name).unwrap();

        // Mandatory extensions
        let capabilities_extension = Box::new(CapabilitiesExtension::default());
        let lifetime_extension = Box::new(LifetimeExtension::new(60));
        let mandatory_extensions: Vec<Box<dyn Extension>> =
            vec![capabilities_extension, lifetime_extension];

        // Generate KeyPackages
        let alice_key_package_bundle = KeyPackageBundle::new(
            &[ciphersuite_name],
            &alice_credential_bundle,
            mandatory_extensions.clone(),
        );

        let bob_key_package_bundle = KeyPackageBundle::new(
            &[ciphersuite_name],
            &bob_credential_bundle,
            mandatory_extensions.clone(),
        );
        let bob_key_package = bob_key_package_bundle.get_key_package();

        // === Alice creates a group ===
        let group_id = [1, 2, 3, 4];
<<<<<<< HEAD
        let mut group_alice = MlsGroup::new(&group_id, ciphersuite_name, alice_key_package_bundle);
=======
        let mut group_alice_1234 = MlsGroup::new(
            &group_id,
            ciphersuite_name,
            alice_key_package_bundle,
            GroupConfig::default(),
        );
>>>>>>> 2becc763

        // === Alice adds Bob ===
        let bob_add_proposal = group_alice.create_add_proposal(
            group_aad,
            &alice_credential_bundle,
            bob_key_package.clone(),
        );
        let epoch_proposals = vec![bob_add_proposal];
<<<<<<< HEAD
        let (mls_plaintext_commit, welcome_bundle_alice_bob_option, kpb_option) = match group_alice
            .create_commit(
=======
        let (mls_plaintext_commit, welcome_bundle_alice_bob_option, kpb_option) =
            match group_alice_1234.create_commit(
>>>>>>> 2becc763
                group_aad,
                &alice_credential_bundle,
                epoch_proposals.clone(),
                false,
            ) {
                Ok(c) => c,
                Err(e) => panic!("Error creating commit: {:?}", e),
            };
        let commit = match &mls_plaintext_commit.content {
            MLSPlaintextContentType::Commit((commit, _)) => commit,
            _ => panic!("Wrong content type"),
        };
        assert!(commit.path.is_none() && kpb_option.is_none());
        // Check that the function returned a Welcome message
        assert!(welcome_bundle_alice_bob_option.is_some());

        group_alice
            .apply_commit(mls_plaintext_commit, epoch_proposals, vec![])
            .expect("error applying commit");
        let ratchet_tree = group_alice.tree().public_key_tree_copy();

        let mut group_bob = match MlsGroup::new_from_welcome(
            welcome_bundle_alice_bob_option.unwrap(),
            Some(ratchet_tree),
            bob_key_package_bundle,
        ) {
            Ok(group) => group,
            Err(e) => panic!("Error creating group from Welcome: {:?}", e),
        };

        // Make sure that both groups have the same public tree
        if group_alice.tree().public_key_tree() != group_bob.tree().public_key_tree() {
            _print_tree(&group_alice.tree(), "Alice added Bob");
            panic!("Different public trees");
        }

        // === Alice sends a message to Bob ===
        let message_alice = [1, 2, 3];
        let mls_ciphertext_alice =
            group_alice.create_application_message(&[], &message_alice, &alice_credential_bundle);
        let mls_plaintext_bob = match group_bob.decrypt(mls_ciphertext_alice) {
            Ok(mls_plaintext) => mls_plaintext,
            Err(e) => panic!("Error decrypting MLSCiphertext: {:?}", e),
        };
        assert_eq!(
            message_alice,
            mls_plaintext_bob.as_application_message().unwrap()
        );

        // === Bob updates and commits ===
        let bob_update_key_package_bundle = KeyPackageBundle::new(
            ciphersuite_name,
            &bob_credential_bundle,
            mandatory_extensions.clone(),
        );

        let update_proposal_bob = group_bob.create_update_proposal(
            &[],
            &bob_credential_bundle,
            bob_update_key_package_bundle.get_key_package().clone(),
        );
        let (mls_plaintext_commit, _, kpb_option) = match group_bob.create_commit(
            &[],
            &bob_credential_bundle,
            vec![update_proposal_bob.clone()],
            false, /* force self update*/
        ) {
            Ok(c) => c,
            Err(e) => panic!("Error creating commit: {:?}", e),
        };

        // Check that there is a new KeyPackageBundle
        assert!(kpb_option.is_some());

        group_alice
            .apply_commit(
                mls_plaintext_commit.clone(),
                vec![update_proposal_bob.clone()],
                vec![],
            )
            .expect("Error applying commit (Alice)");
        group_bob
            .apply_commit(
                mls_plaintext_commit.clone(),
                vec![update_proposal_bob],
                vec![kpb_option.unwrap()],
            )
            .expect("Error applying commit (Bob)");

        // Make sure that both groups have the same public tree
        if group_alice.tree().public_key_tree() != group_bob.tree().public_key_tree() {
            _print_tree(&group_alice.tree(), "Alice added Bob");
            panic!("Different public trees");
        }

        // === Alice updates and commits ===
        let alice_update_key_package_bundle = KeyPackageBundle::new(
            ciphersuite_name,
            &alice_credential_bundle,
            mandatory_extensions.clone(),
        );

        let update_proposal_alice = group_alice.create_update_proposal(
            &[],
            &alice_credential_bundle,
            alice_update_key_package_bundle.get_key_package().clone(),
        );
        let (mls_plaintext_commit, _, kpb_option) = match group_alice.create_commit(
            &[],
            &alice_credential_bundle,
            vec![update_proposal_alice.clone()],
            false, /* force self update*/
        ) {
            Ok(c) => c,
            Err(e) => panic!("Error creating commit: {:?}", e),
        };

        // Check that there is a new KeyPackageBundle
        assert!(kpb_option.is_some());

        group_alice
            .apply_commit(
                mls_plaintext_commit.clone(),
                vec![update_proposal_alice.clone()],
                vec![kpb_option.unwrap()],
            )
            .expect("Error applying commit (Alice)");
        group_bob
            .apply_commit(
                mls_plaintext_commit.clone(),
                vec![update_proposal_alice],
                vec![],
            )
            .expect("Error applying commit (Bob)");

        // Make sure that both groups have the same public tree
        if group_alice.tree().public_key_tree() != group_bob.tree().public_key_tree() {
            _print_tree(&group_alice.tree(), "Alice added Bob");
            panic!("Different public trees");
        }

        // === Bob updates and Alice commits ===
        let bob_update_key_package_bundle = KeyPackageBundle::new(
            ciphersuite_name,
            &bob_credential_bundle,
            mandatory_extensions.clone(),
        );

        let update_proposal_bob = group_bob.create_update_proposal(
            &[],
            &bob_credential_bundle,
            bob_update_key_package_bundle.get_key_package().clone(),
        );
        let (mls_plaintext_commit, _, kpb_option) = match group_alice.create_commit(
            &[],
            &alice_credential_bundle,
            vec![update_proposal_bob.clone()],
            false, /* force self update*/
        ) {
            Ok(c) => c,
            Err(e) => panic!("Error creating commit: {:?}", e),
        };

        // Check that there is a new KeyPackageBundle
        assert!(kpb_option.is_some());

        group_alice
            .apply_commit(
                mls_plaintext_commit.clone(),
                vec![update_proposal_bob.clone()],
                vec![kpb_option.unwrap()],
            )
            .expect("Error applying commit (Alice)");
        group_bob
            .apply_commit(
                mls_plaintext_commit.clone(),
                vec![update_proposal_bob],
                vec![bob_update_key_package_bundle],
            )
            .expect("Error applying commit (Bob)");

        // Make sure that both groups have the same public tree
        if group_alice.tree().public_key_tree() != group_bob.tree().public_key_tree() {
            _print_tree(&group_alice.tree(), "Alice added Bob");
            panic!("Different public trees");
        }

        // === Bob adds Charlie ===
        let charlie_credential_bundle =
            CredentialBundle::new("Charlie".into(), CredentialType::Basic, ciphersuite_name)
                .unwrap();

        let charlie_key_package_bundle = KeyPackageBundle::new(
            ciphersuite_name,
            &charlie_credential_bundle,
            mandatory_extensions.clone(),
        );
        let charlie_key_package = charlie_key_package_bundle.get_key_package().clone();

        let add_charlie_proposal_bob =
            group_bob.create_add_proposal(&[], &bob_credential_bundle, charlie_key_package);

        let (mls_plaintext_commit, welcome_for_charlie_option, kpb_option) = match group_bob
            .create_commit(
                &[],
                &bob_credential_bundle,
                vec![add_charlie_proposal_bob.clone()],
                false, /* force self update*/
            ) {
            Ok(c) => c,
            Err(e) => panic!("Error creating commit: {:?}", e),
        };

        // Check there is no KeyPackageBundle since there are only Add Proposals and no forced self-update
        assert!(kpb_option.is_none());
        // Make sure the is a Welcome message for Charlie
        assert!(welcome_for_charlie_option.is_some());

        group_alice
            .apply_commit(
                mls_plaintext_commit.clone(),
                vec![add_charlie_proposal_bob.clone()],
                vec![],
            )
            .expect("Error applying commit (Alice)");
        group_bob
            .apply_commit(
                mls_plaintext_commit.clone(),
                vec![add_charlie_proposal_bob],
                vec![],
            )
            .expect("Error applying commit (Bob)");

        let ratchet_tree = group_alice.tree().public_key_tree_copy();
        let mut group_charlie = match MlsGroup::new_from_welcome(
            welcome_for_charlie_option.unwrap(),
            Some(ratchet_tree),
            charlie_key_package_bundle,
        ) {
            Ok(group) => group,
            Err(e) => panic!("Error creating group from Welcome: {:?}", e),
        };

        // Make sure that all groups have the same public tree
        if group_alice.tree().public_key_tree() != group_bob.tree().public_key_tree() {
            _print_tree(&group_alice.tree(), "Bob added Charlie");
            panic!("Different public trees");
        }
        if group_alice.tree().public_key_tree() != group_charlie.tree().public_key_tree() {
            _print_tree(&group_alice.tree(), "Bob added Charlie");
            panic!("Different public trees");
        }

        // === Charlie sends a message to the group ===
        let message_charlie = [1, 2, 3];
        let mls_ciphertext_charlie = group_charlie.create_application_message(
            &[],
            &message_charlie,
            &charlie_credential_bundle,
        );
        let mls_plaintext_alice = match group_alice.decrypt(mls_ciphertext_charlie.clone()) {
            Ok(mls_plaintext) => mls_plaintext,
            Err(e) => panic!("Error decrypting MLSCiphertext: {:?}", e),
        };
        let mls_plaintext_bob = match group_bob.decrypt(mls_ciphertext_charlie) {
            Ok(mls_plaintext) => mls_plaintext,
            Err(e) => panic!("Error decrypting MLSCiphertext: {:?}", e),
        };
        assert_eq!(
            message_charlie,
            mls_plaintext_alice.as_application_message().unwrap()
        );
        assert_eq!(
            message_charlie,
            mls_plaintext_bob.as_application_message().unwrap()
        );

        // === Charlie updates and commits ===
        let charlie_update_key_package_bundle = KeyPackageBundle::new(
            ciphersuite_name,
            &charlie_credential_bundle,
            mandatory_extensions.clone(),
        );

        let update_proposal_charlie = group_charlie.create_update_proposal(
            &[],
            &charlie_credential_bundle,
            charlie_update_key_package_bundle.get_key_package().clone(),
        );
        let (mls_plaintext_commit, _, kpb_option) = match group_charlie.create_commit(
            &[],
            &charlie_credential_bundle,
            vec![update_proposal_charlie.clone()],
            false, /* force self update*/
        ) {
            Ok(c) => c,
            Err(e) => panic!("Error creating commit: {:?}", e),
        };

        // Check that there is a new KeyPackageBundle
        assert!(kpb_option.is_some());

        group_alice
            .apply_commit(
                mls_plaintext_commit.clone(),
                vec![update_proposal_charlie.clone()],
                vec![],
            )
            .expect("Error applying commit (Alice)");
        group_bob
            .apply_commit(
                mls_plaintext_commit.clone(),
                vec![update_proposal_charlie.clone()],
                vec![],
            )
            .expect("Error applying commit (Bob)");
        group_charlie
            .apply_commit(
                mls_plaintext_commit.clone(),
                vec![update_proposal_charlie],
                vec![kpb_option.unwrap()],
            )
            .expect("Error applying commit (Charlie)");

        // Make sure that all groups have the same public tree
        if group_alice.tree().public_key_tree() != group_bob.tree().public_key_tree() {
            _print_tree(&group_alice.tree(), "Charlie updated");
            panic!("Different public trees");
        }
        if group_alice.tree().public_key_tree() != group_charlie.tree().public_key_tree() {
            _print_tree(&group_alice.tree(), "Charlie updated");
            panic!("Different public trees");
        }

        // === Charlie removes Bob ===
        let remove_bob_proposal_charlie = group_charlie.create_remove_proposal(
            &[],
            &charlie_credential_bundle,
            LeafIndex::from(1u32),
        );
        let (mls_plaintext_commit, _, kpb_option) = match group_charlie.create_commit(
            &[],
            &charlie_credential_bundle,
            vec![remove_bob_proposal_charlie.clone()],
            false, /* force self update*/
        ) {
            Ok(c) => c,
            Err(e) => panic!("Error creating commit: {:?}", e),
        };

        // Check that there is a new KeyPackageBundle
        assert!(kpb_option.is_some());

        group_alice
            .apply_commit(
                mls_plaintext_commit.clone(),
                vec![remove_bob_proposal_charlie.clone()],
                vec![],
            )
            .expect("Error applying commit (Alice)");
        assert!(
            group_bob
                .apply_commit(
                    mls_plaintext_commit.clone(),
                    vec![remove_bob_proposal_charlie.clone()],
                    vec![],
                )
                .unwrap_err()
                == ApplyCommitError::SelfRemoved
        );
        group_charlie
            .apply_commit(
                mls_plaintext_commit.clone(),
                vec![remove_bob_proposal_charlie],
                vec![kpb_option.unwrap()],
            )
            .expect("Error applying commit (Charlie)");

        // Make sure that all groups have the same public tree
        if group_alice.tree().public_key_tree() == group_bob.tree().public_key_tree() {
            _print_tree(&group_alice.tree(), "Charlie removed Bob");
            panic!("Same public trees");
        }
        if group_alice.tree().public_key_tree() != group_charlie.tree().public_key_tree() {
            _print_tree(&group_alice.tree(), "Charlie removed Bob");
            panic!("Different public trees");
        }
    }
}<|MERGE_RESOLUTION|>--- conflicted
+++ resolved
@@ -39,16 +39,12 @@
 
     // Alice creates a group
     let group_id = [1, 2, 3, 4];
-<<<<<<< HEAD
-    let mut group_alice = MlsGroup::new(&group_id, ciphersuite_name, alice_key_package_bundle);
-=======
     let mut group_alice_1234 = MlsGroup::new(
         &group_id,
         ciphersuite_name,
         alice_key_package_bundle,
         GroupConfig::default(),
     );
->>>>>>> 2becc763
 
     // Alice proposes to add Bob with forced self-update
     // Even though there are only Add Proposals, this should generated a path field on the Commit
@@ -58,13 +54,8 @@
         bob_key_package.clone(),
     );
     let epoch_proposals = vec![bob_add_proposal];
-<<<<<<< HEAD
     let (mls_plaintext_commit, _welcome_bundle_alice_bob_option, kpb_option) = match group_alice
         .create_commit(
-=======
-    let (mls_plaintext_commit, _welcome_bundle_alice_bob_option, kpb_option) =
-        match group_alice_1234.create_commit(
->>>>>>> 2becc763
             group_aad,
             &alice_credential_bundle,
             epoch_proposals,
@@ -89,11 +80,7 @@
         bob_key_package.clone(),
     );
     let epoch_proposals = vec![bob_add_proposal];
-<<<<<<< HEAD
     let (mls_plaintext_commit, welcome_bundle_alice_bob_option, kpb_option) = match group_alice
-=======
-    let (mls_plaintext_commit, welcome_bundle_alice_bob_option, kpb_option) = match group_alice_1234
->>>>>>> 2becc763
         .create_commit(
             group_aad,
             &alice_credential_bundle,
@@ -117,11 +104,7 @@
     let ratchet_tree = group_alice.tree().public_key_tree_copy();
 
     // Bob creates group from Welcome
-<<<<<<< HEAD
     let _group_bob = match MlsGroup::new_from_welcome(
-=======
-    let _group_bob_1234 = match MlsGroup::new_from_welcome(
->>>>>>> 2becc763
         welcome_bundle_alice_bob_option.unwrap(),
         Some(ratchet_tree),
         bob_key_package_bundle,
@@ -144,11 +127,7 @@
     let proposals = vec![alice_update_proposal];
 
     // Only UpdateProposal
-<<<<<<< HEAD
     let (commit_mls_plaintext, _welcome_option, kpb_option) = match group_alice.create_commit(
-=======
-    let (commit_mls_plaintext, _welcome_option, kpb_option) = match group_alice_1234.create_commit(
->>>>>>> 2becc763
         group_aad,
         &alice_credential_bundle,
         proposals.clone(),
@@ -164,11 +143,7 @@
     assert!(commit.path.is_some() && kpb_option.is_some());
 
     // Apply UpdateProposal
-<<<<<<< HEAD
     group_alice
-=======
-    group_alice_1234
->>>>>>> 2becc763
         .apply_commit(
             commit_mls_plaintext.clone(),
             proposals,
@@ -189,7 +164,6 @@
         CredentialBundle::new("Bob".into(), CredentialType::Basic, ciphersuite_name).unwrap();
 
     // Generate KeyPackages
-<<<<<<< HEAD
     let bob_key_package_bundle =
         KeyPackageBundle::new(ciphersuite_name, &bob_credential_bundle, Vec::new());
     let bob_key_package = bob_key_package_bundle.get_key_package();
@@ -200,29 +174,6 @@
     // Alice creates a group
     let group_id = [1, 2, 3, 4];
     let group_alice = MlsGroup::new(&group_id, ciphersuite_name, alice_key_package_bundle);
-=======
-    let bob_key_package_bundle = KeyPackageBundle::new(
-        &[ciphersuite_name],
-        &bob_credential_bundle, // TODO: bad API, we shouldn't have to get the private key out here (this function shouldn't exist!)
-        Vec::new(),
-    );
-    let bob_key_package = bob_key_package_bundle.get_key_package();
-
-    let alice_key_package_bundle = KeyPackageBundle::new(
-        &[ciphersuite_name],
-        &alice_credential_bundle, // TODO: bad API, we shouldn't have to get the private key out here (this function shouldn't exist!)
-        Vec::new(),
-    );
-
-    // Alice creates a group
-    let group_id = [1, 2, 3, 4];
-    let group_alice_1234 = MlsGroup::new(
-        &group_id,
-        ciphersuite_name,
-        alice_key_package_bundle,
-        GroupConfig::default(),
-    );
->>>>>>> 2becc763
 
     // Alice adds Bob
     let bob_add_proposal = group_alice.create_add_proposal(
@@ -254,12 +205,6 @@
 ///  - Charlie updates and commits
 ///  - Charlie removes Bob
 fn group_operations() {
-<<<<<<< HEAD
-    use maelstrom::extensions::*;
-    use maelstrom::tree::index::*;
-    use maelstrom::utils::*;
-=======
->>>>>>> 2becc763
     let supported_ciphersuites = vec![
         CiphersuiteName::MLS10_128_DHKEMX25519_AES128GCM_SHA256_Ed25519,
         CiphersuiteName::MLS10_128_DHKEMX25519_CHACHA20POLY1305_SHA256_Ed25519,
@@ -296,16 +241,7 @@
 
         // === Alice creates a group ===
         let group_id = [1, 2, 3, 4];
-<<<<<<< HEAD
         let mut group_alice = MlsGroup::new(&group_id, ciphersuite_name, alice_key_package_bundle);
-=======
-        let mut group_alice_1234 = MlsGroup::new(
-            &group_id,
-            ciphersuite_name,
-            alice_key_package_bundle,
-            GroupConfig::default(),
-        );
->>>>>>> 2becc763
 
         // === Alice adds Bob ===
         let bob_add_proposal = group_alice.create_add_proposal(
@@ -314,13 +250,8 @@
             bob_key_package.clone(),
         );
         let epoch_proposals = vec![bob_add_proposal];
-<<<<<<< HEAD
         let (mls_plaintext_commit, welcome_bundle_alice_bob_option, kpb_option) = match group_alice
             .create_commit(
-=======
-        let (mls_plaintext_commit, welcome_bundle_alice_bob_option, kpb_option) =
-            match group_alice_1234.create_commit(
->>>>>>> 2becc763
                 group_aad,
                 &alice_credential_bundle,
                 epoch_proposals.clone(),
