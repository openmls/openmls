--- conflicted
+++ resolved
@@ -22,32 +22,27 @@
             assert_eq!($supported, supported_ciphersuites.contains(&$ciphersuite));
             let id = vec![1, 2, 3];
             let credential_bundle =
-<<<<<<< HEAD
-                CredentialBundle::new(id, CredentialType::Basic, ciphersuite.get_name()).unwrap();
+                CredentialBundle::new(id, CredentialType::Basic, ciphersuite.name()).unwrap();
             let mut kpb = KeyPackageBundle::new(
-                ciphersuite.get_name(),
+                ciphersuite.name(),
                 &credential_bundle,
                 Vec::new(),
                 Some(&[$ciphersuite]),
             );
-=======
-                CredentialBundle::new(id, CredentialType::Basic, ciphersuite.name()).unwrap();
-            let kpb = KeyPackageBundle::new(ciphersuite.name(), &credential_bundle, Vec::new());
->>>>>>> 5f0cc280
 
             // This key package is not valid because the lifetime extension is missing.
-            assert!(!kpb.get_key_package().verify());
+            assert!(kpb.get_key_package().verify().is_err());
 
             // Adding a lifetime extension.
             kpb.get_key_package_ref_mut()
                 .add_extension(Box::new(LifetimeExtension::new(60)));
 
             // The key package is invalid because the signature is invalid now.
-            assert!(!kpb.get_key_package().verify());
+            assert!(kpb.get_key_package().verify().is_err());
 
             // After re-signing the package it is valid.
             kpb.get_key_package_ref_mut().sign(&credential_bundle);
-            assert!(kpb.get_key_package().verify());
+            assert!(kpb.get_key_package().verify().is_ok());
 
             {
                 let extensions = kpb.get_key_package().get_extensions_ref();
@@ -93,11 +88,11 @@
                 .add_extension(Box::new(KeyIDExtension::new(&key_id)));
 
             // The key package is invalid because the signature is invalid now.
-            assert!(!kpb.get_key_package().verify());
+            assert!(kpb.get_key_package().verify().is_err());
 
             // After re-signing the package it is valid.
             kpb.get_key_package_ref_mut().sign(&credential_bundle);
-            assert!(kpb.get_key_package().verify());
+            assert!(kpb.get_key_package().verify().is_ok());
 
             // Get the key ID extension.
             let extensions = kpb.get_key_package().get_extensions_ref();
