//! # Key package tests
//!

use maelstrom::{
    ciphersuite::{Ciphersuite, CiphersuiteName},
    config::Config,
    creds::*,
    extensions::*,
    key_packages::*,
};

macro_rules! key_package_generation {
    ($name:ident, $ciphersuite:expr, $supported:literal) => {
        #[test]
        fn $name() {
            if !$supported {
                // TODO: enable more testing for unsupported ciphersuites when they return errors.
                return;
            }
            let ciphersuite = Ciphersuite::new($ciphersuite);
            let supported_ciphersuites = Config::supported_ciphersuites();
            assert_eq!($supported, supported_ciphersuites.contains(&$ciphersuite));
            let id = vec![1, 2, 3];
            let credential_bundle =
                CredentialBundle::new(id, CredentialType::Basic, ciphersuite.name()).unwrap();
            let mut kpb =
                KeyPackageBundle::new(&[ciphersuite.name()], &credential_bundle, Vec::new());

<<<<<<< HEAD
            // This key package is not valid because the lifetime extension is missing.
            assert!(kpb.get_key_package().verify().is_err());

            // Adding a lifetime extension.
            kpb.get_key_package_ref_mut()
                .add_extension(Box::new(LifetimeExtension::new(60)));

            // The key package is invalid because the signature is invalid now.
            assert!(kpb.get_key_package().verify().is_err());

            // After re-signing the package it is valid.
            kpb.get_key_package_ref_mut().sign(&credential_bundle);
            assert!(kpb.get_key_package().verify().is_ok());

            {
                let extensions = kpb.get_key_package().get_extensions_ref();

                // The capabilities extension must be present and valid.
                // It's added automatically.
                let capabilities_extension = extensions
                    .iter()
                    .find(|e| e.get_type() == ExtensionType::Capabilities)
                    .expect("Capabilities extension is missing in key package");
                let capabilities_extension = capabilities_extension
                    .to_capabilities_extension_ref()
                    .unwrap();

                // Only the single ciphersuite is set.
                assert_eq!(1, capabilities_extension.ciphersuites().len());
                assert_eq!($ciphersuite, capabilities_extension.ciphersuites()[0]);

                // Check supported versions.
                assert_eq!(
                    Config::supported_versions(),
                    capabilities_extension.versions()
                );
=======
            let extensions = kpb.get_key_package().extensions();
>>>>>>> 7d956298

                // Check supported extensions.
                assert_eq!(
                    Config::supported_extensions(),
                    capabilities_extension.extensions()
                );

                // Get the lifetime extension. There's no public API for this but it
                // must be present.
                let lifetime_extension = extensions
                    .iter()
                    .find(|e| e.get_type() == ExtensionType::Lifetime)
                    .expect("Lifetime extension is missing in key package");
                let _lifetime_extension = lifetime_extension.to_lifetime_extension_ref().unwrap();
            }

            // Add and retrieve a key package ID.
            let key_id = [1, 2, 3, 4, 5, 6, 7];
            kpb.get_key_package_ref_mut()
                .add_extension(Box::new(KeyIDExtension::new(&key_id)));

            // The key package is invalid because the signature is invalid now.
            assert!(kpb.get_key_package().verify().is_err());

            // After re-signing the package it is valid.
            kpb.get_key_package_ref_mut().sign(&credential_bundle);
            assert!(kpb.get_key_package().verify().is_ok());

            // Get the key ID extension.
            let extensions = kpb.get_key_package().get_extensions_ref();
            let key_id_extension = extensions
                .iter()
<<<<<<< HEAD
                .find(|e| e.get_type() == ExtensionType::KeyID)
                .expect("Key ID extension is missing in key package");
            let key_id_extension = key_id_extension.to_key_id_extension_ref().unwrap();
            assert_eq!(&key_id, key_id_extension.as_slice());
=======
                .find(|e| e.get_type() == ExtensionType::Capabilities)
                .expect("Capabilities extension is missing in key package");
            let _capabilities_extension =
                capabilities_extension.to_capabilities_extension().unwrap();
            // TODO: #101 test capabilities.

            // Lifetime extension must be present and valid.
            // TODO: #99 add lifetime extension to key packages
            // let lifetime_extension = extensions
            //     .iter()
            //     .find(|e| e.get_type() == ExtensionType::Lifetime)
            //     .expect("Lifetime extension is missing in key package");

            // Parent hash extension must be present and valid.
            // TODO: #100 add parent hash extension to key package
            // let parent_hash_extension = extensions
            //     .iter()
            //     .find(|e| e.get_type() == ExtensionType::ParentHash)
            //     .expect("Parent hash extension is missing in key package");
>>>>>>> 7d956298
        }
    };
}

key_package_generation!(
    key_package_0x0001,
    CiphersuiteName::MLS10_128_DHKEMX25519_AES128GCM_SHA256_Ed25519,
    true
);
key_package_generation!(
    key_package_0x0002,
    CiphersuiteName::MLS10_128_DHKEMP256_AES128GCM_SHA256_P256,
    true
);
key_package_generation!(
    key_package_0x0003,
    CiphersuiteName::MLS10_128_DHKEMX25519_CHACHA20POLY1305_SHA256_Ed25519,
    true
);
key_package_generation!(
    key_package_0x0004,
    CiphersuiteName::MLS10_256_DHKEMX448_AES256GCM_SHA512_Ed448,
    false
);
key_package_generation!(
    key_package_0x0005,
    CiphersuiteName::MLS10_256_DHKEMP521_AES256GCM_SHA512_P521,
    false
);
key_package_generation!(
    key_package_0x0006,
    CiphersuiteName::MLS10_256_DHKEMX448_CHACHA20POLY1305_SHA512_Ed448,
    false
);<|MERGE_RESOLUTION|>--- conflicted
+++ resolved
@@ -26,7 +26,6 @@
             let mut kpb =
                 KeyPackageBundle::new(&[ciphersuite.name()], &credential_bundle, Vec::new());
 
-<<<<<<< HEAD
             // This key package is not valid because the lifetime extension is missing.
             assert!(kpb.get_key_package().verify().is_err());
 
@@ -42,7 +41,7 @@
             assert!(kpb.get_key_package().verify().is_ok());
 
             {
-                let extensions = kpb.get_key_package().get_extensions_ref();
+                let extensions = kpb.get_key_package().extensions();
 
                 // The capabilities extension must be present and valid.
                 // It's added automatically.
@@ -50,9 +49,8 @@
                     .iter()
                     .find(|e| e.get_type() == ExtensionType::Capabilities)
                     .expect("Capabilities extension is missing in key package");
-                let capabilities_extension = capabilities_extension
-                    .to_capabilities_extension_ref()
-                    .unwrap();
+                let capabilities_extension =
+                    capabilities_extension.to_capabilities_extension().unwrap();
 
                 // Only the single ciphersuite is set.
                 assert_eq!(1, capabilities_extension.ciphersuites().len());
@@ -63,9 +61,6 @@
                     Config::supported_versions(),
                     capabilities_extension.versions()
                 );
-=======
-            let extensions = kpb.get_key_package().extensions();
->>>>>>> 7d956298
 
                 // Check supported extensions.
                 assert_eq!(
@@ -79,7 +74,7 @@
                     .iter()
                     .find(|e| e.get_type() == ExtensionType::Lifetime)
                     .expect("Lifetime extension is missing in key package");
-                let _lifetime_extension = lifetime_extension.to_lifetime_extension_ref().unwrap();
+                let _lifetime_extension = lifetime_extension.to_lifetime_extension().unwrap();
             }
 
             // Add and retrieve a key package ID.
@@ -95,35 +90,13 @@
             assert!(kpb.get_key_package().verify().is_ok());
 
             // Get the key ID extension.
-            let extensions = kpb.get_key_package().get_extensions_ref();
+            let extensions = kpb.get_key_package().extensions();
             let key_id_extension = extensions
                 .iter()
-<<<<<<< HEAD
                 .find(|e| e.get_type() == ExtensionType::KeyID)
                 .expect("Key ID extension is missing in key package");
-            let key_id_extension = key_id_extension.to_key_id_extension_ref().unwrap();
+            let key_id_extension = key_id_extension.to_key_id_extension().unwrap();
             assert_eq!(&key_id, key_id_extension.as_slice());
-=======
-                .find(|e| e.get_type() == ExtensionType::Capabilities)
-                .expect("Capabilities extension is missing in key package");
-            let _capabilities_extension =
-                capabilities_extension.to_capabilities_extension().unwrap();
-            // TODO: #101 test capabilities.
-
-            // Lifetime extension must be present and valid.
-            // TODO: #99 add lifetime extension to key packages
-            // let lifetime_extension = extensions
-            //     .iter()
-            //     .find(|e| e.get_type() == ExtensionType::Lifetime)
-            //     .expect("Lifetime extension is missing in key package");
-
-            // Parent hash extension must be present and valid.
-            // TODO: #100 add parent hash extension to key package
-            // let parent_hash_extension = extensions
-            //     .iter()
-            //     .find(|e| e.get_type() == ExtensionType::ParentHash)
-            //     .expect("Parent hash extension is missing in key package");
->>>>>>> 7d956298
         }
     };
 }
