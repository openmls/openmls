--- conflicted
+++ resolved
@@ -205,13 +205,8 @@
         for (index, member_id) in &group.members {
             println!("Index: {:?}, Id: {:?}", index, member_id);
         }
-<<<<<<< HEAD
         group.public_tree = sender.export_ratchet_tree(&group.group_id)?;
-        group.exporter_secret = sender.export_secret(&group.group_id, "test", 32)?;
-=======
-        group.public_tree = sender_group.export_ratchet_tree();
-        group.exporter_secret = sender_group.export_secret("test", &[], 32)?;
->>>>>>> a6e24b30
+        group.exporter_secret = sender.export_secret(&group.group_id, "test", &[], 32)?;
         Ok(())
     }
 
@@ -232,11 +227,7 @@
                     group.public_tree
                 );
                 assert_eq!(
-<<<<<<< HEAD
-                    m.export_secret(&group.group_id, "test", 32).unwrap(),
-=======
-                    group_state.export_secret("test", &[], 32).unwrap(),
->>>>>>> a6e24b30
+                    m.export_secret(&group.group_id, "test", &[], 32).unwrap(),
                     group.exporter_secret
                 );
                 let message = m
@@ -309,21 +300,13 @@
             value: groups.len().to_string().into_bytes(),
         };
 
-<<<<<<< HEAD
         group_creator.create_group(
             group_id.clone(),
             Some(&self.default_mgc.clone()),
             Some(ciphersuite.name()),
         )?;
         let public_tree = group_creator.export_ratchet_tree(&group_id)?;
-        let exporter_secret = group_creator.export_secret(&group_id, "test", 32)?;
-=======
-        group_creator.create_group(group_id.clone(), self.default_mgc.clone(), ciphersuite)?;
-        let creator_groups = group_creator.groups.borrow();
-        let group = creator_groups.get(&group_id).unwrap();
-        let public_tree = group.export_ratchet_tree();
-        let exporter_secret = group.export_secret("test", &[], 32)?;
->>>>>>> a6e24b30
+        let exporter_secret = group_creator.export_secret(&group_id, "test", &[], 32)?;
         let mut member_ids = Vec::new();
         member_ids.push((0, group_creator_id));
         let group = Group {
