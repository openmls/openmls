--- conflicted
+++ resolved
@@ -181,14 +181,10 @@
     DhKem448 = 0x0021,
 
     /// XWing combiner for ML-KEM and X25519
-<<<<<<< HEAD
-    XWingKemDraft2 = 0x004D,
-
-    /// XWing combiner for ML-KEM and P256
+    XWingKemDraft6 = 0x004D,
+
+    /// XWing combiner for ML-KEM and P384
     XWingMlKem1024P384Kem = 0x004E,
-=======
-    XWingKemDraft6 = 0x004D,
->>>>>>> 1db87117
 }
 
 /// KDF Types for HPKE
